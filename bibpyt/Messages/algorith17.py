--- conflicted
+++ resolved
@@ -143,12 +143,5 @@
     41 : _("""
    Le type de résultat %(k1)s (mot clé TYPE_RESU) n'est pas autorisé pour le mot clé facteur %(k2)s (mot clé OPERATION)
 """),
-<<<<<<< HEAD
-    42 : _("""
-   On doit obligatoirement trouver le mot-clé F_MRR_RR ou le mot-clé F_MXX_XX
-"""),
 
-=======
-    
->>>>>>> c30a15ea
 }