--- conflicted
+++ resolved
@@ -116,19 +116,11 @@
         elif ic1c2:
             if 'MATR_C1' in args:
                 if args['MATR_C1'] != None:
-<<<<<<< HEAD
                     motscles['MATR_C1'] = args['MATR_C1']
-            if args.has_key('MATR_C2'):
+            if 'MATR_C2' in args:
                 if args['MATR_C2'] != None:
                     motscles['MATR_C2'] = args['MATR_C2']
-            if args.has_key('VECT_IMPO'):
-=======
-                    motscles['MATR_C1'] = args['MATR_C1'].List_F()
-            if 'MATR_C2' in args:
-                if args['MATR_C2'] != None:
-                    motscles['MATR_C2'] = args['MATR_C2'].List_F()
             if 'VECT_IMPO' in args:
->>>>>>> af73434f
                 if args['VECT_IMPO'] != None:
                     motscles['VECT_IMPO'] = args['VECT_IMPO']
         else:
@@ -281,15 +273,9 @@
             CMP_SIG = ['SIXX', 'SIYY', 'SIXY']
 
         if SIGM_IMPOSE:
-<<<<<<< HEAD
             SIG = dict(SIGM_IMPOSE[0])
             for i in CMP_SIG:
                 if SIG.get(i) == None:
-=======
-            SIG = SIGM_IMPOSE[0].cree_dict_valeurs(SIGM_IMPOSE[0].mc_liste)
-            for i in list(SIG.keys()):
-                if SIG[i] == None:
->>>>>>> af73434f
                     SIG[i] = __fonczero
         else:
             for i in range(nbsig):
@@ -530,15 +516,9 @@
 
 #     variables de commande
         mcvarc = []
-<<<<<<< HEAD
-        if args.has_key('AFFE_VARC'):
+        if 'AFFE_VARC' in args:
             if args.get('AFFE_VARC') != None:
                 lvarc = args['AFFE_VARC']
-=======
-        if 'AFFE_VARC' in args:
-            if args['AFFE_VARC'] != None:
-                lvarc = args['AFFE_VARC'].List_F()
->>>>>>> af73434f
                 nbvarc = len(lvarc)
                 for ivarc in range(nbvarc):
                     dico = {}
@@ -743,15 +723,9 @@
 #     --contraintes initiales
         if SIGM_INIT:
             etatinit = 1
-<<<<<<< HEAD
             SIGINI = dict(SIGM_INIT[0])
-            for i in SIGINI.keys():
+            for i in list(SIGINI.keys()):
                 if SIGINI.get(i) != None:
-=======
-            SIGINI = SIGM_INIT[0].cree_dict_valeurs(SIGM_INIT[0].mc_liste)
-            for i in list(SIGINI.keys()):
-                if SIGINI[i] != None:
->>>>>>> af73434f
                     LCSIG.append(i)
                     LVSIG.append(SIGINI[i])
 
@@ -870,15 +844,9 @@
 
         motscles['NEWTON'] = NEWTON
 
-<<<<<<< HEAD
-        if args.has_key('RECH_LINEAIRE'):
+        if 'RECH_LINEAIRE' in args:
             if args.get('RECH_LINEAIRE') != None:
                 motscles['RECH_LINEAIRE'] = args['RECH_LINEAIRE']
-=======
-        if 'RECH_LINEAIRE' in args:
-            if args['RECH_LINEAIRE'] != None:
-                motscles['RECH_LINEAIRE'] = args['RECH_LINEAIRE'].List_F()
->>>>>>> af73434f
 
         motscles['INCREMENT'] = INCREMENT
 
