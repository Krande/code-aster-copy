--- conflicted
+++ resolved
@@ -109,25 +109,11 @@
     # lecture du fichier
     if not os.path.isfile(FICHIER):
         UTMESS('S', 'TEST0_3', valk=FICHIER)
-<<<<<<< HEAD
-    fileobj = open(FICHIER, 'r')
-    # filtre par expression régulière
-    try:
-        fileobj = regexp_filter(fileobj, kwargs.get('EXPR_IGNORE'))
-    except TestFichierError as valk:
-        UTMESS('S', 'TEST0_1', valk=valk)
-    # calcule le nombre de valeurs et la somme ou min/max
-    verbose = INFO > 1
-    results = test_iter(fileobj, function=dict_func_test[TYPE_TEST],
-                        verbose=verbose)
-    fileobj.close()
-    nbvalr, vale_r, nbvali, vale_i, chksum = results
-=======
 
     with open(FICHIER, 'r') as fileobj:
         # filtre par expression régulière
         try:
-            fileobj = regexp_filter(fileobj, kwargs['EXPR_IGNORE'])
+            fileobj = regexp_filter(fileobj, kwargs.get('EXPR_IGNORE'))
         except TestFichierError as valk:
             UTMESS('S', 'TEST0_1', valk=valk)
         # calcule le nombre de valeurs et la somme ou min/max
@@ -136,7 +122,6 @@
                             verbose=verbose)
         nbvalr, vale_r, nbvali, vale_i, chksum = results
 
->>>>>>> 679fe464
     # produit le TEST_TABLE
     refsum = VALE_CALC_K or 'not_tested'
     is_ok = int(chksum == refsum)
