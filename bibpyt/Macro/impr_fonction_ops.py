--- conflicted
+++ resolved
@@ -39,11 +39,7 @@
     from code_aster.RunManager import LogicalUnitFile, ReservedUnitUsed
     from Utilitai import Graph
     from Utilitai.Utmess import UTMESS
-<<<<<<< HEAD
-=======
-    from Utilitai.UniteAster import UniteAster
     from Utilitai.utils import fmtF2PY
->>>>>>> 644f94d2
 
     ier = 0
     # La macro compte pour 1 dans la numerotation des commandes
