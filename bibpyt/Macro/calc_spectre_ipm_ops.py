--- conflicted
+++ resolved
@@ -1,10 +1,6 @@
 # coding=utf-8
 # --------------------------------------------------------------------
-<<<<<<< HEAD
-# Copyright (C) 1991 - 2018 - EDF R&D - www.code-aster.org
-=======
 # Copyright (C) 1991 - 2019 - EDF R&D - www.code-aster.org
->>>>>>> af73434f
 # This file is part of code_aster.
 #
 # code_aster is free software: you can redistribute it and/or modify
@@ -41,15 +37,7 @@
                         AMOR_SPEC=None, LIST_INST=None, FREQ=None, LIST_FREQ=None, NORME=None, TOLE_INIT=None, CORR_INIT=None, **args):
     import numpy as NP
     import math
-<<<<<<< HEAD
-    import string
-    from types import ListType, TupleType, StringType
-    ier = 0
-    EnumType = (ListType, TupleType)
-=======
-    ier=0;
-    EnumType=(list, tuple)
->>>>>>> af73434f
+    EnumType = (list, tuple)
 
     # Comptage commandes + déclaration concept sortant
     self.set_icmd(1)
@@ -77,13 +65,12 @@
     for j in EQUIPEMENT:
         dplancher.append(j.cree_dict_valeurs(j.mc_liste))
     #
-<<<<<<< HEAD
     for plancher in dplancher:
         liste_no = []
-        clefs = plancher.keys()
+        clefs = list(plancher.keys())
         if ('NOEUD' in clefs):
             if plancher['NOEUD'] != None:
-                if type(plancher['NOEUD']) == StringType:
+                if type(plancher['NOEUD']) is str:
                     liste_no.append(plancher['NOEUD'])
                 else:
                     for noeud in plancher['NOEUD']:
@@ -91,38 +78,16 @@
         if ('GROUP_NO' in clefs):
             if plancher['GROUP_NO'] != None:
                 assert (MAILLAGE != None)
-                if type(plancher['GROUP_NO']) == StringType:
-                    noms_no = [string.strip(l_nodes[n - 1])
+                if type(plancher['GROUP_NO']) is str:
+                    noms_no = [l_nodes[n - 1].strip()
                                for n in dic_gpno[plancher['GROUP_NO'].ljust(24)]]
                     liste_no = liste_no + noms_no
                 else:
                     for group_no in plancher['GROUP_NO']:
-                        noms_no = [string.strip(l_nodes[n - 1])
+                        noms_no = [l_nodes[n - 1].strip()
                                    for n in dic_gpno[group_no.ljust(24)]]
                         liste_no = liste_no + noms_no
         planch_nodes[plancher['NOM']] = liste_no
-=======
-    for plancher in dplancher :
-        liste_no=[]
-        clefs = list(plancher.keys())
-        if ( 'NOEUD' in clefs ):
-            if plancher['NOEUD'] != None :
-                if type(plancher['NOEUD'])==str:
-                    liste_no.append(plancher['NOEUD'])
-                else :
-                    for noeud in plancher['NOEUD'] : liste_no.append(noeud)
-        if ( 'GROUP_NO' in clefs ):
-            if plancher['GROUP_NO'] != None :
-                assert ( MAILLAGE != None )
-                if type(plancher['GROUP_NO'])==str:
-                    noms_no =[l_nodes[n-1].strip() for n in dic_gpno[plancher['GROUP_NO'].ljust(24)]]
-                    liste_no=liste_no+noms_no
-                else :
-                    for group_no in plancher['GROUP_NO'] :
-                        noms_no =[l_nodes[n-1].strip() for n in dic_gpno[group_no.ljust(24)]]
-                        liste_no=liste_no+noms_no
-        planch_nodes[plancher['NOM']]=liste_no
->>>>>>> af73434f
         l_plancher.append(plancher['NOM'])
 
         if plancher['AMOR_EQUIP'] != None and type(plancher['AMOR_EQUIP']) not in EnumType:
@@ -173,14 +138,6 @@
         indexn = 0
         for node in planch_nodes[plancher]:
             # ---------------------------------------------------------------------------------
-<<<<<<< HEAD
-            if RESU['TABLE'] != None:
-                # 2 formats de table possible. Avec les colonnes :
-                #   INST NOEUD NOM_CHAM NOM_CMP VALE
-                #   INST NOEUD NOM_CHAM DX DY DZ
-                # récupération du nom des colonnes de la table
-                nomcol = RESU['TABLE'].get_nom_para()
-=======
             # boucle 3 sur les résultats
             l_fonc=[]
             for resu in RESU :
@@ -270,137 +227,24 @@
                 _FFTE = CALC_FONCTION(FFT = _F(FONCTION = __ACCE_E, METHODE='COMPLET'))
                 FFT   = NP.array(_FFTE.Ordo()) +complex(0.,1.)*NP.array(_FFTE.OrdoImg())
                 X     = NP.array(_FFTE.Valeurs()[0])
->>>>>>> af73434f
                 #
-                lst1 = ('INST', 'NOEUD', 'NOM_CHAM', 'NOM_CMP', 'VALE')
-                ok1 = True
-                for para in lst1:
-                    ok1 = ok1 and (para in nomcol)
+                RES=[];
+                cNum = [0]*len(FFT)
+                cDenom = [0]*len(FFT)
+                # boucle 4 sur les equipements
+                for i in range(len(FREQ_EQUI)):
+                    omega = FREQ_EQUI[i]*2.*pi;
+                    Delta =  -(2.*pi*X[0:len(FFT)])**2 + 2.*complex(0.,1.)*2.*pi*X[0:len(FFT)]*omega*AMOR_EQUI[i] + omega**2
+                    cNum = cNum + RAP_MAS*RAP_MAS_COEF[i]*(Delta+(2.*pi*X[0:len(FFT)])**2)/Delta
+                    cDenom = cDenom + RAP_MAS*RAP_MAS_COEF[i]*(Delta+(2.*pi*X[0:len(FFT)])**2) - RAP_MAS*RAP_MAS_COEF[i]*(Delta+(2.*pi*X[0:len(FFT)])**2)**2/Delta
+                # Modele B
+                Delta1_ = -(2.*pi*X[0:len(FFT)])**2 + 2.*complex(0.,1.)*2.*pi*X[0:len(FFT)]*omega1_*AMOR_SUPP*(1+RAP_MAS)**0.5 + omega1_**2;
+                # Modele A
+                Delta1 = -(2.*pi*X[0:len(FFT)])**2 + 2.*complex(0.,1.)*2.*pi*X[0:len(FFT)]*omega1*AMOR_SUPP + omega1**2;
+                # Calcul de la fonction de transfert
+                c = (1.+(2.*pi*X[0:len(FFT)])**2*( 1 + cNum)/(Delta1_ + cDenom))/(1+(2.*pi*X[0:len(FFT)])**2/Delta1)
+                RES = FFT*c;
                 #
-<<<<<<< HEAD
-                lst2 = ('INST', 'NOEUD', 'NOM_CHAM', 'DZ',)
-                ok2 = True
-                for para in lst2:
-                    ok2 = ok2 and (para in nomcol)
-                #
-                if (not ok1 ^ ok2):
-                    print nomcol
-                    assert (ok1 ^ ok2)
-                #
-                if (ok1):
-                    __ACCE_E = RECU_FONCTION(
-                        TABLE=RESU['TABLE'],
-                        PARA_X='INST', PARA_Y='VALE', INTERPOL='LIN',
-                        FILTRE=(_F(NOM_PARA='NOEUD',    VALE_K=node),
-                                _F(NOM_PARA='NOM_CHAM',
-                                            VALE_K='ACCE'),
-                                _F(NOM_PARA='NOM_CMP',  VALE_K='DZ'),),
-                    )
-                #
-                if (ok2):
-                    __ACCE_E = RECU_FONCTION(
-                        TABLE=RESU['TABLE'], PARA_X='INST', PARA_Y='DZ', INTERPOL='LIN',
-                            FILTRE=(
-                                _F(NOM_PARA='NOEUD',    VALE_K=node),
-                                        _F(NOM_PARA='NOM_CHAM', VALE_K='ACCE'),),
-                    )
-            # Etape 2: Combinaisons
-            if CALCUL == 'RELATIF':
-                # Combinaison avec fonction d'accélération
-                motscles = {}
-                if LIST_INST != None:
-                    motscles['LIST_PARA'] = LIST_INST
-                __ACCE_E = CALC_FONCTION(
-                    COMB=(_F(FONCTION=__ACCE_E, COEF=1.0),
-                            _F(FONCTION=RESU['ACCE_Z'], COEF=1.0),),
-                    **motscles
-                )
-            val_Acc = NP.array(__ACCE_E.Ordo())
-            init = abs(val_Acc[0]) / max(abs(val_Acc))
-            if init > TOLE_INIT:
-                if CORR_INIT == "OUI":
-                    UTMESS('A', 'SPECTRAL0_16', valr=(init, TOLE_INIT))
-                    val_Acc[0] = 0
-                    __ACCE_E = DEFI_FONCTION(
-                        ABSCISSE=__ACCE_E.Absc(), ORDONNEE=val_Acc, NOM_PARA='INST')
-                else:
-                    UTMESS('F', 'SPECTRAL0_16', valr=(init, TOLE_INIT))
-
-            freq1 = FREQ_SUPP
-            # frequence modèle A
-            omega1 = freq1 * 2. * pi
-            # frequence modèle B
-            omega1_ = omega1 * (1 + RAP_MAS) ** 0.5
-            # calcul de la fft de l'accelero d entree
-            # methode 2: CALC_FONCTION pour FFT
-            _FFTE = CALC_FONCTION(
-                FFT=_F(FONCTION=__ACCE_E, METHODE='COMPLET'))
-            FFT = NP.array(_FFTE.Ordo()) + complex(
-                0., 1.) * NP.array(_FFTE.OrdoImg())
-            X = NP.array(_FFTE.Valeurs()[0])
-            #
-            RES = []
-            cNum = [0] * len(FFT)
-            cDenom = [0] * len(FFT)
-            # boucle 4 sur les equipements
-            for i in range(len(FREQ_EQUI)):
-                omega = FREQ_EQUI[i] * 2. * pi
-                Delta = -(2. * pi * X[0:len(FFT)]) ** 2 + 2. * complex(
-                    0., 1.) * 2. * pi * X[0:len(FFT)] * omega * AMOR_EQUI[i] + omega ** 2
-                cNum = cNum + RAP_MAS * \
-                    RAP_MAS_COEF[i] * (
-                        Delta + (2. * pi * X[0:len(FFT)]) ** 2) / Delta
-                cDenom = cDenom + RAP_MAS * \
-                    RAP_MAS_COEF[i] * (Delta + (2. * pi * X[0:len(FFT)]) ** 2) - RAP_MAS * RAP_MAS_COEF[
-                        i] * (Delta + (2. * pi * X[0:len(FFT)]) ** 2) ** 2 / Delta
-            # Modele B
-            Delta1_ = -(2. * pi * X[0:len(FFT)]) ** 2 + 2. * complex(0., 1.) * 2. * pi * X[
-                0:len(FFT)] * omega1_ * AMOR_SUPP * (1 + RAP_MAS) ** 0.5 + omega1_ ** 2
-            # Modele A
-            Delta1 = -(2. * pi * X[0:len(FFT)]) ** 2 + 2. * complex(
-                0., 1.) * 2. * pi * X[0:len(FFT)] * omega1 * AMOR_SUPP + omega1 ** 2
-            # Calcul de la fonction de transfert
-            c = (1. + (2. * pi * X[0:len(FFT)]) ** 2 * (1 + cNum) / (Delta1_ + cDenom)) / (
-                1 + (2. * pi * X[0:len(FFT)]) ** 2 / Delta1)
-            RES = FFT * c
-            #
-            # methode 2: CALC_FONCTION pour FFT
-            val_c = []
-            for i in range(len(X) / 2):
-                val_c += [X[i], RES[i].real, RES[i].imag]
-            __FRESULT = DEFI_FONCTION(VALE_C=val_c, NOM_PARA='FREQ')
-            __ACCEAcor = CALC_FONCTION(
-                FFT=_F(FONCTION=__FRESULT, METHODE='COMPLET', SYME='NON'))
-            #
-            # calcul de spectres corriges
-            motscles = {}
-            if FREQ != None:
-                motscles['FREQ'] = FREQ
-            if LIST_FREQ != None:
-                motscles['LIST_FREQ'] = LIST_FREQ
-            __Spec = [None] * len(AMOR_SPEC)
-            for amor in range(len(AMOR_SPEC)):  # eviter la boucle ??
-                __Spec[amor] = CALC_FONCTION(
-                    SPEC_OSCI=_F(FONCTION=__ACCEAcor,
-                                    AMOR_REDUIT=AMOR_SPEC[amor],
-                                    NORME=NORME,
-                                    **motscles),
-                                                NOM_PARA='FREQ', )
-            # ---------------------------------------------------------------------------------
-            dico_global['FREQ ' + plancher] = Valeurs(
-                __Spec[amor])[1][0][0]
-            for amor in range(len(AMOR_SPEC)):
-                if len(planch_nodes[plancher]) > 1:
-                    nom = 'IPM ' + plancher + ' ' + node + \
-                        ' ' + str(int(AMOR_SPEC[amor] * 100)) + '%'
-                else:
-                    nom = 'IPM ' + plancher + ' ' + \
-                        str(int(AMOR_SPEC[amor] * 100)) + '%'
-                dico_global[nom] = Valeurs(__Spec[amor])[1][0][1]
-
-    lListe = []
-    lkeys = dico_global.keys()
-=======
                 # methode 2: CALC_FONCTION pour FFT
                 val_c=[]
                 for i in range(len(X)//2):
@@ -421,16 +265,15 @@
                                                   **motscles) ,
                                                  NOM_PARA='FREQ', ) ;
        #****************************************************
-                dico_global['FREQ ' + plancher] = __Spec[amor].Valeurs()[1][0][0];
+                dico_global['FREQ ' + plancher] = Valeurs(__Spec[amor])[1][0][0]
                 for amor in range(len(AMOR_SPEC)):
                     if len(planch_nodes[plancher])>1:
                         nom = 'IPM '+ plancher + ' ' +node + ' ' + str(int(AMOR_SPEC[amor]*100)) + '%'
                     else:
                         nom = 'IPM '+ plancher + ' ' + str(int(AMOR_SPEC[amor]*100)) + '%'
-                    dico_global[nom] = __Spec[amor].Valeurs()[1][0][1];
-    lListe=[]
+                    dico_global[nom] = Valeurs(__Spec[amor])[1][0][1]
+    lListe = []
     lkeys = list(dico_global.keys())
->>>>>>> af73434f
     lkeys.sort()
     for key in lkeys:
         lListe.append(_F(LISTE_R=dico_global[key], PARA=key))
