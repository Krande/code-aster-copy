# coding=utf-8
# --------------------------------------------------------------------
# Copyright (C) 1991 - 2019 - EDF R&D - www.code-aster.org
# This file is part of code_aster.
#
# code_aster is free software: you can redistribute it and/or modify
# it under the terms of the GNU General Public License as published by
# the Free Software Foundation, either version 3 of the License, or
# (at your option) any later version.
#
# code_aster is distributed in the hope that it will be useful,
# but WITHOUT ANY WARRANTY; without even the implied warranty of
# MERCHANTABILITY or FITNESS FOR A PARTICULAR PURPOSE.  See the
# GNU General Public License for more details.
#
# You should have received a copy of the GNU General Public License
# along with code_aster.  If not, see <http://www.gnu.org/licenses/>.
# --------------------------------------------------------------------

from code_aster.Cata.Syntax import _F
from code_aster.Cata.DataStructure import (nappe_sdaster, fonction_sdaster,
                                           fonction_c)
from Utilitai.Utmess import UTMESS
import aster_fonctions
import numpy as NP
import math

try:
    import aster
    from Utilitai.Utmess import UTMESS
except:
    pass


def calc_spectre_ipm_ops(
    self, EQUIPEMENT, CALCUL, RESU, MAILLAGE=None, RESULTAT=None, GROUP_NO=None,
                        AMOR_SPEC=None, LIST_INST=None, FREQ=None, LIST_FREQ=None, NORME=None, TOLE_INIT=None, CORR_INIT=None, **args):
    import numpy as NP
    import math
    EnumType = (list, tuple)

    # Comptage commandes + déclaration concept sortant
    self.set_icmd(1)
    self.DeclareOut('tab', self.sd,)
    macro = 'calc_spectre_ipm'

    # On importe les definitions des commandes a utiliser dans la macro
    RECU_FONCTION = self.get_cmd("RECU_FONCTION")
    CALC_FONCTION = self.get_cmd('CALC_FONCTION')
    DEFI_FONCTION = self.get_cmd('DEFI_FONCTION')
    CREA_TABLE = self.get_cmd('CREA_TABLE')

<<<<<<< HEAD
    if AMOR_SPEC != None and type(AMOR_SPEC) not in EnumType:
        AMOR_SPEC = (AMOR_SPEC,)
=======
    if AMOR_SPEC is not None and type(AMOR_SPEC) not in EnumType: AMOR_SPEC=(AMOR_SPEC,)
>>>>>>> 18ed0339

    # construction de la liste des noeuds à traiter
    planch_nodes = {}
    planch_param = {}
    if (MAILLAGE):
        dic_gpno = aster.getcolljev(MAILLAGE.nom.ljust(8) + ".GROUPENO")
        l_nodes = aster.getvectjev(MAILLAGE.nom.ljust(8) + ".NOMNOE")
    l_plancher = []
    #
    dplancher = []
    for j in EQUIPEMENT:
        dplancher.append(j.cree_dict_valeurs(j.mc_liste))
    #
    for plancher in dplancher:
        liste_no = []
        clefs = list(plancher.keys())
<<<<<<< HEAD
        if ('NOEUD' in clefs):
            if plancher['NOEUD'] != None:
                if type(plancher['NOEUD']) is str:
                    liste_no.append(plancher['NOEUD'])
                else:
                    for noeud in plancher['NOEUD']:
                        liste_no.append(noeud)
        if ('GROUP_NO' in clefs):
            if plancher['GROUP_NO'] != None:
                assert (MAILLAGE != None)
                if type(plancher['GROUP_NO']) is str:
                    noms_no = [l_nodes[n - 1].strip()
                               for n in dic_gpno[plancher['GROUP_NO'].ljust(24)]]
                    liste_no = liste_no + noms_no
                else:
                    for group_no in plancher['GROUP_NO']:
                        noms_no = [l_nodes[n - 1].strip()
                                   for n in dic_gpno[group_no.ljust(24)]]
                        liste_no = liste_no + noms_no
        planch_nodes[plancher['NOM']] = liste_no
        l_plancher.append(plancher['NOM'])

        if plancher['AMOR_EQUIP'] != None and type(plancher['AMOR_EQUIP']) not in EnumType:
            AMOR_EQUI = (plancher['AMOR_EQUIP'],)
        else:
            AMOR_EQUI = plancher['AMOR_EQUIP']
        if plancher['AMOR_SUPPORT'] != None and type(plancher['AMOR_SUPPORT']) not in EnumType:
            AMOR_SUPP = (plancher['AMOR_SUPPORT'],)
        else:
            AMOR_SUPP = plancher['AMOR_SUPPORT']
        if plancher['RAPPORT_MASSE_TOTALE'] != None and type(plancher['RAPPORT_MASSE_TOTALE']) not in EnumType:
            RAP_MAS = (plancher['RAPPORT_MASSE_TOTALE'],)
        else:
            RAP_MAS = plancher['RAPPORT_MASSE_TOTALE']
        if plancher['FREQ_SUPPORT'] != None and type(plancher['FREQ_SUPPORT']) not in EnumType:
            FREQ_SUPP = (plancher['FREQ_SUPPORT'],)
        else:
            FREQ_SUPP = plancher['FREQ_SUPPORT']
        FREQ_EQUI = plancher['FREQ_EQUIP']
=======
        if ( 'NOEUD' in clefs ):
            if plancher['NOEUD'] is not None :
                if type(plancher['NOEUD'])==str:
                    liste_no.append(plancher['NOEUD'])
                else :
                    for noeud in plancher['NOEUD'] : liste_no.append(noeud)
        if ( 'GROUP_NO' in clefs ):
            if plancher['GROUP_NO'] is not None :
                assert ( MAILLAGE is not None )
                if type(plancher['GROUP_NO'])==str:
                    noms_no =[l_nodes[n-1].strip() for n in dic_gpno[plancher['GROUP_NO'].ljust(24)]]
                    liste_no=liste_no+noms_no
                else :
                    for group_no in plancher['GROUP_NO'] :
                        noms_no =[l_nodes[n-1].strip() for n in dic_gpno[group_no.ljust(24)]]
                        liste_no=liste_no+noms_no
        planch_nodes[plancher['NOM']]=liste_no
        l_plancher.append(plancher['NOM'])

        if plancher['AMOR_EQUIP'] is not None and type(plancher['AMOR_EQUIP']) not in EnumType: AMOR_EQUI=(plancher['AMOR_EQUIP'],)
        else: AMOR_EQUI=plancher['AMOR_EQUIP']
        if plancher['AMOR_SUPPORT'] is not None and type(plancher['AMOR_SUPPORT']) not in EnumType: AMOR_SUPP=(plancher['AMOR_SUPPORT'],)
        else: AMOR_SUPP=plancher['AMOR_SUPPORT']
        if plancher['RAPPORT_MASSE_TOTALE'] is not None and type(plancher['RAPPORT_MASSE_TOTALE']) not in EnumType: RAP_MAS=(plancher['RAPPORT_MASSE_TOTALE'],)
        else: RAP_MAS=plancher['RAPPORT_MASSE_TOTALE']
        if plancher['FREQ_SUPPORT'] is not None and type(plancher['FREQ_SUPPORT']) not in EnumType: FREQ_SUPP=(plancher['FREQ_SUPPORT'],)
        else: FREQ_SUPP=plancher['FREQ_SUPPORT']
        FREQ_EQUI    = plancher['FREQ_EQUIP']
>>>>>>> 18ed0339
        RAP_MAS_COEF = plancher['COEF_MASS_EQUIP']
        # verification de la longueur des listes
        if (len(AMOR_EQUI) != len(FREQ_EQUI) or len(AMOR_EQUI) != len(RAP_MAS_COEF)):
            UTMESS('F', 'SPECTRAL0_14')

        # verification somme des rapport de masses
        pi = math.pi
        sum = NP.sum(RAP_MAS_COEF)
        if abs(sum - 1) > 1e-4:
            UTMESS('F', 'SPECTRAL0_15')
        planch_param[plancher['NOM']] = {'AMOR_EQUI': AMOR_EQUI, 'AMOR_SUPP': AMOR_SUPP[
            0], 'FREQ_EQUI': FREQ_EQUI, 'FREQ_SUPP': FREQ_SUPP[0], 'RAP_MAS_COEF': RAP_MAS_COEF, 'RAP_MAS': RAP_MAS[0]}

    dico_global = {}
    # ---------------------------------------------------------------------------------------------
    # boucle 1 sur les planchers
    for plancher in l_plancher:
        AMOR_EQUI = planch_param[plancher]['AMOR_EQUI']
        AMOR_SUPP = planch_param[plancher]['AMOR_SUPP']
        FREQ_EQUI = planch_param[plancher]['FREQ_EQUI']
        FREQ_SUPP = planch_param[plancher]['FREQ_SUPP']
        RAP_MAS_COEF = planch_param[plancher]['RAP_MAS_COEF']
        RAP_MAS = planch_param[plancher]['RAP_MAS']
        # -----------------------------------------------------------------------------------------
        # boucle 2 sur les noeuds du plancher
        indexn = 0
        for node in planch_nodes[plancher]:
            # ---------------------------------------------------------------------------------
            # boucle 3 sur les résultats
            l_fonc=[]
            for resu in RESU :
                # Etape 1: Récupération des fonctions
                # if resu['RESU_GENE'] is not None :
                    # __ACCE_E=RECU_FONCTION(NOM_CHAM     = 'ACCE',
                            # TOUT_ORDRE   = 'OUI',
                            # NOM_CMP      = 'DZ',
                            # INTERPOL     = 'LIN',
                            # PROL_GAUCHE  = 'CONSTANT',
                            # PROL_DROITE  = 'CONSTANT',
                            # NOEUD        = node ,
                            # RESU_GENE    = resu['RESU_GENE']
                        # )
                # if resu['RESULTAT'] is not None :
                    # __ACCE_E=RECU_FONCTION(
                            # NOM_CHAM     = 'ACCE',
                            # TOUT_ORDRE   = 'OUI',
                            # NOM_CMP      = 'DZ',
                            # INTERPOL     = 'LIN',
                            # PROL_GAUCHE  = 'CONSTANT',
                            # PROL_DROITE  = 'CONSTANT',
                            # NOEUD        = node ,
                            # RESULTAT     = resu['RESULTAT']
                        # )
                if resu['TABLE'] is not None :
                    # 2 formats de table possible. Avec les colonnes :
                    #   INST NOEUD NOM_CHAM NOM_CMP VALE
                    #   INST NOEUD NOM_CHAM DX DY DZ
                    # récupération du nom des colonnes de la table
                    nomcol = resu['TABLE'].get_nom_para()
                    #
                    lst1 = ('INST','NOEUD','NOM_CHAM','NOM_CMP','VALE')
                    ok1  = True
                    for para in lst1: ok1 = ok1 and (para in nomcol)
                    #
                    lst2 = ('INST','NOEUD','NOM_CHAM','DZ',)
                    ok2  = True
                    for para in lst2: ok2 = ok2 and (para in nomcol)
                    #
                    if ( not ok1 ^ ok2 ):
                        print(nomcol)
                        assert (ok1 ^ ok2)
                    #
                    if ( ok1 ):
                        __ACCE_E=RECU_FONCTION(
                            TABLE=resu['TABLE'],
                            PARA_X  = 'INST', PARA_Y  = 'VALE', INTERPOL= 'LIN',
                            FILTRE  = ( _F(NOM_PARA='NOEUD',    VALE_K=node),
                                        _F(NOM_PARA='NOM_CHAM', VALE_K='ACCE' ),
                                        _F(NOM_PARA='NOM_CMP',  VALE_K='DZ'   ),),
                        )
                    #
                    if ( ok2 ):
                        __ACCE_E=RECU_FONCTION(
                            TABLE=resu['TABLE'], PARA_X  = 'INST', PARA_Y  = 'DZ', INTERPOL= 'LIN',
                                FILTRE  = ( _F(NOM_PARA='NOEUD',    VALE_K=node),
                                            _F(NOM_PARA='NOM_CHAM', VALE_K='ACCE' ),),
                        )
                # Etape 2: Combinaisons
                if CALCUL=='RELATIF' :
                    # Combinaison avec fonction d'accélération
                    motscles={}
                    if LIST_INST is not None : motscles['LIST_PARA']=LIST_INST
                    __ACCE_E=CALC_FONCTION(
                        COMB=(  _F(FONCTION=__ACCE_E, COEF= 1.0  ),
                                _F(FONCTION=resu['ACCE_Z'], COEF= 1.0),),
                        **motscles
                    )
                val_Acc = NP.array( __ACCE_E.Ordo() )
                init = abs(val_Acc[0])/max(abs(val_Acc))
                if init>TOLE_INIT:
                    if CORR_INIT=="OUI":
                        UTMESS('A','SPECTRAL0_16', valr=(init, TOLE_INIT))
                        val_Acc[0]=0
                        __ACCE_E  = DEFI_FONCTION(ABSCISSE =__ACCE_E.Absc(),ORDONNEE =val_Acc, NOM_PARA='INST' )
                    else:
                        UTMESS('F','SPECTRAL0_16', valr=(init, TOLE_INIT))

                freq1 = FREQ_SUPP
                # frequence modèle A
                omega1=freq1*2.*pi;
                # frequence modèle B
                omega1_=omega1*(1+RAP_MAS)**0.5
                # calcul de la fft de l'accelero d entree
                # methode 2: CALC_FONCTION pour FFT
                _FFTE = CALC_FONCTION(FFT = _F(FONCTION = __ACCE_E, METHODE='COMPLET'))
                FFT   = NP.array(_FFTE.Ordo()) +complex(0.,1.)*NP.array(_FFTE.OrdoImg())
                X     = NP.array(_FFTE.Valeurs()[0])
                #
                RES=[];
                cNum = [0]*len(FFT)
                cDenom = [0]*len(FFT)
                # boucle 4 sur les equipements
                for i in range(len(FREQ_EQUI)):
                    omega = FREQ_EQUI[i]*2.*pi;
                    Delta =  -(2.*pi*X[0:len(FFT)])**2 + 2.*complex(0.,1.)*2.*pi*X[0:len(FFT)]*omega*AMOR_EQUI[i] + omega**2
                    cNum = cNum + RAP_MAS*RAP_MAS_COEF[i]*(Delta+(2.*pi*X[0:len(FFT)])**2)/Delta
                    cDenom = cDenom + RAP_MAS*RAP_MAS_COEF[i]*(Delta+(2.*pi*X[0:len(FFT)])**2) - RAP_MAS*RAP_MAS_COEF[i]*(Delta+(2.*pi*X[0:len(FFT)])**2)**2/Delta
                # Modele B
                Delta1_ = -(2.*pi*X[0:len(FFT)])**2 + 2.*complex(0.,1.)*2.*pi*X[0:len(FFT)]*omega1_*AMOR_SUPP*(1+RAP_MAS)**0.5 + omega1_**2;
                # Modele A
                Delta1 = -(2.*pi*X[0:len(FFT)])**2 + 2.*complex(0.,1.)*2.*pi*X[0:len(FFT)]*omega1*AMOR_SUPP + omega1**2;
                # Calcul de la fonction de transfert
                c = (1.+(2.*pi*X[0:len(FFT)])**2*( 1 + cNum)/(Delta1_ + cDenom))/(1+(2.*pi*X[0:len(FFT)])**2/Delta1)
                RES = FFT*c;
                #
                # methode 2: CALC_FONCTION pour FFT
                val_c=[]
                for i in range(len(X)//2):
                    val_c+=[X[i],RES[i].real,RES[i].imag]
                __FRESULT  = DEFI_FONCTION(VALE_C =val_c, NOM_PARA='FREQ' )
                __ACCEAcor = CALC_FONCTION(FFT = _F(FONCTION = __FRESULT, METHODE='COMPLET', SYME='NON'));
                #
                # calcul de spectres corriges
                motscles={}
                if FREQ     is not None : motscles['FREQ']     =FREQ
                if LIST_FREQ is not None : motscles['LIST_FREQ']=LIST_FREQ
                __Spec=[None]*len(AMOR_SPEC);
                for amor in range(len(AMOR_SPEC)): # eviter la boucle ??
                    __Spec[amor] = CALC_FONCTION(
                                SPEC_OSCI = _F(  FONCTION = __ACCEAcor,
                                                 AMOR_REDUIT = AMOR_SPEC[amor],
                                                 NORME = NORME ,
                                                  **motscles) ,
                                                 NOM_PARA='FREQ', ) ;
       #****************************************************
                dico_global['FREQ ' + plancher] = Valeurs(__Spec[amor])[1][0][0]
                for amor in range(len(AMOR_SPEC)):
                    if len(planch_nodes[plancher])>1:
                        nom = 'IPM '+ plancher + ' ' +node + ' ' + str(int(AMOR_SPEC[amor]*100)) + '%'
                    else:
                        nom = 'IPM '+ plancher + ' ' + str(int(AMOR_SPEC[amor]*100)) + '%'
                    dico_global[nom] = Valeurs(__Spec[amor])[1][0][1]
    lListe = []
    lkeys = list(dico_global.keys())
    lkeys.sort()
    for key in lkeys:
        lListe.append(_F(LISTE_R=dico_global[key], PARA=key))
    tab = CREA_TABLE(
        LISTE=lListe, TITRE='Calcul des spectres avec IPM' + '\n #')

    return tab


def Valeurs(surface):
    # TODO : dirty workarround for this macro, until Surface.getValues()
    # implementaiton in c++
    nsd = '%-19s' % surface.get_name()
    dicv = aster.getcolljev(nsd + '.VALE')
    lpar = aster.getvectjev(nsd + '.PARA')
    lval = []
    for k in range(len(dicv)):
        lbl = dicv[k + 1]
        dim = len(lbl) // 2
        lval.append([lbl[0:dim], lbl[dim:2 * dim]])
    return [list(lpar), lval]<|MERGE_RESOLUTION|>--- conflicted
+++ resolved
@@ -50,12 +50,8 @@
     DEFI_FONCTION = self.get_cmd('DEFI_FONCTION')
     CREA_TABLE = self.get_cmd('CREA_TABLE')
 
-<<<<<<< HEAD
-    if AMOR_SPEC != None and type(AMOR_SPEC) not in EnumType:
+    if AMOR_SPEC is not None and type(AMOR_SPEC) not in EnumType:
         AMOR_SPEC = (AMOR_SPEC,)
-=======
-    if AMOR_SPEC is not None and type(AMOR_SPEC) not in EnumType: AMOR_SPEC=(AMOR_SPEC,)
->>>>>>> 18ed0339
 
     # construction de la liste des noeuds à traiter
     planch_nodes = {}
@@ -72,17 +68,16 @@
     for plancher in dplancher:
         liste_no = []
         clefs = list(plancher.keys())
-<<<<<<< HEAD
-        if ('NOEUD' in clefs):
-            if plancher['NOEUD'] != None:
+        if 'NOEUD' in clefs:
+            if plancher['NOEUD'] is not None:
                 if type(plancher['NOEUD']) is str:
                     liste_no.append(plancher['NOEUD'])
                 else:
                     for noeud in plancher['NOEUD']:
                         liste_no.append(noeud)
         if ('GROUP_NO' in clefs):
-            if plancher['GROUP_NO'] != None:
-                assert (MAILLAGE != None)
+            if plancher['GROUP_NO'] is not None:
+                assert (MAILLAGE is not None)
                 if type(plancher['GROUP_NO']) is str:
                     noms_no = [l_nodes[n - 1].strip()
                                for n in dic_gpno[plancher['GROUP_NO'].ljust(24)]]
@@ -95,53 +90,23 @@
         planch_nodes[plancher['NOM']] = liste_no
         l_plancher.append(plancher['NOM'])
 
-        if plancher['AMOR_EQUIP'] != None and type(plancher['AMOR_EQUIP']) not in EnumType:
+        if plancher['AMOR_EQUIP'] is not None and type(plancher['AMOR_EQUIP']) not in EnumType:
             AMOR_EQUI = (plancher['AMOR_EQUIP'],)
         else:
             AMOR_EQUI = plancher['AMOR_EQUIP']
-        if plancher['AMOR_SUPPORT'] != None and type(plancher['AMOR_SUPPORT']) not in EnumType:
+        if plancher['AMOR_SUPPORT'] is not None and type(plancher['AMOR_SUPPORT']) not in EnumType:
             AMOR_SUPP = (plancher['AMOR_SUPPORT'],)
         else:
             AMOR_SUPP = plancher['AMOR_SUPPORT']
-        if plancher['RAPPORT_MASSE_TOTALE'] != None and type(plancher['RAPPORT_MASSE_TOTALE']) not in EnumType:
+        if plancher['RAPPORT_MASSE_TOTALE'] is not None and type(plancher['RAPPORT_MASSE_TOTALE']) not in EnumType:
             RAP_MAS = (plancher['RAPPORT_MASSE_TOTALE'],)
         else:
             RAP_MAS = plancher['RAPPORT_MASSE_TOTALE']
-        if plancher['FREQ_SUPPORT'] != None and type(plancher['FREQ_SUPPORT']) not in EnumType:
+        if plancher['FREQ_SUPPORT'] is not None and type(plancher['FREQ_SUPPORT']) not in EnumType:
             FREQ_SUPP = (plancher['FREQ_SUPPORT'],)
         else:
             FREQ_SUPP = plancher['FREQ_SUPPORT']
         FREQ_EQUI = plancher['FREQ_EQUIP']
-=======
-        if ( 'NOEUD' in clefs ):
-            if plancher['NOEUD'] is not None :
-                if type(plancher['NOEUD'])==str:
-                    liste_no.append(plancher['NOEUD'])
-                else :
-                    for noeud in plancher['NOEUD'] : liste_no.append(noeud)
-        if ( 'GROUP_NO' in clefs ):
-            if plancher['GROUP_NO'] is not None :
-                assert ( MAILLAGE is not None )
-                if type(plancher['GROUP_NO'])==str:
-                    noms_no =[l_nodes[n-1].strip() for n in dic_gpno[plancher['GROUP_NO'].ljust(24)]]
-                    liste_no=liste_no+noms_no
-                else :
-                    for group_no in plancher['GROUP_NO'] :
-                        noms_no =[l_nodes[n-1].strip() for n in dic_gpno[group_no.ljust(24)]]
-                        liste_no=liste_no+noms_no
-        planch_nodes[plancher['NOM']]=liste_no
-        l_plancher.append(plancher['NOM'])
-
-        if plancher['AMOR_EQUIP'] is not None and type(plancher['AMOR_EQUIP']) not in EnumType: AMOR_EQUI=(plancher['AMOR_EQUIP'],)
-        else: AMOR_EQUI=plancher['AMOR_EQUIP']
-        if plancher['AMOR_SUPPORT'] is not None and type(plancher['AMOR_SUPPORT']) not in EnumType: AMOR_SUPP=(plancher['AMOR_SUPPORT'],)
-        else: AMOR_SUPP=plancher['AMOR_SUPPORT']
-        if plancher['RAPPORT_MASSE_TOTALE'] is not None and type(plancher['RAPPORT_MASSE_TOTALE']) not in EnumType: RAP_MAS=(plancher['RAPPORT_MASSE_TOTALE'],)
-        else: RAP_MAS=plancher['RAPPORT_MASSE_TOTALE']
-        if plancher['FREQ_SUPPORT'] is not None and type(plancher['FREQ_SUPPORT']) not in EnumType: FREQ_SUPP=(plancher['FREQ_SUPPORT'],)
-        else: FREQ_SUPP=plancher['FREQ_SUPPORT']
-        FREQ_EQUI    = plancher['FREQ_EQUIP']
->>>>>>> 18ed0339
         RAP_MAS_COEF = plancher['COEF_MASS_EQUIP']
         # verification de la longueur des listes
         if (len(AMOR_EQUI) != len(FREQ_EQUI) or len(AMOR_EQUI) != len(RAP_MAS_COEF)):
