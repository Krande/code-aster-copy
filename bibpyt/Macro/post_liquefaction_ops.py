# coding=utf-8
# --------------------------------------------------------------------
# Copyright (C) 1991 - 2018 - EDF R&D - www.code-aster.org
# This file is part of code_aster.
#
# code_aster is free software: you can redistribute it and/or modify
# it under the terms of the GNU General Public License as published by
# the Free Software Foundation, either version 3 of the License, or
# (at your option) any later version.
#
# code_aster is distributed in the hope that it will be useful,
# but WITHOUT ANY WARRANTY; without even the implied warranty of
# MERCHANTABILITY or FITNESS FOR A PARTICULAR PURPOSE.  See the
# GNU General Public License for more details.
#
# You should have received a copy of the GNU General Public License
# along with code_aster.  If not, see <http://www.gnu.org/licenses/>.
# --------------------------------------------------------------------

#-------------------------------------------------------
# CRITERE DE LIQUEFACTION : [SIP(t)-SIP(t0)]/SIV(t0)
#-------------------------------------------------------

def post_liquefaction_ops(self,AXE,RESU_REF,RESULTAT,INST_REF,**args):

  import aster
  import os,string,types
  from code_aster.Cata.Syntax import _F

  # La macro compte pour 1 dans la numerotation des commandes
  self.set_icmd(1)

  ### On importe les definitions des commandes a utiliser dans la macro
  CREA_CHAMP     = self.get_cmd('CREA_CHAMP')
  CREA_RESU      = self.get_cmd('CREA_RESU')
  FORMULE        = self.get_cmd('FORMULE')
  DETRUIRE       = self.get_cmd('DETRUIRE')

 ### RECUPERATION DU MODELE A PARTIR DU RESULTAT

#  modele
  __model = RESU_REF.getModel()


  ### Extraction du champ SIEF_ELGA a la fin de l'etat reference INST_REF
  __sigini = CREA_CHAMP (OPERATION = 'EXTR',
                 TYPE_CHAM = 'ELGA_SIEF_R',
                         RESULTAT  = RESU_REF,
                 NOM_CHAM  = 'SIEF_ELGA',
                 INST      = INST_REF,)

  ### Transformation des champs SIP(tref) et SIYY(tref) en champs de type NEUT
  if AXE == 'X':
    __sig1 = CREA_CHAMP(OPERATION = 'ASSE',
                TYPE_CHAM = 'ELGA_NEUT_R',
                PROL_ZERO = 'OUI',
                MODELE    = __model,
                       ASSE      = _F(TOUT         = 'OUI',
                         CHAM_GD      = __sigini,
                              NOM_CMP      = ('SIPXX','SIXX'),
                       NOM_CMP_RESU = ('X1','X2'),),)
  elif AXE == 'Y':
    __sig1 = CREA_CHAMP(OPERATION = 'ASSE',
                TYPE_CHAM = 'ELGA_NEUT_R',
                PROL_ZERO = 'OUI',
                MODELE    = __model,
                       ASSE      = _F(TOUT         = 'OUI',
                         CHAM_GD      = __sigini,
                              NOM_CMP      = ('SIPYY','SIYY'),
                       NOM_CMP_RESU = ('X1','X2'),),)
  elif AXE == 'Z':
    __sig1 = CREA_CHAMP(OPERATION = 'ASSE',
                TYPE_CHAM = 'ELGA_NEUT_R',
                PROL_ZERO = 'OUI',
                MODELE    = __model,
                       ASSE      = _F(TOUT         = 'OUI',
                         CHAM_GD      = __sigini,
                              NOM_CMP      = ('SIPZZ','SIZZ'),
                       NOM_CMP_RESU = ('X1','X2'),),)

  ### Formule pour evaluer le critere de liquefaction (qui vaut 0 si jamais SIYY(tref) vaut 0)
<<<<<<< HEAD
  __fmul = FORMULE(NOM_PARA = ('X1','X2','X3'), 
               VALE     = '0.0 if abs(X2)<=1e-12 else (X3-X1)/X2')
=======
  def fmul0(x,y,z) :
    if abs(y)<=1e-12:
        resu=0.0
    else:
        resu=(z-x)/y
    return resu

  __fmul = FORMULE(NOM_PARA=('X1','X2','X3'),
                   VALE='fmul0(X1,X2,X3)',
                   fmul0=fmul0)
>>>>>>> f697950a

  __chfmu = CREA_CHAMP(OPERATION = 'AFFE',
               TYPE_CHAM = 'ELGA_NEUT_F',
               MODELE    = __model,
                    PROL_ZERO = 'OUI',
                       AFFE      = _F(TOUT    = 'OUI',
                      NOM_CMP = 'X4',
                      VALE_F  = __fmul),)

  ###-------------
  ### DEBUT BOUCLE
  ###-------------

  ### Acces aux numeros d'ordre de RESULTAT pour l'indicage de la boucle
  __dico = aster.GetResu(RESULTAT.get_name(), "VARI_ACCES")
  __numo = __dico['NUME_ORDRE']
  __n    = __numo[-1]

  ### Initialisation des variables de la boucle
  __liqq  = [None]*(__n+1)
  __sigf = [None]*(__n+1)
  __siff = [None]*(__n+1)

  for i in range(0,__n+1):

     ### Extraction du champ SIEF_ELGA
    __sigt = CREA_CHAMP (OPERATION  = 'EXTR',
                    TYPE_CHAM  = 'ELGA_SIEF_R',
                            RESULTAT   = RESULTAT,
                    NOM_CHAM   = 'SIEF_ELGA',
                    NUME_ORDRE = i,)

     ### Transformation du champ SIP(t) en champ de type NEUT
    if AXE == 'X':
      __sig2 = CREA_CHAMP(OPERATION = 'ASSE',
               TYPE_CHAM = 'ELGA_NEUT_R',
               MODELE    = __model,
               PROL_ZERO = 'OUI',
                      ASSE      = _F(TOUT         = 'OUI',
                      CHAM_GD      = __sigt,
                            NOM_CMP      = ('SIPXX',),
                     NOM_CMP_RESU = ('X3',),),)
    elif AXE == 'Y':
      __sig2 = CREA_CHAMP(OPERATION = 'ASSE',
               TYPE_CHAM = 'ELGA_NEUT_R',
               MODELE    = __model,
               PROL_ZERO = 'OUI',
                      ASSE      = _F(TOUT         = 'OUI',
                      CHAM_GD      = __sigt,
                            NOM_CMP      = ('SIPYY',),
                     NOM_CMP_RESU = ('X3',),),)
    elif AXE == 'Z':
      __sig2 = CREA_CHAMP(OPERATION = 'ASSE',
               TYPE_CHAM = 'ELGA_NEUT_R',
               MODELE    = __model,
               PROL_ZERO = 'OUI',
                      ASSE      = _F(TOUT         = 'OUI',
                      CHAM_GD      = __sigt,
                            NOM_CMP      = ('SIPZZ',),
                     NOM_CMP_RESU = ('X3',),),)

     ### Assemblage de SIP(t0),SIYY(t0) et SIP(t) dans le meme champ SIG
    __sig = CREA_CHAMP(OPERATION = 'ASSE',
                    MODELE    = __model,
               TYPE_CHAM ='ELGA_NEUT_R',
                    ASSE      = (_F(CHAM_GD = __sig1 ,
                       TOUT ='OUI',
                                     CUMUL='OUI',
                       COEF_R = 1.),
                             _F(CHAM_GD = __sig2 ,
                       TOUT ='OUI',
                         CUMUL='OUI',
                       COEF_R = 1.),),)

     ### Calcul du critere de liquefaction
    __liqq[i] = CREA_CHAMP(OPERATION = 'EVAL',
                     TYPE_CHAM = 'ELGA_NEUT_R',
                             CHAM_F    = __chfmu,
                     CHAM_PARA = (__sig,),)

     ### Creation d'un champ contenant le resultat du calcul
    __sigf[i] = CREA_CHAMP(OPERATION = 'ASSE',
                TYPE_CHAM = 'ELGA_NEUT_R',
                MODELE    = __model,
                PROL_ZERO = 'OUI',
                       ASSE      = _F(TOUT         = 'OUI',
                      CHAM_GD      = __liqq[i],
                             NOM_CMP      = ('X4',),
                      NOM_CMP_RESU = ('X4',),),)

     ### Transformer le champ SIGF de type NEUT en champ de type SIEF_ELGA (sous la variable SIP)
    if AXE == 'X':
      __siff[i] = CREA_CHAMP(OPERATION = 'ASSE',
                  TYPE_CHAM = 'ELGA_SIEF_R',
                  PROL_ZERO = 'OUI',
                  MODELE    = __model,
                         ASSE      = _F(TOUT         = 'OUI',
                        CHAM_GD      = __sigf[i],
                               NOM_CMP      = ('X4',),
                        NOM_CMP_RESU = ('SIPXX',),),)
    if AXE == 'Y':
      __siff[i] = CREA_CHAMP(OPERATION = 'ASSE',
                  TYPE_CHAM = 'ELGA_SIEF_R',
                  PROL_ZERO = 'OUI',
                  MODELE    = __model,
                         ASSE      = _F(TOUT         = 'OUI',
                        CHAM_GD      = __sigf[i],
                               NOM_CMP      = ('X4',),
                        NOM_CMP_RESU = ('SIPYY',),),)
    if AXE == 'Z':
      __siff[i] = CREA_CHAMP(OPERATION = 'ASSE',
                  TYPE_CHAM = 'ELGA_SIEF_R',
                  PROL_ZERO = 'OUI',
                  MODELE    = __model,
                         ASSE      = _F(TOUT         = 'OUI',
                        CHAM_GD      = __sigf[i],
                               NOM_CMP      = ('X4',),
                        NOM_CMP_RESU = ('SIPZZ',),),)

  ###-------------
  ### FIN BOUCLE
  ###-------------

  # Acces aux instants de RESULTAT pour creer la nouvelle SD resultat LIQ
  __numo2 = __dico['INST']

  __liste=[]
  for k in range(0,__n+1):
     __liste.append( _F(CHAM_GD= __siff[k],MODELE=__model,INST = __numo2[k],),)

  LIQ = CREA_RESU(OPERATION = 'AFFE',
          TYPE_RESU = 'EVOL_NOLI',
          NOM_CHAM  = 'SIEF_ELGA',
                  AFFE      = (__liste),)

  return LIQ<|MERGE_RESOLUTION|>--- conflicted
+++ resolved
@@ -79,21 +79,8 @@
                        NOM_CMP_RESU = ('X1','X2'),),)
 
   ### Formule pour evaluer le critere de liquefaction (qui vaut 0 si jamais SIYY(tref) vaut 0)
-<<<<<<< HEAD
   __fmul = FORMULE(NOM_PARA = ('X1','X2','X3'), 
                VALE     = '0.0 if abs(X2)<=1e-12 else (X3-X1)/X2')
-=======
-  def fmul0(x,y,z) :
-    if abs(y)<=1e-12:
-        resu=0.0
-    else:
-        resu=(z-x)/y
-    return resu
-
-  __fmul = FORMULE(NOM_PARA=('X1','X2','X3'),
-                   VALE='fmul0(X1,X2,X3)',
-                   fmul0=fmul0)
->>>>>>> f697950a
 
   __chfmu = CREA_CHAMP(OPERATION = 'AFFE',
                TYPE_CHAM = 'ELGA_NEUT_F',
