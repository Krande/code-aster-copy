# coding=utf-8
# --------------------------------------------------------------------
# Copyright (C) 1991 - 2019 - EDF R&D - www.code-aster.org
# This file is part of code_aster.
#
# code_aster is free software: you can redistribute it and/or modify
# it under the terms of the GNU General Public License as published by
# the Free Software Foundation, either version 3 of the License, or
# (at your option) any later version.
#
# code_aster is distributed in the hope that it will be useful,
# but WITHOUT ANY WARRANTY; without even the implied warranty of
# MERCHANTABILITY or FITNESS FOR A PARTICULAR PURPOSE.  See the
# GNU General Public License for more details.
#
# You should have received a copy of the GNU General Public License
# along with code_aster.  If not, see <http://www.gnu.org/licenses/>.
# --------------------------------------------------------------------

# person_in_charge: julie.fouque at edf.fr

def calc_transfert_ops(
    self, NOM_CHAM,ENTREE,SORTIE,RESULTAT_X,RESULTAT_Y,RESULTAT_Z=None, REPERE=None,
        SIGNAL=None, **args):
    """
           Macro permettant le calcul de fonctions de transfert et de signaux deconvolues
    """
    import os
    import numpy as np
    import aster
    from code_aster.Cata.Syntax import _F
    from Utilitai.Utmess import UTMESS
    # La macro compte pour 1 dans la numerotation des commandes
    self.set_icmd(1)

    # On importe les definitions des commandes a utiliser dans la macro
    # Le nom de la variable doit etre obligatoirement le nom de la commande
    RECU_FONCTION    = self.get_cmd('RECU_FONCTION')
    DEFI_FONCTION    = self.get_cmd('DEFI_FONCTION')
    CALC_FONCTION    = self.get_cmd('CALC_FONCTION')
    CREA_TABLE       = self.get_cmd('CREA_TABLE')
    CALC_FONC_INTERP =self.get_cmd('CALC_FONC_INTERP')
    DEFI_LIST_REEL   =self.get_cmd('DEFI_LIST_REEL')


#......................................................
#On cherche le type de resultat des calculs dynamiques
#......................................................
    l_resu=[RESULTAT_X,RESULTAT_Y,] #Liste des noms des resultats
    l_type=["TRAN_GENE", "HARM_GENE", "DYNA_TRANS", "DYNA_HARMO"] #Liste des differents types de resultats possibles
    compo=['X','Y',]
    entrain=['DX','DY',]


    if RESULTAT_Z is not None :
        l_resu.append(RESULTAT_Z)
        compo.append('Z')
        entrain.append('DZ')

    for r_type in l_type :
        if RESULTAT_X.getType() == r_type:
            if RESULTAT_Y.getType() == r_type:
                if (len(l_resu)==3 and RESULTAT_Z.getType() == r_type):
                    typ_resu = r_type
                    break
                if len(l_resu)==2 :
                    typ_resu  = r_type
                    break
                else :
                    UTMESS('F', 'DYNAMIQUE_34')
            else :
                UTMESS('F', 'DYNAMIQUE_33')


#....................................................................................
#On extrait les resultats otenus pour ensuite traiter le cas de la liste de frequence
#....................................................................................

#Recu fonction pour le noeud entree
    lst_entr=[]
<<<<<<< HEAD
    if ENTREE != None :
        motsentr = ENTREE.copy()
        for rr in l_resu :
            if typ_resu  == "DYNA_TRANS" or typ_resu == "DYNA_HARMO":
                motsentr['RESULTAT'] = rr
=======
    if ENTREE is not None :
        for entr in ENTREE:
            motsentr = {}
            n_entr = entr.val
            if 'GROUP_NO' in n_entr:
                motsentr['GROUP_NO']= n_entr['GROUP_NO']
>>>>>>> 18ed0339
            else :
                motsentr['RESU_GENE'] = rr
            for nomcmp in compo:
                _fonc = RECU_FONCTION(NOM_CHAM=NOM_CHAM,
                                    NOM_CMP='D' + nomcmp,
                                    **motsentr),
                lst_entr.append(_fonc)



#Recu fonction pour le noeud sortie
    lst_sort=[]
    for sort in SORTIE:
        motssort = SORTIE.copy()
        for rr in l_resu :
            if typ_resu  == "DYNA_TRANS" or typ_resu == "DYNA_HARMO":
                motssort['RESULTAT'] = rr
            else :
                motssort['RESU_GENE'] = rr
            for nomcmp in compo:
                _fonc = RECU_FONCTION(NOM_CHAM=NOM_CHAM,
                                    NOM_CMP='D' + nomcmp,
                                    **motssort),
                lst_sort.append(_fonc)



##................................................................................................
#Extraction des parties reelles et imaginaires des fonctions obtenues via les calculs dynamiques
#................................................................................................
    E_Lfreq=[]
    E_L_Re=[]
    E_L_Im=[]
    for aa in lst_entr :
        if typ_resu  == "TRAN_GENE" or typ_resu =="DYNA_TRANS" :
            _aaa=CALC_FONCTION(COMB=_F(FONCTION=aa,COEF=1,),);
            Tcal,Ordcal=_aaa.Valeurs() # on recupere la liste d'instant pour les signaux calcules par les operateurs de dynamique
            _Tcal=DEFI_LIST_REEL(VALE=Tcal,);#On cree la liste d'instant  associee au calcul dynamique
            _Ordcal=DEFI_LIST_REEL(VALE=Ordcal,);#On cree la liste des ordonnees associee au calcul dynamique
            _f0=DEFI_FONCTION(NOM_PARA='INST',VALE_PARA=_Tcal, VALE_FONC=_Ordcal,); #On recree la fonction temporelle pour en faire sa fft
            _fonc=CALC_FONCTION(FFT=_F(FONCTION=_f0, METHODE='COMPLET',),);
            __freq,__Re,__Im=_fonc.Valeurs()
            __freq=__freq[0:int((len(__freq))/2)]
            __Re=__Re[0:int((len(__Re))/2)]
            __Im=__Im[0:int((len(__Im))/2)]
            E_Lfreq.append(__freq)
            E_L_Re.append(__Re)
            E_L_Im.append(__Im)
        else :
            _fonc=CALC_FONCTION(COMB_C=_F(FONCTION=aa,
                               COEF_C=(1.+0j),),);
            __freq,__Re,__Im=_fonc.Valeurs()
            E_Lfreq.append(__freq)
            E_L_Re.append(__Re)
            E_L_Im.append(__Im)


    S_Lfreq=[]
    S_L_Re=[]
    S_L_Im=[]
    for bb in lst_sort :
        if typ_resu  == "TRAN_GENE" or typ_resu =="DYNA_TRANS" :
            _bbb=CALC_FONCTION(COMB=_F(FONCTION=bb,COEF=1,),);
            TcalS,OrdcalS=_bbb.Valeurs() # on recupere la liste d'instant pour les signaux calcules par les operateurs de dynamique
            p_calS=TcalS[1]-TcalS[0] #on calcul le pas de temps des fonctions recuperees
            _TcalS=DEFI_LIST_REEL(VALE=TcalS,);#On cree la liste d'instant  associee au calcul dynamique
            _OrdcalS=DEFI_LIST_REEL(VALE=OrdcalS,);#On cree la liste des ordonnees associee au calcul dynamique
            _f0=DEFI_FONCTION(NOM_PARA='INST',VALE_PARA=_TcalS, VALE_FONC=_OrdcalS,); #On recree la fonction temporelle pour en faire sa fft
            _fonc=CALC_FONCTION(FFT=_F(FONCTION=_f0, METHODE='COMPLET',),);
            __freq,__Re,__Im=_fonc.Valeurs()
            __freq=__freq[0:int((len(__freq))/2)]
            __Re=__Re[0:int((len(__Re))/2)]
            __Im=__Im[0:int((len(__Im))/2)]
            S_Lfreq.append(__freq)
            S_L_Re.append(__Re)
            S_L_Im.append(__Im)
        else :
            _fonc=CALC_FONCTION(COMB_C=_F(FONCTION=bb,
                               COEF_C=(1.+0j),),);
            _freq,_Re,_Im=_fonc.Valeurs()
            S_Lfreq.append(_freq)
            S_L_Re.append(_Re)
            S_L_Im.append(_Im)

    LISTFREQ=S_Lfreq[0]
    _LIST00=DEFI_LIST_REEL(VALE=LISTFREQ,);

  #On verifie que les calculs dynamiques ont ete faits sur les memes listes
    for ii in range(1,len(E_Lfreq)) :
        if len(E_Lfreq[0])!=len(E_Lfreq[ii]):
            UTMESS('F', 'DYNAMIQUE_35')
            break
        else :
            _p_0=E_Lfreq[0][1]-E_Lfreq[0][0]
            _p_ii=E_Lfreq[ii][1]-E_Lfreq[ii][0]
            if (_p_0-_p_ii)/_p_ii >= 1.E-6 :
                UTMESS('F', 'DYNAMIQUE_35')
                break


#..............................................
#On determine la matrice fonction de transfert
#..............................................

    Ab_Lfreq=[]
    Ab_L_Re=[]
    Ab_L_Im=[]
    LTEST=[]
    if REPERE=='RELATIF' :
        entrainement = args.get('ENTRAINEMENT'),
        for mentr in entrainement:
            s_entr = mentr
            for mm in entrain :
                if s_entr[mm].getType()=="FONCTION_C":
                   _test=s_entr[mm]
                   Test_F,Test_Re,Test_Im=_test.Valeurs()
                   LTEST.append(Test_F)
                   if (Test_F[len(Test_F)-1] - LISTFREQ[len(LISTFREQ)-1])/LISTFREQ[len(LISTFREQ)-1]>1.E-6:
                      UTMESS('F', 'DYNAMIQUE_36')  #On n'a pas encore traite le cas ou la frequence finale des signaux d'entrainement est plus petite que celle des calculs dynamiques
                      break
                   else :
                      _interp=CALC_FONC_INTERP(LIST_PARA=_LIST00,FONCTION=s_entr[mm],);
                      A,B,C=_interp.Valeurs()
                      Ab_Lfreq.append(A)
                      Ab_L_Re.append(B)
                      Ab_L_Im.append(C)
                else :
                   _test=s_entr[mm]
                   Test_T,Test_Ord=_test.Valeurs()
                   LTEST.append(Test_T)
                   if (Tcal[len(Tcal)-1]-Test_T[len(Test_T)-1])/Test_T[len(Test_T)-1]>1E-8:
                      UTMESS('F', 'DYNAMIQUE_37')  #On n'a pas encore traite le cas ou l'instant final des signaux d'entrainement est plus petit que celui des calculs dynamiques
                      break
                   else :
                      _interp=CALC_FONC_INTERP(LIST_PARA=_Tcal,FONCTION=s_entr[mm],);
                      _fonc=CALC_FONCTION(FFT=_F(FONCTION=_interp, METHODE='COMPLET',),);# on fait une FFT

                      A,B,C=_fonc.Valeurs()
                      Ab_Lfreq.append(A)
                      Ab_L_Re.append(B)
                      Ab_L_Im.append(C)#On recupere la demi liste et on regarde si elle est compatible
    else :
        _A=[]
        _A[0:len(LISTFREQ)]=len(LISTFREQ)*[0]
        for i in range(3):
            Ab_L_Re.append(_A)
            Ab_L_Im.append(_A)

    #On verifie que les signaux d'entrainements sont discretises de la meme maniere
    for ii in range(1,len(LTEST)) :
        if len(LTEST[0])!=len(LTEST[ii]):
            UTMESS('F', 'DYNAMIQUE_40')
            break
        else :
            _p_0=LTEST[0][1]-LTEST[0][0]
            _p_ii=LTEST[ii][1]-LTEST[ii][0]
            if (_p_0-_p_ii)/_p_ii >= 1.E-6 :
                UTMESS('F', 'DYNAMIQUE_40')
                break


    #les listes valent zero tout le temps
    self.DeclareOut('tabfrf', self.sd)
    dim_0=len(l_resu)
    dim=len(l_resu)**2
    kk=nn=ll=0
    lst_frf=dim*[0]
    motsfrf = {}
    L_fonc=[]
    mclist = []  # mot cle facteur FONCTION


    #On cree un dictionnaire pour ranger les fonctions de transferts. Pour chaque fonction de transfert sera associe les valeurs : (freq, Re,Im)
    d_frf={}
    for ff in range (dim):
        d_frf['LRe_%d' %ff]=[]
        d_frf['LIm_%d' %ff]=[]



    for i in range(len(LISTFREQ)):
        A=np.zeros((dim,dim),complex) #tableau
        B=np.zeros((dim),complex) #vecteur ligne
        kk=nn=ll=0
        for ii in range (dim) :
        #On remplit le vecteur B
            if ll==kk :
                B[ii]=S_L_Re[ii][i]+1j*S_L_Im[ii][i]+Ab_L_Re[nn][i]+1j*Ab_L_Im[nn][i]
            else :
                B[ii]=S_L_Re[ii][i]+1j*S_L_Im[ii][i]
        #On remplit la matrice A
            for jj in range (dim_0) :
                if jj==nn:
                    A[ii,jj+kk]=E_L_Re[jj+ll][i]+1j*E_L_Im[jj+ll][i]+Ab_L_Re[nn][i]+1j*Ab_L_Im[nn][i]
                else :
                    A[ii,jj+kk]=E_L_Re[jj+ll][i]+1j*E_L_Im[jj+ll][i]
            kk=kk+dim_0
            if ii==dim_0-1 or ii==2*dim_0-1 :
                kk=0
                ll=ll+dim_0
                nn=nn+1
        RR=np.linalg.det(A)
        C=np.linalg.solve(A,B)
        for nb in range(len(C)):
            _frf=C[nb]
            d_frf['LRe_%d' %nb].append(_frf.real)
            d_frf['LIm_%d' %nb].append(_frf.imag)


    mclist.append(_F(LISTE_R=LISTFREQ,PARA='FREQ',))

    if dim_0==2 :
        Lh=['xx','xy','yx','yy']
    else :
        Lh=['xx','xy','xz','yx','yy','yz','zx','zy','zz']
    for rr in range(dim):
        _LRe0=d_frf['LRe_%d' %rr]
        _LIm0=d_frf['LIm_%d' %rr]
        mclist.append(_F(LISTE_R=_LRe0,PARA='Re_H%s' %(Lh[rr])))
        mclist.append(_F(LISTE_R=_LIm0,PARA='Im_H%s' %(Lh[rr])))

    motsfrf['LISTE'] = mclist
    tabfrf=CREA_TABLE(**motsfrf)

#...................................................
#Cas ou l'utilisateur souhaite determiner un signal
#...................................................

    Signfreq=[]
    Sign_Re=[]
    Sign_Im=[]
    lst_sign=[]
    motssign = {}
    L_sign=[]
    mcsign = []  # mot cle facteur FONCTION
    d_signal={}
    STEST=[]
# On recupere les signaux donnes par l'utilisateur
    if SIGNAL is not None :
        type_resu = SIGNAL['TYPE_RESU']
        l_signal=['MESURE_X','MESURE_Y']

        if RESULTAT_Z is not None :
             l_signal.append('MESURE_Z')

#On cree un dictionnaire pour ranger les signaux calcules. Pour chaque signal sera associe les valeurs : (freq, Re,Im)
        for ff in range (dim_0):
             d_signal['LRe_%d' %ff]=[]
             d_signal['LIm_%d' %ff]=[]
             d_signal['Lff_%d' %ff]=[]

        signal = SIGNAL,
        for sign in signal:
            s_sign=sign
            for ss in l_signal:
                if s_sign[ss].getType()=="FONCTION_C":
                   _test=s_sign[ss]
                   Test_F,Test_Re,Test_Im=_test.Valeurs()
                   STEST.append(Test_F)
                   if Test_F[len(Test_F)-1]<LISTFREQ[len(LISTFREQ)-1]:
                      UTMESS('F', 'DYNAMIQUE_38')  #On n'a pas encore traite le cas ou la frequence finale des signaux mesures est plus petite que celle des calculs dynamiques
                      break
                   else:
                       _interp=CALC_FONC_INTERP(LIST_PARA=_LIST00,FONCTION=s_sign[ss],);
                       A,B,C=_interp.Valeurs()
                       Signfreq.append(A)
                       Sign_Re.append(B)
                       Sign_Im.append(C)
                else :
                   _test=s_sign[ss]
                   Test_T,Test_Ord=_test.Valeurs()
                   STEST.append(Test_T)
                   if (Tcal[len(Tcal)-1]-Test_T[len(Test_T)-1])/Test_T[len(Test_T)-1]>1.E-8:
                      UTMESS('F', 'DYNAMIQUE_39')  #On n'a pas encore traite le cas ou l'instant final des signaux mesures est plus petit que celui des calculs dynamiques
                      break
                   else :
                      if typ_resu  == "TRAN_GENE" or typ_resu =="DYNA_TRANS" :
                         _interp=CALC_FONC_INTERP(LIST_PARA=_Tcal,FONCTION=s_sign[ss],);
                         _fonc=CALC_FONCTION(FFT=_F(FONCTION=_interp, METHODE='COMPLET',),);
                      else :
                         if np.remainder(len(Test_T), 2) == 0:  #Si pair
                            _fonc=CALC_FONCTION(FFT=_F(FONCTION=s_sign[ss], METHODE='COMPLET',),);
                         else :   #Si impair
                            _Test_T=DEFI_LIST_REEL(VALE=Test_T,);#On cree la liste d'instant  associee au calcul dynamique
                            _Test_Ord=DEFI_LIST_REEL(VALE=Test_Ord,);#On cree la liste des ordonnees associee au calcul dynamique
                            _f0=DEFI_FONCTION(NOM_PARA='INST',VALE_PARA=_Test_T, VALE_FONC=_Test_Ord,); #On recree la fonction temporelle pour en faire sa fft
                            _fonc=CALC_FONCTION(FFT=_F(FONCTION=_f0, METHODE='COMPLET',),);

                      A,B,C=_fonc.Valeurs()
                      Signfreq.append(A)
                      Sign_Re.append(B)
                      Sign_Im.append(C)


#On verifie que les signaux mesures sont discretises de la meme maniere
        for ii in range(1,len(STEST)) :
            if len(STEST[0])!=len(STEST[ii]):
                UTMESS('F', 'DYNAMIQUE_41')
                break
            else :
                _p_0=STEST[0][1]-STEST[0][0]
                _p_ii=STEST[ii][1]-STEST[ii][0]
                if (_p_0-_p_ii)/_p_ii >= 1.E-6 :
                    UTMESS('F', 'DYNAMIQUE_41')
                    break

# On determine le signal d'entree par inversion du systeme sur chaque frequence

        for i in range(len(LISTFREQ)):
            vv=0
            A=np.zeros((dim_0,dim_0),complex) #tableau
            B=np.zeros((dim_0),complex) #vecteur ligne
            for ii in range (dim_0) :
                B[ii]=Sign_Re[ii][i]+1j*Sign_Im[ii][i]
                for jj in range (dim_0):
                    A[ii,jj]=d_frf['LRe_%d' %(jj+vv)][i]+1j*d_frf['LIm_%d' %(jj+vv)][i]
                vv=vv+dim_0

            CC=np.linalg.solve(A,B)
            for nb in range(len(CC)):
                _signal=CC[nb]
                if type_resu=='HARMONIQUE':
                    d_signal['LRe_%d' %nb].append(_signal.real)
                    d_signal['LIm_%d' %nb].append(_signal.imag)
                else :
                    d_signal['Lff_%d' %nb].append(LISTFREQ[i])
                    d_signal['Lff_%d' %nb].append(_signal.real)
                    d_signal['Lff_%d' %nb].append(_signal.imag)


# Choix de l'utilisateur sur la table de sortie : temporel ou harmonique
        if dim_0==2 :
            Ls=['X','Y']
        else :
            Ls=['X','Y','Z']

        for rr in range(dim_0):
            if type_resu=='HARMONIQUE':
                _LRe0=d_signal['LRe_%d' %rr]
                _LIm0=d_signal['LIm_%d' %rr]
                mcsign.append(_F(LISTE_R=_LRe0,PARA='Re_F%s' %(Ls[rr])))
                mcsign.append(_F(LISTE_R=_LIm0,PARA='Im_F%s' %(Ls[rr])))
            else :
                _L0=d_signal['Lff_%d' %rr]
                _AXX=DEFI_FONCTION(NOM_PARA='FREQ',VALE_C=_L0)
                lf1,re,im=_AXX.Valeurs()
                _ATT=CALC_FONCTION(FFT=_F(FONCTION=_AXX, METHODE='COMPLET',SYME='NON'),);
                T_en,Ord_en=_ATT.Valeurs()
                mcsign.append(_F(LISTE_R=Ord_en,PARA='F%s' %(Ls[rr])))


        if type_resu=='HARMONIQUE':
            mcsign.insert(0,_F(LISTE_R=LISTFREQ,PARA='FREQ',))
        else :
            mcsign.insert(0,_F(LISTE_R=T_en,PARA='INST'))

        motssign['LISTE'] = mcsign
        table_s=CREA_TABLE(TYPE_TABLE='TABLE',**motssign)
        self.register_result(table_s, SIGNAL[0]['TABLE_RESU'])

    return tabfrf<|MERGE_RESOLUTION|>--- conflicted
+++ resolved
@@ -78,20 +78,11 @@
 
 #Recu fonction pour le noeud entree
     lst_entr=[]
-<<<<<<< HEAD
-    if ENTREE != None :
+    if ENTREE is not None :
         motsentr = ENTREE.copy()
         for rr in l_resu :
             if typ_resu  == "DYNA_TRANS" or typ_resu == "DYNA_HARMO":
                 motsentr['RESULTAT'] = rr
-=======
-    if ENTREE is not None :
-        for entr in ENTREE:
-            motsentr = {}
-            n_entr = entr.val
-            if 'GROUP_NO' in n_entr:
-                motsentr['GROUP_NO']= n_entr['GROUP_NO']
->>>>>>> 18ed0339
             else :
                 motsentr['RESU_GENE'] = rr
             for nomcmp in compo:
