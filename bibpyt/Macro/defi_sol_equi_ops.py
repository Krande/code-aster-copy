# coding=utf-8
# --------------------------------------------------------------------
# Copyright (C) 1991 - 2018 - EDF R&D - www.code-aster.org
# This file is part of code_aster.
#
# code_aster is free software: you can redistribute it and/or modify
# it under the terms of the GNU General Public License as published by
# the Free Software Foundation, either version 3 of the License, or
# (at your option) any later version.
#
# code_aster is distributed in the hope that it will be useful,
# but WITHOUT ANY WARRANTY; without even the implied warranty of
# MERCHANTABILITY or FITNESS FOR A PARTICULAR PURPOSE.  See the
# GNU General Public License for more details.
#
# You should have received a copy of the GNU General Public License
# along with code_aster.  If not, see <http://www.gnu.org/licenses/>.
# --------------------------------------------------------------------

import os
import copy
from math import log, sqrt, floor, pi, sin
from numpy import sqrt as nsqrt

def epeq(eps1, eps2, eps3):
    """Calcule la deformation equivalente"""
    from code_aster.Commands import (
         DEFI_FONCTION,
    )
    from Cata_Utils.t_fonction import t_fonction
    ep1 = eps1.convert('real')
    ep2 = eps2.convert('real')
    ep3 = eps3.convert('real')
    para = copy.copy(ep1.para)
    valx = ep1.vale_x
    valy = nsqrt(ep1.vale_y*ep1.vale_y + 3.0*ep2.vale_y*ep2.vale_y + 3.0*ep3.vale_y*ep3.vale_y)
    para['PROL_GAUCHE'] = 'CONSTANT'
    para['PROL_DROITE'] = 'CONSTANT'
    eptq = t_fonction(valx, valy, para)
    _epteq = DEFI_FONCTION(VALE=eptq.tabul(),
                                **eptq.para)
    return _epteq

def defi_sol_equi_ops(self, TITRE=None, INFO=None, **args):
    """
       Macro DEFI_SOL_EQUI
    """
    import aster
    from code_aster.Cata.Syntax import _F
    from Utilitai.UniteAster import UniteAster
    from Utilitai.Utmess import UTMESS
    from Utilitai.Table import Table
    # from math import log, sqrt, floor, pi, sin
    from numpy import sqrt as nqsrt
    import numpy as np
    import code_aster

  #--------------------------------------------------------------------------------
  # On importe les definitions des commandes a utiliser dans la macro
  #
    CREA_TABLE = self.get_cmd("CREA_TABLE")
    DYNA_VIBRA = self.get_cmd('DYNA_VIBRA')
    DETRUIRE = self.get_cmd('DETRUIRE')
    REST_SPEC_TEMP = self.get_cmd('REST_SPEC_TEMP')
    DEFI_INTE_SPEC = self.get_cmd('DEFI_INTE_SPEC')
    GENE_FONC_ALEA = self.get_cmd('GENE_FONC_ALEA')
    DEFI_FONCTION = self.get_cmd('DEFI_FONCTION')
    CALC_FONCTION = self.get_cmd('CALC_FONCTION')
    IMPR_FONCTION = self.get_cmd('IMPR_FONCTION')
    IMPR_TABLE = self.get_cmd('IMPR_TABLE')
    CALC_TABLE = self.get_cmd('CALC_TABLE')
    LIRE_TABLE = self.get_cmd('LIRE_TABLE')
    LIRE_FONCTION = self.get_cmd('LIRE_FONCTION')
    RECU_FONCTION = self.get_cmd('RECU_FONCTION')
    DEFI_LIST_REEL = self.get_cmd('DEFI_LIST_REEL')
    AFFE_CHAR_MECA = self.get_cmd('AFFE_CHAR_MECA')
    AFFE_CHAR_MECA_F = self.get_cmd('AFFE_CHAR_MECA_F')
    DEFI_GROUP = self.get_cmd('DEFI_GROUP')
    LIRE_MAILLAGE=self.get_cmd('LIRE_MAILLAGE')
    CREA_MAILLAGE = self.get_cmd('CREA_MAILLAGE')
    MODI_MAILLAGE = self.get_cmd('MODI_MAILLAGE')
    # PRE_GIBI=self.get_cmd('PRE_GIBI')
    IMPR_RESU=self.get_cmd('IMPR_RESU')
    AFFE_MODELE = self.get_cmd('AFFE_MODELE')
    NUME_DDL = self.get_cmd('NUME_DDL')
    CALC_MATR_ELEM = self.get_cmd('CALC_MATR_ELEM')
    ASSE_MATRICE = self.get_cmd('ASSE_MATRICE')
    CALC_VECT_ELEM = self.get_cmd('CALC_VECT_ELEM')
    ASSE_VECTEUR = self.get_cmd('ASSE_VECTEUR')
    CREA_RESU = self.get_cmd('CREA_RESU')
    CREA_CHAMP = self.get_cmd('CREA_CHAMP')
    CALC_CHAR_SEISME = self.get_cmd('CALC_CHAR_SEISME')
    CALC_CHAMP = self.get_cmd('CALC_CHAMP')
    CALC_FONC_INTERP = self.get_cmd('CALC_FONC_INTERP')
    FORMULE = self.get_cmd('FORMULE')
    AFFE_MATERIAU = self.get_cmd('AFFE_MATERIAU')
    DEFI_MATERIAU = self.get_cmd('DEFI_MATERIAU')
    DEFI_NAPPE = self.get_cmd('DEFI_NAPPE')
    AFFE_CARA_ELEM = self.get_cmd('AFFE_CARA_ELEM')
    POST_DYNA_ALEA = self.get_cmd('POST_DYNA_ALEA')
    ier = 0
    # La macro compte pour 1 dans la numerotation des commandes
    self.set_icmd(1)
    self.DeclareOut("tabout", self.sd)

    # Le concept sortant (de type table_sdaster)


# calculs de deconvolution ou reconvolution sur une colonne de sol en 2D
# avec approche harmonique lineaire equivalente (courbes G et D gamma)

    titre = 'Etude Reconvolution 500m TRI'

    nbsol = 1

    nbacc = 1

    SURF = args['SURF']

# coefficient de variabilite sur le profil de modules Emax : 2/3 ou 3/2
# par exemple
    cvar = args['COEF_VARI_MATE']

# formulation methode d'amortissement
    if args['CORR_AMOR'] == 'OUI':
      formulation = 'LYSMER'
    else:
      formulation = 'SCHNABEL'

# definition de l'operation a effectuer :
# input = 'CL' : l'accelerogramme est defini en champ libre et
# on calcule le signal deconvolue au Rocher Affleurant defini au toit du substratum
# input = 'RA' : l'accelerogramme est injecte au Rocher Affleurant defini au toit du substratum
# et on calcule le signal reconvolue au Rocher Affleurant defini au toit
# du substratum
    if args['LIEU_SIGNAL'] == 'AFFLEURANT':
        input = 'RA'
    elif args['LIEU_SIGNAL'] == 'CHAMP_LIBRE':
        input = 'CL'


    if 'DSP' in args:
      if args.has_key('DSP')  :
        TSM = args['DUREE']
      else :
        del args['DSP']



    lliaison = 'OUI'
    lmassp = 'NON'
    ltranin = 'NON'
    llcara = 'NON'
    #ldevi = 'NON'

    # type de modelisation : 2D ou 3D
    dime = "2D"
    if "FONC_SIGNAL_X" in args:
        if args.has_key('FONC_SIGNAL_X')  :
            dime = "3D"

    if dime == "2D":
        name_dime = ("",)
        num_dime = 1
    elif dime == "3D":
        name_dime = ("X","Y","Z")
        dire_dime = ("DX","DY","DZ")
        num_dime = 3

    ldevi = args['TOUT_CHAM']
    if args['CHARGEMENT'] == 'ONDE_PLANE':
      liaison="OUI"
      if args['LIAISON'] == 'PERIODIQUE':
        lliaison = 'OUI'
      elif args['LIAISON'] == 'SANS':
        lliaison = 'NON'

        # Possibilite d utiliser des masses penalisées :
        # lmassp ='OUI' ou 'NON'
      if dime == "2D":
          if args.has_key('UNITE_TRAN_INIT'):
            #ldevi = 'OUI'
            ltranin = 'OUI'
            input = 'RA'
            lliaison = 'NON'
            if args.has_key('MASS_PENA'):
              lmassp = 'OUI'
        # Possibilite d utiliser une longueur caracteristique :
        # llcara ='OUI' ou 'NON'
            if args.has_key('LONG_CARA'):
              llcara = 'OUI'

# Possibilite de faire une verification en temporel avec coeff Rayleigh :
# veriftmp ='OUI' ou 'NON'

    if 'DSP' in args:
      PARATAB = 'FREQ'
      ldevi = 'NON'
    else :
      PARATAB = 'INST'

    veriftmp = 'NON'

# Definition de  l'acceleration maximale du sol
# ATTENTION : verifier les unites m/s2 ou g
# coefu = 1;
    coefu = args['COEF_AMPL_ACCE']
    kh = 1
    zpa = 1
    coefzpa = kh / zpa
# frequence de coupure pour calcul des FDT
    fcoup = args['FREQ_COUP']

# Groupes de mailles et maillage
    mail0 = None
    if("MAILLAGE" in args):
        mail0 = args['MAILLAGE']
    if dime == "2D":
        grma_droit = args['GROUP_MA_DROITE']
        grma_gauch = args['GROUP_MA_GAUCHE']

    if dime == "3D":
        grma_tot = args['GROUP_MA_LIGNE']

    grma_subst = args['GROUP_MA_SUBSTR']
    grma_colon = args['GROUP_MA_COL']
    #if args['GROUP_MA_LATE'] != None:
    #  grma_late = args['GROUP_MA_LATE']
    #else:
    grma_late = 'LATE'
#

# impression des graphiques au format postscipt 'EPS' ou '' pour format GRACE
    pilimp = ''

# frequences pour le calcul des coefficients de Rayleigh
    f1 = 1.
    f2 = 15.
# definition des parametres alpha = aamult*AH et beta = abmult*AH
    aamult = 1 / (2. * 3.14 * (f1 + f2))
    abmult = 2. * 3.14 * f1 * f2 / (f1 + f2)
# definition d un facteur de correction sur les parametres de Rayleigh pour obtenir
# l amortissement hysteretique en moyenne sur la plage de frequence
    ca = 1 / (0.5 + f1 * f2 / (f1 + f2) * log(f2 / f1) / (f2 - f1))
    text = ('aamult=' + str(aamult) + ' abmult=' + str(abmult) + ' ca=' + str(ca) )
    aster.affiche('MESSAGE', text)

# coefficient pour calcul gamma_eff / gamma_max
    geff = args['COEF_GAMMA']
    # 0.65

# tolerance pour convergence sur evolution module E
    tole = args['RESI_RELA']
    # 0.05
    nmaxit = args['NMAX_ITER']
    # 10; # nombre maximal d'iteration
#  unites tables resu
    utabresu = args['UNITE_TABLE_RESU']
    utabtran = args['UNITE_RESU_TRAN']
    utabspec = args['UNITE_RESU_SPEC']
    if 'DSP' in args:
        utabdsp = args['UNITE_RESU_DSP']

# Parametres FFT ### TRES IMPORTANT ###
    fonc_acce=[None]*num_dime
    __fonc_acce=[None]*num_dime
    __AHX = [None]*num_dime
    if ltranin == 'OUI' :
      utranin = args['UNITE_TRAN_INIT']
      __fonc_acce[0]=LIRE_FONCTION(UNITE=utranin,NOM_PARA='INST',
               INTERPOL = 'LIN',PROL_DROITE = 'CONSTANT',
               INDIC_PARA=[1,1],INDIC_RESU=[1,3],
                   );

      tt, vale_s = __fonc_acce[0].Valeurs()
      dt = tt[1] - tt[0]
      nbdt = len(vale_s)
      tfin = tt[nbdt - 1]
      fmax = 0.5 / dt  # facteur 1/2 car FFT calculee avec SYME='NON'
      df = 2.0 * fmax / nbdt
      fmax = (0.5 / dt) - df

#### DSP ###tfin
    elif 'DSP' in args:
      fonc_dsp = args['DSP']
      fr, vale_s = fonc_dsp.Valeurs()
      df = fr[1] - fr[0]
      nbdt = len(vale_s)
      tfin = TSM
      dt = 0.01
      fmax = fr[- 1]

    # definition des frequences de calcul

      __lfreq = DEFI_LIST_REEL( VALE=list(fr) )
      __lfreq0 = DEFI_LIST_REEL(VALE=list(fr[1:]),)


      __fonc_dsp = DEFI_FONCTION(ABSCISSE = fr.tolist(), ORDONNEE = vale_s.tolist(),
                        PROL_DROITE='CONSTANT', NOM_PARA  = 'FREQ',
                        PROL_GAUCHE='CONSTANT',
                         );

      __fonc_acce[0] = DEFI_FONCTION(ABSCISSE = fr.tolist(), ORDONNEE = np.sqrt(vale_s).tolist() ,
                        PROL_DROITE='CONSTANT', NOM_PARA  = 'FREQ',
                        PROL_GAUCHE='CONSTANT',
                         );

      __AHX[0]  = CALC_FONCTION(COMB_C=_F(FONCTION=__fonc_acce[0], COEF_C = 1.+0.j),
                       NOM_PARA='FREQ',);


      if fr[0] < 10**(-10):
        __VHX = DEFI_FONCTION(ABSCISSE = list(fr[1:]), ORDONNEE = list(np.array(vale_s[1:])/np.array(fr[1:])),
                        PROL_DROITE='CONSTANT', NOM_PARA  = 'FREQ',
                        PROL_GAUCHE='CONSTANT',
                         );
      else:
        __VHX = DEFI_FONCTION(ABSCISSE = list(fr), ORDONNEE = list(np.array(vale_s)/np.array(fr)),
                        PROL_DROITE='CONSTANT', NOM_PARA  = 'FREQ',
                        PROL_GAUCHE='CONSTANT',
                         );

####
    else :
      if dime == "2D":
          fonc_acce[0] = args['FONC_SIGNAL']
          __fonc_acce[0] = CALC_FONCTION(COMB=(
                   _F(FONCTION=fonc_acce[0], COEF=1.0),
                         ),
                    PROL_DROITE='CONSTANT',
                    PROL_GAUCHE='CONSTANT',
                     );
      elif dime == "3D":
          for n in xrange(num_dime):
              fonc_acce[n] = args['FONC_SIGNAL_'+name_dime[n]]
              __fonc_acce[n] = CALC_FONCTION(COMB=(
                   _F(FONCTION=fonc_acce[n], COEF=1.0),
                         ),
                    PROL_DROITE='CONSTANT',
                    PROL_GAUCHE='CONSTANT',
                     );

      tt, vale_s = __fonc_acce[0].Valeurs()
      dt = tt[1] - tt[0]
      nbdt = len(vale_s)
      tfin = tt[nbdt - 1]
      fmax = 0.5 / dt  # facteur 1/2 car FFT calculee avec SYME='NON'
      df = 2.0 * fmax / nbdt
      fmax = (0.5 / dt) - df


    if args['CHARGEMENT'] == 'ONDE_PLANE':
      n = 0
      while n < 50 :
          if 2**n >= nbdt :
             nbdt = 2**n
             break
          n = n+1

      tfin = (nbdt-1)*dt
      text = ('tfin=' + str(tfin) )
      aster.affiche('MESSAGE', text)
      fmax = 0.5 / dt  # facteur 1/2 car FFT calculee avec SYME='NON'
      df = 2.0 * fmax / nbdt
      fmax = (0.5 / dt) - df

    NB4 = 4*int(floor(nbdt / 4))

    if NB4 < nbdt :
       text = ('NB4 =' + str(NB4) + ' < NBDT =' + str(nbdt)
               + ' non multiple de 4')
       aster.affiche('MESSAGE', text)

    if args.has_key('FREQ_COUP'):
        fcoup = args['FREQ_COUP']
    else:
        fcoup = fmax
    fmaxc = fcoup
    if fmax < fcoup:
        fmaxc = fmax
    fmaxc2 = int((fmaxc+1.e-12)/df)*df
    text = ('df=' + str(df) + ' fmax=' + str(fmax) + ' fmaxc=' + str(fmaxc) )
    aster.affiche('MESSAGE', text)



# On genere les pas de temps pour lire laccelerogramme a deconvoluer
    __linst = DEFI_LIST_REEL(DEBUT=0.0, INTERVALLE=_F(JUSQU_A=tfin, PAS=dt),)


    if 'DSP' not in args:
# definition des frequences de calcul
      __lfreqc = DEFI_LIST_REEL(
        DEBUT=0.1, INTERVALLE=_F(JUSQU_A=fmaxc, PAS=0.1),)
      __lfreq = DEFI_LIST_REEL(DEBUT=0.0, INTERVALLE=_F(JUSQU_A=fmax, PAS=df),)
      __lfreq0 = DEFI_LIST_REEL(DEBUT=df, INTERVALLE=_F(JUSQU_A=fmaxc2, PAS=df),)
    else:
      __lfreqc = DEFI_LIST_REEL(
        DEBUT= df, INTERVALLE=_F(JUSQU_A=fmaxc, PAS= 0.1),)



# Definition de la fonction unite et du filtre en frequence
    __UN = DEFI_FONCTION(NOM_PARA='FREQ', VALE=(0., 1., fmax, 1.,),
                         INTERPOL='LIN', PROL_DROITE = 'CONSTANT', PROL_GAUCHE = 'CONSTANT',)

    __FILTRE = DEFI_FONCTION(NOM_PARA='FREQ',
                             VALE_C=(0., 0., 0., df, 1., 0., fmaxc, 1., 0., (fmaxc2+df), 0., 0.),
                                 INTERPOL='LIN', PROL_DROITE = 'CONSTANT', PROL_GAUCHE = 'CONSTANT',)



# Lecture des acceleros CL
#
    ifsax = []
    a = 1
    __ACCEX = [None]*num_dime
    __SAX = [None]*num_dime
    __ACCEX0 = [None]*num_dime
    __ACCEX0H = [None]*num_dime
    __VITEX = [None]*num_dime
    __SAX = [None]*num_dime
### Option DSP
    if args.has_key('DSP')  :

      if "LIST_FREQ_SPEC_OSCI" in args and args.has_key('LIST_FREQ_SPEC_OSCI'):
        __SAX[0] = CALC_FONCTION(
          SPEC_OSCI=_F(FONCTION= __fonc_dsp, NATURE_FONC     ='DSP',DUREE=TSM ,
                       METHODE='RICE', NATURE = 'ACCE',
                       AMOR_REDUIT=0.05,LIST_FREQ=args['LIST_FREQ_SPEC_OSCI'],NORME=9.81))
      else:
        __SAX[0] = CALC_FONCTION(
          SPEC_OSCI=_F(FONCTION= __fonc_dsp, NATURE_FONC     ='DSP', DUREE = TSM,
                       METHODE ='RICE', NATURE = 'ACCE',
                       AMOR_REDUIT=0.05, NORME=9.81))
      ifsax.append(
          _F(FONCTION=__SAX, MARQUEUR=0, LEGENDE='SAXi_' + str(a)),)

      if input == 'CL' :
            __VITEX[0] = DEFI_FONCTION(ABSCISSE = fr[1:], ORDONNEE = 1./np.array(fr[1:]),
                        PROL_DROITE='CONSTANT', NOM_PARA  = 'FREQ',
                        PROL_GAUCHE='CONSTANT',
                         );
      if input == 'RA' :
            __VITEX[0] = CALC_FONCTION(COMB=( _F(FONCTION=__VHX, COEF=1. ),),);


    else:

#sinon

# for a in range (1,nbacc+1):
      for n in xrange(num_dime):
        __ACCEX[n] = CALC_FONCTION(LIST_PARA=__linst,
                            PROL_DROITE='CONSTANT',
                            PROL_GAUCHE='CONSTANT',
          COMB=_F(FONCTION=__fonc_acce[n], COEF=coefu * coefzpa))


        if "LIST_FREQ_SPEC_OSCI" in args and args.has_key('LIST_FREQ_SPEC_OSCI'):
          __SAX[n] = CALC_FONCTION(
            SPEC_OSCI=_F(FONCTION=__ACCEX[n],AMOR_REDUIT=0.05,LIST_FREQ=args['LIST_FREQ_SPEC_OSCI'],NORME=9.81))
        else:
          __SAX[n] = CALC_FONCTION(
            SPEC_OSCI=_F(FONCTION=__ACCEX[n], AMOR_REDUIT=0.05, NORME=9.81))
        ifsax.append(
            _F(FONCTION=__SAX[n], MARQUEUR=0, LEGENDE='SAXi_' + str(a)),)

# On calcule la FFT

        __AHX[n] = CALC_FONCTION(FFT=_F(FONCTION=__ACCEX[n], METHODE='COMPLET',))


        __ASPEFCI = DEFI_FONCTION ( NOM_PARA='FREQ',
                              VALE_C=(
                0.0    ,  1.0,  0.0,
                df     ,  1.0,  0.0,
                fmaxc   ,  1.0,  0.0,
                fmaxc+df  ,  0.0,  0.0,
                      ),
               PROL_DROITE      =  'CONSTANT' ,
               PROL_GAUCHE     =  'CONSTANT' ,
        )

        __ACI01F = DEFI_INTE_SPEC ( DIMENSION= 1,
                      PAR_FONCTION =_F( NUME_ORDRE_I = 1,
                                        NUME_ORDRE_J = 1,
                                        FONCTION  =  __ASPEFCI ,),
                       INFO= 1,
                                  )


        __VCIF01X = GENE_FONC_ALEA ( INTE_SPEC =  __ACI01F,
                                 DUREE_TIRAGE   = tfin+dt ,
                                 FREQ_INIT=0.,
                                 FREQ_FIN=fmax,
                                 NB_TIRAGE=1,
                                 INFO= 1
                                  )


        __FCI01FX = RECU_FONCTION(INTE_SPEC=__VCIF01X ,
                         NUME_ORDRE = 1,
                         INTERPOL='LIN',
                         PROL_DROITE='CONSTANT',
                         PROL_GAUCHE='CONSTANT',
                        )

        __ACCEX0[n] = CALC_FONCTION(COMB=(
                           _F(FONCTION=__FCI01FX, COEF=1.0/sqrt(2.0*pi*fmax) ),
                                 ),
                            LIST_PARA=__linst,
                            PROL_DROITE='CONSTANT',
                            PROL_GAUCHE='CONSTANT',
                             );

        __ACCEX0H[n] = CALC_FONCTION(FFT=_F(FONCTION=__ACCEX0[n], METHODE='COMPLET',))

        if input == 'CL' :
            __VITEX[n] = CALC_FONCTION(INTEGRE=_F(FONCTION=__ACCEX0[n], ))
        if input == 'RA' :
            __VITEX[n] = CALC_FONCTION(INTEGRE=_F(FONCTION=__ACCEX[n], ))

#
# DEBUT DE LA BOUCLE       #
#
# for s in range (1,nbsol+1):
#  for v in range (1,len(cvar)+1) :
#    for a in range (1,nbacc+1):
    a = 1
    v = 1
    s = 1

    deltaE = 100
    # initialisation de l erreur sur E
    iter = 0
    # indicateur du nombre d iterations
    etat = 'debut'

    legendeT = 's' + str(s) + 'v' + str(v) + 'a' + str(a)
    legende = '-acce' + str(a) + '-sol' + str(s) + '-cvar=' + str(v)
    if "TABLE_MATER_ELAS" in args and args.has_key('TABLE_MATER_ELAS'):
        __TMAT = CALC_TABLE( TABLE=args['TABLE_MATER_ELAS'],
         ACTION=_F(OPERATION='EXTR',NOM_PARA=('Y','M','RHO','Emax','NU','AH','GDgam')));
        tmat = __TMAT.EXTR_TABLE()
        NCOU = len(tmat) - 1
        text = ('NCOU=' + str(NCOU) )
        aster.affiche('MESSAGE', text)
        nbmat = 0
        for k in range(1, NCOU + 2):
            if __TMAT['GDgam', k] > nbmat:
                nbmat = __TMAT['GDgam', k]
        text = ('nbmat=' + str(nbmat) )
        aster.affiche('MESSAGE', text)
        __GG = [None] * (nbmat + 1)
        __DG = [None] * (nbmat + 1)

        UL = UniteAster()
        utabequ = UL.Libre(action='ASSOCIER')
        IMPR_TABLE(TABLE=args['TABLE_GEQUI_GMAX'], UNITE=utabequ)
        IMPR_TABLE(TABLE=args['TABLE_AMOR_EQUI'], UNITE=utabequ)

        for j in range(1, nbmat + 1):
            __GG[j] = LIRE_FONCTION(UNITE=utabequ, NOM_PARA='EPSI',
                                    INTERPOL=('LOG','LIN'), PROL_DROITE='CONSTANT', PROL_GAUCHE='CONSTANT',
                                    INDIC_PARA=[1, 1], INDIC_RESU=[1, j + 1],
                                    )
            __DG[j] = LIRE_FONCTION(UNITE=utabequ, NOM_PARA='EPSI',
                                    INTERPOL=('LOG','LIN'), PROL_DROITE='CONSTANT', PROL_GAUCHE='CONSTANT',
                                    INDIC_PARA=[2, 1], INDIC_RESU=[2, j + 1],
                                    )
        #UL.EtatInit()
    else:
    # 1. dictionnaires des MATERIAUX
        MATERIAU = args['MATERIAU']
        l_mate = []
        for Mi in MATERIAU:
            dM = Mi.cree_dict_valeurs(Mi.mc_liste)
            l_mate.append(dM)
        nbmat = len(l_mate)

    # 2. dictionnaires des COUCHES
        COUCHE = args['COUCHE']
        l_couche = []
        for Ci in COUCHE:
            dC = Ci.cree_dict_valeurs(Ci.mc_liste)
            l_couche.append(dC)
        NCOU = len(l_couche) - 1

        __GG0 = [None] * (nbmat + 1)
        __DG0 = [None] * (nbmat + 1)
        __GG = [None] * (nbmat + 1)
        __DG = [None] * (nbmat + 1)

        j = 0
        for mate in l_mate:
            j += 1
            l_para = mate["GAMMA"]
            vale_G = mate["G_GMAX"]
            vale_D = mate["D"]
            __GG0[j] = DEFI_FONCTION(NOM_PARA='EPSI', NOM_RESU='G_Gmax',
                                    INTERPOL=('LOG','LIN'),
                                    PROL_DROITE='CONSTANT',PROL_GAUCHE='CONSTANT',
                                    ORDONNEE=tuple(vale_G),
                                    ABSCISSE=tuple(l_para))

            __DG0[j] = DEFI_FONCTION(NOM_PARA='EPSI', NOM_RESU='D',
                                    INTERPOL=('LOG','LIN'),
                                    PROL_DROITE='CONSTANT',PROL_GAUCHE='CONSTANT',
                                    ORDONNEE=tuple(vale_D),
                                    ABSCISSE=tuple(l_para))

        __lpara = DEFI_LIST_REEL(VALE=tuple(l_para))

        for j in range(1, nbmat + 1):
            if "LIST_EPSI" in args and args.has_key('LIST_EPSI'):
              __GG[j] = CALC_FONCTION(
              COMB=_F(FONCTION=__GG0[j], COEF=1.), LIST_PARA=args['LIST_EPSI'],
              NOM_PARA='EPSI', NOM_RESU='G_Gmax',
              INTERPOL=('LOG','LIN'),
              PROL_DROITE='CONSTANT', PROL_GAUCHE='CONSTANT',
              )
              __DG[j] = CALC_FONCTION(
              COMB=_F(FONCTION=__DG0[j], COEF=1.), LIST_PARA=args['LIST_EPSI'],
              NOM_PARA='EPSI', NOM_RESU='D',
              INTERPOL=('LOG','LIN'),
              PROL_DROITE='CONSTANT', PROL_GAUCHE='CONSTANT',
              )
            else:
              __GG[j] = CALC_FONCTION(
              COMB=_F(FONCTION=__GG0[j], COEF=1.), LIST_PARA=__lpara,
              NOM_PARA='EPSI', NOM_RESU='G_Gmax',
              INTERPOL=('LOG','LIN'),
              PROL_DROITE='CONSTANT', PROL_GAUCHE='CONSTANT',
              )
              __DG[j] = CALC_FONCTION(
              COMB=_F(FONCTION=__DG0[j], COEF=1.), LIST_PARA=__lpara,
              NOM_PARA='EPSI', NOM_RESU='D',
              INTERPOL=('LOG','LIN'),
              PROL_DROITE='CONSTANT', PROL_GAUCHE='CONSTANT',
              )

            if j == 1:
                __tabfgg = CREA_TABLE(
                    FONCTION=_F(FONCTION=__GG[j], PARA=('EPSI', 'GG' + str(j))))
                __tabfdg = CREA_TABLE(
                    FONCTION=_F(FONCTION=__DG[j], PARA=('EPSI', 'DG' + str(j))))

            else:
                __tabtmpgg = CREA_TABLE(
                    FONCTION=_F(FONCTION=__GG[j], PARA=('EPSI', 'GG' + str(j))))
                __tabtmpdg = CREA_TABLE(
                    FONCTION=_F(FONCTION=__DG[j], PARA=('EPSI', 'DG' + str(j))))
                __tabfgg = CALC_TABLE(reuse=__tabfgg, TABLE=__tabfgg,
                                      ACTION=_F(OPERATION='COMB', TABLE=__tabtmpgg, NOM_PARA='EPSI'))

                __tabfdg = CALC_TABLE(reuse=__tabfdg, TABLE=__tabfdg,
                                      ACTION=_F(OPERATION='COMB', TABLE=__tabtmpdg, NOM_PARA='EPSI'))

                DETRUIRE(CONCEPT=_F(NOM=(__tabtmpgg, __tabtmpdg,),))

        IMPR_TABLE(TABLE=__tabfgg, UNITE=6,
                   TITRE=('Table des fonctions G_GMAX de Gamma par materiau'),)
        IMPR_TABLE(TABLE=__tabfdg, UNITE=6,
                   TITRE=('Table des fonctions AMOR de Gamma par materiau'),)

    # definition de la table initiale
    # para/typ pre-trie les colonnes
        tabini = Table(para=["Y", "M", "RHO", "Emax", "NU", "AH", "GDgam"],
                       typ=["R", "K8", "R", "R", "R", "R", "I"])

        Y = 0.
        for couche in l_couche:
            Y = Y + couche["EPAIS"]
            id_mate = couche["NUME_MATE"]
            tabini.append(
                {'RHO': couche["RHO"], 'NU': couche["NU"], 'Emax': couche["E"],
                 'M': couche["GROUP_MA"], 'Y': Y, 'GDgam': id_mate,
                 'AH': couche["AMOR_HYST"]})

     # creation de la table
        dprod = tabini.dict_CREA_TABLE()
        __TMAT = CREA_TABLE(**dprod)

    IMPR_TABLE(TABLE=__TMAT, UNITE=6)

    if SURF == 'NON' :
        NCOU2 = args['NIVE_COUCH_ENFO']
        if NCOU2 > NCOU:
            NCOU2 = NCOU
        # nombre de sous-couches par couche enfoncee
        nsco = args['NB_RECEPTEUR']

    if dime == "2D":
        if args['NOM_CMP'] == 'DY':
            nmaxit = 1

# Lecture du maillage
    if mail0 != None:
      if dime == "2D":
          __mailla = CREA_MAILLAGE(MAILLAGE=mail0,
                                 CREA_POI1=(
                                 _F(NOM_GROUP_MA='PCOL',
                                    GROUP_MA=grma_colon,),
                                 _F(NOM_GROUP_MA='PLATE',
                                    GROUP_MA=(grma_droit,grma_gauch,),),
                                 ),
                                 )

          __mailla = DEFI_GROUP(reuse=__mailla,
                              MAILLAGE=__mailla,
                              CREA_GROUP_NO=_F(GROUP_MA=(grma_droit,),),
                              )

          __mailla = DEFI_GROUP(reuse=__mailla,
                              MAILLAGE=__mailla,
                              CREA_GROUP_NO=_F(GROUP_MA=(grma_gauch,),),
                              )

          __mailla = DEFI_GROUP(reuse=__mailla,
                              MAILLAGE=__mailla,
                              CREA_GROUP_NO=_F(GROUP_MA=('PLATE',),),
                              )
      elif dime == "3D":
          __mailla = CREA_MAILLAGE(MAILLAGE=mail0,
                             CREA_POI1=(
                             _F(NOM_GROUP_MA='PCOL',
                                GROUP_MA=grma_colon,),),
                         )
    else:
      #maillage automatique uniquement en 2D
      text = ('NCOU=' + str(NCOU))
      aster.affiche('MESSAGE', text)
      NCOUB=NCOU+1
      larcol=1.0
      resultfile = open("dse.mail", 'w')
      resultfile.write( " TITRE \n")
      resultfile.write( " %  GIBI FECIT \n")
      resultfile.write( " FINSF \n")
      resultfile.write( " % \n")
      resultfile.write( " COOR_3D \n")
      resultfile.write( " N1        0.0000000000000D+00  0.000000000000D+00  0.0000000000000D+00 \n")
      for k in range(1,NCOUB+1):
        resultfile.write( " N"+str(k+1)+"        0.0000000000000D+00  "+str(-1*__TMAT['Y',k])+"   0.0000000000000D+00 \n")
      resultfile.write( " N"+str(NCOUB+2)+"        "+str(larcol)+"000000000000D+00  0.0000000000000D+00  0.0000000000000D+00 \n")
      for k in range(1,NCOUB+1):
        resultfile.write( " N"+str(NCOUB+2+k)+"        "+str(larcol)+"000000000000D+00  "+str(-1*__TMAT['Y',k])+" 0.0000000000000D+00 \n")
      resultfile.write( " FINSF \n")
      resultfile.write( " % \n")
      resultfile.write( " QUAD4  \n")
      for k in range(1,NCOUB+1):
        resultfile.write( "  M"+str(k)+"       N"+str(k)+"       N"+str(k+1)+"       N"+str(NCOUB+2+k)+"      N"+str(NCOUB+1+k)+" \n")
      resultfile.write( " FINSF \n")
      resultfile.write( " % \n")
      resultfile.write( " SEG2   \n")
      resultfile.write( " M"+str(NCOUB+1)+"      N"+str(NCOUB+1)+"      N"+str(2*NCOUB+2)+"      \n")
      resultfile.write( " FINSF \n")
      resultfile.write( " % \n")
      j = NCOUB+1
      resultfile.write( " SEG2   \n")
      for k in range(1,NCOUB+1):
        j = j+1
        resultfile.write( "  M"+str(j)+"       N"+str(k)+"       N"+str(k+1)+" \n")
      for k in range(1,NCOUB+1):
        j = j+1
        resultfile.write( "  M"+str(j)+"       N"+str(NCOUB+1+k)+"      N"+str(NCOUB+2+k)+" \n")
      resultfile.write( " FINSF \n")
      resultfile.write( " % \n")
      for k in range(1,NCOUB+2):
        resultfile.write( " GROUP_NO \n")
        resultfile.write( " P"+str(k-1)+"       N"+str(k)+"       \n")
        resultfile.write( " FINSF \n")
        resultfile.write( " % \n")
      resultfile.write( " GROUP_MA \n")
      resultfile.write( str(grma_colon)  + " \n")
      for k in range(1,NCOUB+1):
        resultfile.write( " M"+str(k)+" \n")
      resultfile.write( " FINSF \n")
      resultfile.write( " % \n")
      for k in range(1,NCOUB+1):
        resultfile.write( " GROUP_MA \n")
        resultfile.write( str(__TMAT['M',k])+"       \n")
        resultfile.write( " M"+str(k)+"       \n")
        resultfile.write( " FINSF \n")
        resultfile.write( " % \n")
      resultfile.write( " GROUP_MA \n")
      resultfile.write( str(grma_subst)  + " \n")
      resultfile.write( " M"+str(NCOUB+1)+"      \n")
      resultfile.write( " FINSF \n")
      resultfile.write( " % \n")
      resultfile.write( " GROUP_MA \n")
      resultfile.write( str(grma_late)  + " \n")
      for k in range(1,NCOUB+1):
        resultfile.write( " M"+str(NCOUB+1+k)+" \n")
      for k in range(1,NCOUB+1):
        resultfile.write( " M"+str(2*NCOUB+1+k)+" \n")
      resultfile.write( " FINSF \n")
      resultfile.write( " % \n")
      resultfile.write( " GROUP_MA \n")
      resultfile.write( str(grma_gauch)  + " \n")
      for k in range(1,NCOUB+1):
        resultfile.write( " M"+str(NCOUB+1+k)+" \n")
      resultfile.write( " FINSF \n")
      resultfile.write( " % \n")
      resultfile.write( " GROUP_MA \n")
      resultfile.write( str(grma_droit)  + " \n")
      for k in range(1,NCOUB+1):
        resultfile.write( " M"+str(2*NCOUB+1+k)+" \n")
      resultfile.write( " FINSF \n")
      resultfile.write( " % \n")
      for k in range(1,NCOUB+1):
        resultfile.write( " GROUP_MA \n")
        resultfile.write( " G"+str(__TMAT['M',k])+"      \n")
        resultfile.write( " M"+str(NCOUB+1+k)+"       \n")
        resultfile.write( " FINSF \n")
        resultfile.write( " % \n")
        resultfile.write( " GROUP_MA \n")
        resultfile.write( " D"+str(__TMAT['M',k])+"     \n")
        resultfile.write( " M"+str(2*NCOUB+1+k)+"       \n")
        resultfile.write( " FINSF \n")
        resultfile.write( " % \n")
        resultfile.write( " GROUP_MA \n")
        resultfile.write( " L"+str(__TMAT['M',k])+"     \n")
        resultfile.write( " M"+str(NCOUB+1+k)+"       \n")
        resultfile.write( " M"+str(2*NCOUB+1+k)+"       \n")
        resultfile.write( " FINSF \n")
        resultfile.write( " % \n")
      resultfile.write( " GROUP_NO \n")
      resultfile.write( str(grma_gauch)  + " \n")
      for k in range(1,NCOUB+2):
        resultfile.write( " N"+str(k)+" \n")
      resultfile.write( " FINSF \n")
      resultfile.write( " % \n")
      resultfile.write( " GROUP_NO \n")
      resultfile.write( str(grma_droit)  + " \n")
      for k in range(1,NCOUB+2):
        resultfile.write( " N"+str(NCOUB+1+k)+" \n")
      resultfile.write( " FINSF \n")
      resultfile.write( " % \n")
      resultfile.write( " FIN \n")

      resultfile.close()

      __mail0 = code_aster.Mesh()
      __mail0.readAsterMeshFile("dse.mail")
      __mailla = CREA_MAILLAGE(MAILLAGE=__mail0,
                             CREA_POI1=(
                             _F(NOM_GROUP_MA='PCOL',
                                GROUP_MA=grma_colon,),
                             _F(NOM_GROUP_MA='PLATE',
                                GROUP_MA=(grma_late,),),
                             ),
                              )
      __mailla = DEFI_GROUP(reuse=__mailla,
                          MAILLAGE=__mailla,
                          CREA_GROUP_NO=_F(GROUP_MA=('PLATE',),),
                           )

    # cas uniquement en 2D pour l'instant
    if ltranin == 'OUI' :
      NPC = NCOU+3
      l_para = []
      l_foncx = []
      l_vitex = []
      l_deplx = []

      for k in range(1, NPC):
         if k < NPC-1 :
           if lmassp == 'OUI':
             __faccex0=LIRE_FONCTION(UNITE=utranin,NOM_PARA='INST',
               INTERPOL = 'LIN',PROL_DROITE = 'CONSTANT',
               INDIC_PARA=[1,1],INDIC_RESU=[1,NPC+2-k],
                   );
           else:
             __fvitex=LIRE_FONCTION(UNITE=utranin,NOM_PARA='INST',
               INTERPOL = 'LIN',PROL_DROITE = 'CONSTANT',
               INDIC_PARA=[2,1],INDIC_RESU=[2,NPC+2-k],
                   );
             __fdeplx=LIRE_FONCTION(UNITE=utranin,NOM_PARA='INST',
               INTERPOL = 'LIN',PROL_DROITE = 'CONSTANT',
               INDIC_PARA=[3,1],INDIC_RESU=[3,NPC+2-k],
                   );
           l_para.append(-1.0*__TMAT['Y',NPC-1-k])
         else:
           if lmassp == 'OUI':
             __faccex0=LIRE_FONCTION(UNITE=utranin,NOM_PARA='INST',
               INTERPOL = 'LIN',PROL_DROITE = 'CONSTANT',
               INDIC_PARA=[1,1],INDIC_RESU=[1,2],
                   );
           else:
             __fvitex=LIRE_FONCTION(UNITE=utranin,NOM_PARA='INST',
               INTERPOL = 'LIN',PROL_DROITE = 'CONSTANT',
               INDIC_PARA=[2,1],INDIC_RESU=[2,2],
                   );
             __fdeplx=LIRE_FONCTION(UNITE=utranin,NOM_PARA='INST',
               INTERPOL = 'LIN',PROL_DROITE = 'CONSTANT',
               INDIC_PARA=[3,1],INDIC_RESU=[3,2],
                   );
           l_para.append(0.0)
         if lmassp == 'OUI':
           __faccX=CALC_FONCTION(COMB=_F(FONCTION=__faccex0,COEF=-1.0*args['MASS_PENA'],),);
           DETRUIRE(CONCEPT=_F(NOM=(__faccex0,),), INFO = 1);
           l_foncx.append(__faccX)
         else:
           l_vitex.append(__fvitex)
           l_deplx.append(__fdeplx)
      if lmassp == 'OUI':
        __NSEISMX = DEFI_NAPPE(NOM_PARA='Y', INTERPOL=('LIN','LIN',),
                               PROL_GAUCHE='CONSTANT', PROL_DROITE='CONSTANT',
                               PARA= tuple(l_para), FONCTION=tuple(l_foncx),);
      else:
        __FONCVX = DEFI_NAPPE(NOM_PARA='X', INTERPOL=('LIN','LIN',),
                               PROL_GAUCHE='CONSTANT', PROL_DROITE='CONSTANT',
                               PARA= tuple(l_para), FONCTION=tuple(l_vitex),);
        __FONCDX = DEFI_NAPPE(NOM_PARA='X', INTERPOL=('LIN','LIN',),
                               PROL_GAUCHE='CONSTANT', PROL_DROITE='CONSTANT',
                               PARA= tuple(l_para), FONCTION=tuple(l_deplx),);

    #IMPR_RESU(RESU=_F(MAILLAGE=__mailla,));
    if lliaison == 'OUI':
        if dime == "2D":
          __mailla=MODI_MAILLAGE(reuse =__mailla,
                    MAILLAGE=__mailla,
                    ORIE_PEAU_2D=_F(GROUP_MA=grma_subst,GROUP_MA_SURF=grma_colon,),
                    );
          __MODELE = AFFE_MODELE(MAILLAGE=__mailla,
                               AFFE=(
                               _F(GROUP_MA=grma_colon, PHENOMENE='MECANIQUE',
                                  MODELISATION='D_PLAN',),
                               _F(GROUP_MA=grma_subst, PHENOMENE='MECANIQUE',
                                  MODELISATION='D_PLAN_ABSO',),
                               ),)

    # Conditions de periodicite: relation d'egalite entre les deplacements
    # des noeuds des bords droit et gauche du modele
          __CON_LIM = AFFE_CHAR_MECA(MODELE=__MODELE,
                                   LIAISON_GROUP=
                                  (_F(GROUP_NO_1=grma_gauch,
                                      GROUP_NO_2=grma_droit,
                                      DDL_1=('DX',),
                                      DDL_2=('DX',),
                                      COEF_MULT_1=1.,
                                      COEF_MULT_2=-1.,
                                      COEF_IMPO=0.,),
                                  _F(GROUP_NO_1=grma_gauch,
                                     GROUP_NO_2=grma_droit,
                                     DDL_1=('DY',),
                                     DDL_2=('DY',),
                                     COEF_MULT_1 = 1.,
                                     COEF_MULT_2 = -1.,
                                     COEF_IMPO = 0.,),
                                   ),
                                 )
        else:
          __mailla=MODI_MAILLAGE(reuse =__mailla,
                    MAILLAGE=__mailla,
                    ORIE_PEAU_3D=_F(GROUP_MA=grma_subst,GROUP_MA_VOLU=grma_colon,),
                    );

          __MODELE = AFFE_MODELE(MAILLAGE=__mailla,
                               AFFE=(
                               _F(GROUP_MA=grma_colon, PHENOMENE='MECANIQUE',
                                  MODELISATION='3D',),
                               _F(GROUP_MA=grma_subst, PHENOMENE='MECANIQUE',
                                  MODELISATION='3D_ABSO',),
                               _F(GROUP_MA=grma_tot,
                                  PHENOMENE='MECANIQUE',
                                  MODELISATION='DIS_T',),
                               ),)

          __CARELE = AFFE_CARA_ELEM( MODELE=__MODELE,
                          DISCRET=(_F(GROUP_MA = grma_tot,
                                      CARA     = 'K_T_D_L',
                                      REPERE = 'GLOBAL',
                                      VALE     = (5.E13,5.E13,5.E13,),
                                     ),),)

    else:
    # uniquement en 2D
        __mailla=MODI_MAILLAGE(reuse =__mailla,
                MAILLAGE=__mailla,
                ORIE_PEAU_2D=_F(GROUP_MA=(grma_subst,grma_gauch,grma_droit),GROUP_MA_SURF=grma_colon,),
                );
        if lmassp == 'OUI':
            __MODELE = AFFE_MODELE(MAILLAGE=__mailla,
                               AFFE=(
                               _F(GROUP_MA=grma_colon, PHENOMENE='MECANIQUE',
                                  MODELISATION='D_PLAN',),
                               _F(GROUP_MA='PLATE', PHENOMENE='MECANIQUE',
                                  MODELISATION='2D_DIS_T',),
                               _F(GROUP_MA=(grma_subst,grma_gauch,grma_droit), PHENOMENE='MECANIQUE',
                                  MODELISATION='D_PLAN_ABSO',),
                               ),)
            __ELEM=AFFE_CARA_ELEM(MODELE=__MODELE,
                    DISCRET=(
                             _F(GROUP_MA='PLATE',
                                    REPERE='GLOBAL',
                                    CARA='M_T_D_N',
                                    VALE=args['MASS_PENA']),
                            ),
                    );
        else:
            __MODELE = AFFE_MODELE(MAILLAGE=__mailla,
                               AFFE=(
                               _F(GROUP_MA=grma_colon, PHENOMENE='MECANIQUE',
                                  MODELISATION='D_PLAN',),
                               _F(GROUP_MA=(grma_subst,grma_gauch,grma_droit), PHENOMENE='MECANIQUE',
                                  MODELISATION='D_PLAN_ABSO',),
                               ),)

    # On genere la liste initiale pour Emax AH ratio G/Gmax et des profondeurs
    E = [[]] * (nmaxit+1)
    AH = [[]] * (nmaxit+1)
    rat = [[]] * (nmaxit+1)

    E[0] = [] * (NCOU + 2)
    AH[0] = [] * (NCOU + 2)
    rat[0] = [] * (NCOU + 2)
    lprof = []
    lprof2 = []

    lprof.append(0.)
    lprof2.append(0.)
    E[0].append(0)
    AH[0].append(0)
    rat[0].append(1)
    # self.update_const_context({'cvar': cvar})
    __fEmax = FORMULE(NOM_PARA=('Emax'), VALE = str(cvar)+'*Emax')
    __fAH = FORMULE(NOM_PARA=('AH'), VALE = 'AH')

    __TMAT = CALC_TABLE(reuse=__TMAT, TABLE=__TMAT,
                        ACTION=(
                                _F(OPERATION = 'OPER',
                                   FORMULE=__fEmax, NOM_PARA = 'E0',),
                                _F(OPERATION = 'OPER',
                                   FORMULE=__fAH, NOM_PARA = 'AH0',),
                                ))

    #for k in range(1, NCOU + 1):
    for k in range(1, NCOU + 2):
        if k < NCOU+1 :
          lprof.append(__TMAT['Y', k])
          rat[0].append(1)
        lprof2.append(__TMAT['Y', k])
        E[0].append(__TMAT['E0', k])
        AH[0].append(__TMAT['AH0', k])

    while etat <> 'fin':
        text = ('iter=' + str(iter))
        aster.affiche('MESSAGE', text)

        if iter == 0:

            __SOLH = [None] * (NCOU + 2)

            for j in range(1, NCOU + 1):
              if formulation == 'LYSMER':
                if llcara == 'OUI':
                  __SOLH[j] = DEFI_MATERIAU(
                                ELAS=_F(E=__TMAT['E0', j]*(1.-__TMAT['AH0',j]*__TMAT['AH0',j]/2),
                                RHO=__TMAT['RHO', j],
                                NU=__TMAT['NU', j],
                                LONG_CARA=args['LONG_CARA'],
                                AMOR_HYST=__TMAT['AH0', j]*sqrt(1-__TMAT['AH0',j]*__TMAT['AH0',j]/4)/(1.-__TMAT['AH0',j]*__TMAT['AH0',j]/2),
                                ))
                else:
                  __SOLH[j] = DEFI_MATERIAU(
                                ELAS=_F(E=__TMAT['E0', j]*(1.-__TMAT['AH0',j]*__TMAT['AH0',j]/2),
                                RHO=__TMAT['RHO', j],
                                NU=__TMAT['NU', j],
                                AMOR_HYST=__TMAT['AH0', j]*sqrt(1-__TMAT['AH0',j]*__TMAT['AH0',j]/4)/(1.-__TMAT['AH0',j]*__TMAT['AH0',j]/2),
                                ))
              else:
                if llcara == 'OUI':
                  __SOLH[j] = DEFI_MATERIAU(ELAS=_F(E=__TMAT['E0', j],
                                                  RHO=__TMAT['RHO', j],
                                                  NU=__TMAT['NU', j],
                                                  LONG_CARA=args['LONG_CARA'],
                                                  AMOR_HYST=__TMAT['AH0', j],
                                                  ))
                else:
                  __SOLH[j] = DEFI_MATERIAU(ELAS=_F(E=__TMAT['E0', j],
                                                  RHO=__TMAT['RHO', j],
                                                  NU=__TMAT['NU', j],
                                                  AMOR_HYST=__TMAT['AH0', j],
                                                  ))

            if llcara == 'OUI':
              __SOLH[NCOU + 1] = DEFI_MATERIAU(ELAS=_F(E=__TMAT['E0', NCOU + 1],
                                                     RHO=__TMAT[
                                                         'RHO', NCOU + 1],
                                                     NU=__TMAT['NU', NCOU + 1],
                                                     LONG_CARA=args['LONG_CARA'],
                                                     AMOR_HYST=__TMAT[
                                                         'AH0', NCOU + 1],
                                                     ))
            else:
              __SOLH[NCOU + 1] = DEFI_MATERIAU(ELAS=_F(E=__TMAT['E0', NCOU + 1],
                                                     RHO=__TMAT[
                                                         'RHO', NCOU + 1],
                                                     NU=__TMAT['NU', NCOU + 1],
                                                     AMOR_HYST=__TMAT[
                                                         'AH0', NCOU + 1],
                                                     ))

        else:

            __SOLH = [None] * (NCOU + 2)

            for j in range(1, NCOU + 1):
              if formulation == 'LYSMER':
                if llcara == 'OUI':
                  __SOLH[j] = DEFI_MATERIAU(
                                ELAS=_F(E=__TMAT[('E' + str(iter)), j]*(1.-__TMAT[('AH'+str(iter)),j]*__TMAT[('AH'+str(iter)),j]/2),
                                RHO=__TMAT['RHO', j],
                                NU=__TMAT['NU', j],
                                LONG_CARA=args['LONG_CARA'],
                                AMOR_HYST=__TMAT[('AH' + str(iter)), j]*sqrt(1-__TMAT[('AH'+str(iter)),j]*__TMAT[('AH'+str(iter)),j]/4)/(1.-__TMAT[('AH'+str(iter)),j]*__TMAT[('AH'+str(iter)),j]/2),
                                ))
                else:
                  __SOLH[j] = DEFI_MATERIAU(
                                ELAS=_F(E=__TMAT[('E' + str(iter)), j]*(1.-__TMAT[('AH'+str(iter)),j]*__TMAT[('AH'+str(iter)),j]/2),
                                RHO=__TMAT['RHO', j],
                                NU=__TMAT['NU', j],
                                AMOR_HYST=__TMAT[('AH' + str(iter)), j]*sqrt(1-__TMAT[('AH'+str(iter)),j]*__TMAT[('AH'+str(iter)),j]/4)/(1.-__TMAT[('AH'+str(iter)),j]*__TMAT[('AH'+str(iter)),j]/2),
                                ))
              else:
                if llcara == 'OUI':
                  __SOLH[j] = DEFI_MATERIAU(
                    ELAS=_F(E=__TMAT[('E' + str(iter)), j],
                            RHO=__TMAT['RHO', j],
                            NU=__TMAT['NU', j],
                            LONG_CARA=args['LONG_CARA'],
                            AMOR_HYST=__TMAT[('AH' + str(iter)), j],
                            ))
                else:
                  __SOLH[j] = DEFI_MATERIAU(
                    ELAS=_F(E=__TMAT[('E' + str(iter)), j],
                            RHO=__TMAT['RHO', j],
                            NU=__TMAT['NU', j],
                            AMOR_HYST=__TMAT[
                            ('AH' + str(iter)), j],
                            ))
            if llcara == 'OUI':
              __SOLH[NCOU + 1] = DEFI_MATERIAU(ELAS=_F(E=__TMAT['E0', NCOU + 1],
                                                     RHO=__TMAT[
                                                         'RHO', NCOU + 1],
                                                     NU=__TMAT['NU', NCOU + 1],
                                                     LONG_CARA=args['LONG_CARA'],
                                                     AMOR_HYST=__TMAT['AH0', NCOU + 1],
                                                     ))
            else:
              __SOLH[NCOU + 1] = DEFI_MATERIAU(ELAS=_F(E=__TMAT['E0', NCOU + 1],
                                                     RHO=__TMAT[
                                                         'RHO', NCOU + 1],
                                                     NU=__TMAT['NU', NCOU + 1],
                                                     AMOR_HYST=__TMAT['AH0', NCOU + 1],
                                                     ))

            # Le substratum est considere comme elastique et garde les proprietes initiales
            # La valeur d'amortissement specifiee n'est pas prise en compte  :
            # l'amortissement des FA (rho.Vs) est calcule avec l'option
            # AMOR_MECA

        __SOLHSUBS = DEFI_MATERIAU(ELAS=_F(E=__TMAT['E0', NCOU + 1],
                                           RHO=__TMAT['RHO', NCOU + 1],
                                           NU=__TMAT['NU', NCOU + 1],
                                           AMOR_HYST=__TMAT['AH0', NCOU + 1],
                                           ))

            # Boucle pour affectation du materiau j au GROUP_MA 'Mj'

        tSOLH = tuple(__SOLH)

        affmat = []

        for j in range(1, NCOU + 2):

            affmat.append(_F(GROUP_MA=__TMAT['M', j], MATER=tSOLH[j]))
            if "MAILLAGE" not in args or args['MAILLAGE'] == None:
              affmat.append(_F(GROUP_MA='L'+__TMAT['M', j], MATER=tSOLH[j]))
              #affmat.append(_F(GROUP_MA='G'+__TMAT['M', j], MATER=tSOLH[j]))
              #affmat.append(_F(GROUP_MA='D'+__TMAT['M', j], MATER=tSOLH[j]))

        affmat.append(_F(GROUP_MA=grma_subst, MATER=__SOLHSUBS))

        __CHAMPMAH = AFFE_MATERIAU(MAILLAGE=__mailla,
                                   AFFE=affmat,
                                   )
        if lliaison == 'OUI':
            # MATRICE DE RIGIDITE ELEMENTAIRE
          if dime == "2D":

              __RIGI_ELH = CALC_MATR_ELEM(OPTION='RIGI_MECA',
                                        MODELE=__MODELE, CHAM_MATER=__CHAMPMAH, CHARGE=__CON_LIM,)
                # Amor meca hyst pour colonne

              __RIGH_ELH = CALC_MATR_ELEM(OPTION='RIGI_MECA_HYST',
                                        MODELE=__MODELE, CHAM_MATER=__CHAMPMAH, RIGI_MECA=__RIGI_ELH, CHARGE=__CON_LIM,)
                # MATRICE DE MASSE ELEMENTAIRE

              __MASS_ELH = CALC_MATR_ELEM(OPTION='MASS_MECA',
                                        MODELE=__MODELE,
                                        CHAM_MATER=__CHAMPMAH,
                                        CHARGE=__CON_LIM,)
                # MATRICE D AMORTISSEMENT ELEMENTAIRE (pour prise en compte
                # amortissement frontiere absorbante)

              __AMOR_ELH = CALC_MATR_ELEM(OPTION='AMOR_MECA',
                                        MODELE=__MODELE,
                                        CHAM_MATER=__CHAMPMAH,
                                        RIGI_MECA=__RIGI_ELH,
                                        MASS_MECA=__MASS_ELH,
                                        CHARGE=__CON_LIM,)
          if dime == "3D":
              __RIGI_ELH = CALC_MATR_ELEM(OPTION='RIGI_MECA',
                                        MODELE=__MODELE, CHAM_MATER=__CHAMPMAH, CARA_ELEM=__CARELE)
                # Amor meca hyst pour colonne

              __RIGH_ELH = CALC_MATR_ELEM(OPTION='RIGI_MECA_HYST',
                                        MODELE=__MODELE, CHAM_MATER=__CHAMPMAH, RIGI_MECA=__RIGI_ELH, CARA_ELEM=__CARELE)
                # MATRICE DE MASSE ELEMENTAIRE

              __MASS_ELH = CALC_MATR_ELEM(OPTION='MASS_MECA',
                                        MODELE=__MODELE,
                                        CHAM_MATER=__CHAMPMAH,
                                        CARA_ELEM=__CARELE)
                # MATRICE D AMORTISSEMENT ELEMENTAIRE (pour prise en compte
                # amortissement frontiere absorbante)

              __AMOR_ELH = CALC_MATR_ELEM(OPTION='AMOR_MECA',
                                        MODELE=__MODELE,
                                        CHAM_MATER=__CHAMPMAH,
                                        RIGI_MECA=__RIGI_ELH,
                                        MASS_MECA=__MASS_ELH,
                                        CARA_ELEM=__CARELE)

        else:
          if lmassp == 'OUI':
            # MATRICE DE RIGIDITE ELEMENTAIRE

            __RIGI_ELH = CALC_MATR_ELEM(OPTION='RIGI_MECA',
                             MODELE=__MODELE, CARA_ELEM=__ELEM, CHAM_MATER=__CHAMPMAH,)
            # Amor meca hyst pour colonne

            __RIGH_ELH = CALC_MATR_ELEM(OPTION='RIGI_MECA_HYST',
                             MODELE=__MODELE, CARA_ELEM=__ELEM, CHAM_MATER=__CHAMPMAH, RIGI_MECA=__RIGI_ELH,)
            # MATRICE DE MASSE ELEMENTAIRE

            __MASS_ELH = CALC_MATR_ELEM(OPTION='MASS_MECA',
                             MODELE=__MODELE, CARA_ELEM=__ELEM, CHAM_MATER=__CHAMPMAH,)

            # MATRICE D AMORTISSEMENT ELEMENTAIRE (pour prise en compte
            # amortissement frontiere absorbante)

            __AMOR_ELH = CALC_MATR_ELEM(OPTION='AMOR_MECA',
                                    MODELE=__MODELE, CARA_ELEM=__ELEM, CHAM_MATER=__CHAMPMAH,
                                    RIGI_MECA=__RIGI_ELH,
                                    MASS_MECA=__MASS_ELH,)
          else:
            # MATRICE DE RIGIDITE ELEMENTAIRE

            __RIGI_ELH = CALC_MATR_ELEM(OPTION='RIGI_MECA',
                             MODELE=__MODELE, CHAM_MATER=__CHAMPMAH,)
            # Amor meca hyst pour colonne

            __RIGH_ELH = CALC_MATR_ELEM(OPTION='RIGI_MECA_HYST',
                             MODELE=__MODELE, CHAM_MATER=__CHAMPMAH, RIGI_MECA=__RIGI_ELH,)
            # MATRICE DE MASSE ELEMENTAIRE

            __MASS_ELH = CALC_MATR_ELEM(OPTION='MASS_MECA',
                                    MODELE=__MODELE, CHAM_MATER=__CHAMPMAH,)

            # MATRICE D AMORTISSEMENT ELEMENTAIRE (pour prise en compte
            # amortissement frontiere absorbante)

            __AMOR_ELH = CALC_MATR_ELEM(OPTION='AMOR_MECA',
                                    MODELE=__MODELE, CHAM_MATER=__CHAMPMAH,
                                    RIGI_MECA=__RIGI_ELH,
                                    MASS_MECA=__MASS_ELH,)

            # NUMEROTATION DES DDL

        __NUMEDDL = NUME_DDL(MATR_RIGI=__RIGI_ELH,)
            #
            # MATRICE DE RIGIDITE GLOBALE

        __RIGIHYST = ASSE_MATRICE(MATR_ELEM=__RIGH_ELH, NUME_DDL=__NUMEDDL,)
        __RIGIDITE = ASSE_MATRICE(MATR_ELEM=__RIGI_ELH, NUME_DDL=__NUMEDDL,)

            #
            # MATRICE DE MASSE GLOBALE

        __MASSEH = ASSE_MATRICE(MATR_ELEM=__MASS_ELH, NUME_DDL=__NUMEDDL,)

            #
            # MATRICE D AMORTISSEMENT GLOBALE

        __AMORTIH = ASSE_MATRICE(MATR_ELEM=__AMOR_ELH, NUME_DDL=__NUMEDDL,)

            # Chargement sismique monoappui sur la base du modele
        __ONDEX = [None]*num_dime
        if dime == "2D":
            if args['NOM_CMP'] == 'DX':
              __VECASX = CALC_CHAR_SEISME(
                MATR_MASS=__MASSEH, DIRECTION=(1., 0., 0.,), MONO_APPUI='OUI')
              if lliaison == 'OUI':
                __ONDEX[0]=AFFE_CHAR_MECA_F(  MODELE=__MODELE,
                    ONDE_PLANE=_F( DIRECTION = (0., 1., 0.,),
                    TYPE_ONDE = 'S',
                    DIST=-1.0*__TMAT['Y', NCOU + 1],
                    FONC_SIGNAL = __VITEX[0], GROUP_MA=grma_subst)
                         );
              else:
                if ltranin == 'OUI' :
                  if lmassp == 'OUI' :
                    __ONDEX[0]=AFFE_CHAR_MECA_F(  MODELE=__MODELE,
                      ONDE_PLANE=_F( DIRECTION = (0., 1., 0.,),
                      TYPE_ONDE = 'S',
                      DIST=-1.0*__TMAT['Y', NCOU + 1], #DIST_REFLECHI=0.,
                      FONC_SIGNAL = __VITEX[0], GROUP_MA=(grma_subst,))
                          );
                    __FSEISMX=AFFE_CHAR_MECA_F(MODELE=__MODELE,
                      FORCE_NODALE=(_F(GROUP_NO='PLATE',FX=__NSEISMX,),),
                          );
                  else:
                    __FSEISMX=AFFE_CHAR_MECA_F(  MODELE=__MODELE,
                      ONDE_PLANE=_F( DIRECTION = (0., 1., 0.,),
                      TYPE_ONDE = 'S',
                      DEPL_IMPO=__FONCDX,
                      FONC_SIGNAL = __FONCVX, GROUP_MA=(grma_gauch,grma_droit))
                          );
                    __ONDEX[0]=AFFE_CHAR_MECA_F(  MODELE=__MODELE,
                    ONDE_PLANE=_F( DIRECTION = (0., 1., 0.,),
                    TYPE_ONDE = 'S',
                    DIST=-1.0*__TMAT['Y', NCOU + 1],
                    FONC_SIGNAL = __VITEX[0], GROUP_MA=grma_subst)
                         );
                else:
                  __ONDEX[0]=AFFE_CHAR_MECA_F(  MODELE=__MODELE,
                    ONDE_PLANE=_F( DIRECTION = (0., 1., 0.,),
                    TYPE_ONDE = 'S',
                    DIST=-1.0*__TMAT['Y', NCOU + 1], DIST_REFLECHI=0.,
                    FONC_SIGNAL = __VITEX[0], GROUP_MA=(grma_subst,grma_gauch,grma_droit))
                         );
            else:
              __VECASX = CALC_CHAR_SEISME(
                MATR_MASS=__MASSEH, DIRECTION=(0., 1., 0.,), MONO_APPUI='OUI')
              if lliaison == 'OUI':
                __ONDEX[0]=AFFE_CHAR_MECA_F(  MODELE=__MODELE,
                    ONDE_PLANE=_F( DIRECTION = (0., 1., 0.,),
                    TYPE_ONDE = 'P',
                    DIST=-1.0*__TMAT['Y', NCOU + 1],
                    FONC_SIGNAL = __VITEX[0], GROUP_MA=grma_subst)
                         );
              else:
                if ltranin == 'OUI' :
                  if lmassp == 'OUI' :
                    __ONDEX[0]=AFFE_CHAR_MECA_F(  MODELE=__MODELE,
                      ONDE_PLANE=_F( DIRECTION = (0., 1., 0.,),
                      TYPE_ONDE = 'P',
                      DIST=-1.0*__TMAT['Y', NCOU + 1], #DIST_REFLECHI=0.,
                      FONC_SIGNAL = __VITEX[0], GROUP_MA=(grma_subst,))
                          );
                    __FSEISMX=AFFE_CHAR_MECA_F(MODELE=__MODELE,
                      FORCE_NODALE=(_F(GROUP_NO='PLATE',FY=__NSEISMX,),),
                          );
                  else:
                    __FSEISMX=AFFE_CHAR_MECA_F(  MODELE=__MODELE,
                      ONDE_PLANE=_F( DIRECTION = (0., 1., 0.,),
                      TYPE_ONDE = 'P',
                      DEPL_IMPO=__FONCDX,
                      FONC_SIGNAL = __FONCVX, GROUP_MA=(grma_gauch,grma_droit))
                          );
                    __ONDEX[0]=AFFE_CHAR_MECA_F(  MODELE=__MODELE,
                    ONDE_PLANE=_F( DIRECTION = (0., 1., 0.,),
                    TYPE_ONDE = 'P',
                    DIST=-1.0*__TMAT['Y', NCOU + 1],
                    FONC_SIGNAL = __VITEX[0], GROUP_MA=grma_subst)
                         );
                else:
                  __ONDEX[0]=AFFE_CHAR_MECA_F(  MODELE=__MODELE,
                    ONDE_PLANE=_F( DIRECTION = (0., 1., 0.,),
                    TYPE_ONDE = 'P',
                    DIST=-1.0*__TMAT['Y', NCOU + 1], DIST_REFLECHI=0.,
                    FONC_SIGNAL = __VITEX[0], GROUP_MA=(grma_subst,grma_gauch,grma_droit))
                         );
        # modèle 3D
        else:
            __VECASX = CALC_CHAR_SEISME(
                MATR_MASS=__MASSEH, DIRECTION=(1., 0., 0.), MONO_APPUI='OUI')
            __VECASY = CALC_CHAR_SEISME(
                MATR_MASS=__MASSEH, DIRECTION=(0., 1., 0.), MONO_APPUI='OUI')
            __VECASZ = CALC_CHAR_SEISME(
                MATR_MASS=__MASSEH, DIRECTION=(0., 0., 1.), MONO_APPUI='OUI')
            if lliaison == 'OUI':
                __ONDEX[1]=AFFE_CHAR_MECA_F(  MODELE=__MODELE,
                    ONDE_PLANE=_F( DIRECTION = (0., 1., 0.,),
                                    TYPE_ONDE = 'P',
                                    DIST=-1.0*__TMAT['Y', NCOU + 1],
                                    FONC_SIGNAL = __VITEX[1], GROUP_MA=grma_subst),);
                __ONDEX[0]=AFFE_CHAR_MECA_F(  MODELE=__MODELE,
                    ONDE_PLANE=_F( DIRECTION = (0., 1., 0.,),
                                    TYPE_ONDE = 'SH',
                                    DIST=-1.0*__TMAT['Y', NCOU + 1],
                                    FONC_SIGNAL = __VITEX[0], GROUP_MA=grma_subst),);
                __ONDEX[2]=AFFE_CHAR_MECA_F(  MODELE=__MODELE,
                    ONDE_PLANE=_F( DIRECTION = (0., 1., 0.,),
                                    TYPE_ONDE = 'SV',
                                    DIST=-1.0*__TMAT['Y', NCOU + 1],
                                    FONC_SIGNAL = __VITEX[2], GROUP_MA=grma_subst),);
            else:
                __ONDEX[1]=AFFE_CHAR_MECA_F(  MODELE=__MODELE,
                    ONDE_PLANE=_F( DIRECTION = (0., 1., 0.,),
                                    TYPE_ONDE = 'P',
                                    DIST=-1.0*__TMAT['Y', NCOU + 1],
                                    DIST_REFLECHI=0.,
                                    FONC_SIGNAL = __VITEX[1],
                                    GROUP_MA=(grma_subst,grma_gauch,grma_droit)),);
                __ONDEX[0]=AFFE_CHAR_MECA_F(  MODELE=__MODELE,
                    ONDE_PLANE=_F( DIRECTION = (0., 1., 0.,),
                                    TYPE_ONDE = 'SH',
                                    DIST=-1.0*__TMAT['Y', NCOU + 1],
                                    DIST_REFLECHI=0.,
                                    FONC_SIGNAL = __VITEX[0],
                                    GROUP_MA=(grma_subst,grma_gauch,grma_droit)),);
                __ONDEX[2]=AFFE_CHAR_MECA_F(  MODELE=__MODELE,
                    ONDE_PLANE=_F( DIRECTION = (0., 1., 0.,),
                                    TYPE_ONDE = 'SV',
                                    DIST=-1.0*__TMAT['Y', NCOU + 1],
                                    DIST_REFLECHI=0.,
                                    FONC_SIGNAL = __VITEX[2],
                                    GROUP_MA=(grma_subst,grma_gauch,grma_droit)),);
            #
            # CALCUL HARMONIQUE SUR BASE PHYSIQUE #
            #

            # On excite la base de la colonne avec un bruit blanc

        if args['CHARGEMENT'] == 'ONDE_PLANE':
          for k in range(1,nbdt+1):
            if ltranin == 'OUI' :
            #cas non traité en 3D pour l'instant
              if lmassp == 'OUI':
                __VECTEL1=CALC_VECT_ELEM(INST=(k-1)*dt, OPTION='CHAR_MECA', CARA_ELEM=__ELEM,
                                       CHAM_MATER=__CHAMPMAH, CHARGE=(__ONDEX[0],__FSEISMX))
              else:
                __VECTEL1=CALC_VECT_ELEM(INST=(k-1)*dt, OPTION='CHAR_MECA',
                                       CHAM_MATER=__CHAMPMAH, CHARGE=(__ONDEX[0],__FSEISMX))

            else:
                if dime == "2D":
                    __VECTEL1=CALC_VECT_ELEM(INST=(k-1)*dt, OPTION='CHAR_MECA', CHAM_MATER=__CHAMPMAH, CHARGE=__ONDEX[0])
                else:
                    __VECTEL1=CALC_VECT_ELEM(INST=(k-1)*dt,
                                            OPTION='CHAR_MECA',
                                            CHAM_MATER=__CHAMPMAH,
                                            CHARGE=(__ONDEX[0],__ONDEX[1],__ONDEX[2]),)

            __VECA1=ASSE_VECTEUR(VECT_ELEM=__VECTEL1, NUME_DDL=__NUMEDDL)

            if k==1:
              __CHA_ON=CREA_RESU(OPERATION='AFFE',
                  TYPE_RESU='DYNA_TRANS',
                  MATR_RIGI=__RIGIDITE,
                  MATR_MASS=__MASSEH,
                  NOM_CHAM='DEPL',
                  AFFE=(_F(CHAM_GD=__VECA1,INST=0.0,),),);
            else:
              __CHA_ON=CREA_RESU(reuse=__CHA_ON,
                  RESULTAT=__CHA_ON,
                  OPERATION='AFFE',
                  TYPE_RESU='DYNA_TRANS',
                  MATR_RIGI=__RIGIDITE,
                  MATR_MASS=__MASSEH,
                  NOM_CHAM='DEPL',
                  AFFE=(_F(CHAM_GD=__VECA1,INST=(k-1)*dt,),),);
              DETRUIRE(INFO=1,CONCEPT=_F(NOM=(__VECTEL1,__VECA1)));

          __CHAONF = REST_SPEC_TEMP( RESULTAT = __CHA_ON ,
                          METHODE = 'PROL_ZERO' ,
                          SYMETRIE = 'NON' ,
                          NOM_CHAM = 'DEPL' ,  );

          __DYNHARM = DYNA_VIBRA    (TYPE_CALCUL='HARM', BASE_CALCUL='PHYS',
                        MODELE=__MODELE,
                        CHAM_MATER=__CHAMPMAH,
                        MATR_RIGI=__RIGIHYST,
                        MATR_MASS=__MASSEH,
                        MATR_AMOR = __AMORTIH,
                        SOLVEUR=_F(
                                STOP_SINGULIER='NON',
                                NPREC=15,
                                METHODE='MUMPS',),
                        #EXCIT   = _F( VECT_ASSE = __VECASX,
                        #              COEF_MULT = 0.
                        #               ),
                        EXCIT_RESU=(
                                 _F( RESULTAT = __CHAONF,
                                     COEF_MULT_C= -1.0 -0.0j,),
                                 ),
                        LIST_FREQ= __lfreq0,
                        TOUT_CHAM= 'OUI'
                      );
            # On excite la base de la colonne avec un bruit blanc
######## cas classique et DSP
        else:
          if dime == "2D":
              if args.has_key('LIST_FREQ'):
                __DYNHARM = DYNA_VIBRA    (TYPE_CALCUL='HARM', BASE_CALCUL='PHYS',
                                       MODELE=__MODELE,
                                       CHAM_MATER=__CHAMPMAH,
                                       MATR_MASS=__MASSEH,
                                       MATR_RIGI=__RIGIHYST,
                                       MATR_AMOR=__AMORTIH,
                                       LIST_FREQ=args['LIST_FREQ'],
                                       EXCIT=(
                                       _F(VECT_ASSE=__VECASX, FONC_MULT=__UN,),
                                       ),
                                       SOLVEUR=_F(RENUM='METIS',
                                                  STOP_SINGULIER='OUI',
                                                  METHODE='MUMPS',
                                                  NPREC=17,
                                                  ),
                                       )

              else:
                __DYNHARM = DYNA_VIBRA    (TYPE_CALCUL='HARM', BASE_CALCUL='PHYS',
                                       MODELE=__MODELE,
                                       CHAM_MATER=__CHAMPMAH,
                                       MATR_MASS=__MASSEH,
                                       MATR_RIGI=__RIGIHYST,
                                       MATR_AMOR=__AMORTIH,
                                       LIST_FREQ=__lfreqc,
                                       EXCIT=(
                                       _F(VECT_ASSE=__VECASX, FONC_MULT=__UN,),
                                       ),
                                       SOLVEUR=_F(RENUM='METIS',
                                                  STOP_SINGULIER='OUI',
                                                  METHODE='MUMPS',
                                                  NPREC=17,
                                                  ),
                                       )
          else:
              if args.has_key('LIST_FREQ'):
                __DYNHARM = DYNA_VIBRA    (TYPE_CALCUL='HARM', BASE_CALCUL='PHYS',
                                       MODELE=__MODELE,
                                       CHAM_MATER=__CHAMPMAH,
                                       MATR_MASS=__MASSEH,
                                       MATR_RIGI=__RIGIHYST,
                                       MATR_AMOR=__AMORTIH,
                                       LIST_FREQ=args['LIST_FREQ'],
                                       EXCIT=(
                                       _F(VECT_ASSE=__VECASX, FONC_MULT=__UN,),
                                       _F(VECT_ASSE=__VECASY, FONC_MULT=__UN,),
                                       _F(VECT_ASSE=__VECASZ, FONC_MULT=__UN,),
                                       ),
                                       SOLVEUR=_F(RENUM='METIS',
                                                  STOP_SINGULIER='OUI',
                                                  METHODE='MUMPS',
                                                  NPREC=17,
                                                  ),
                                       )

              else:
                __DYNHARM = DYNA_VIBRA    (TYPE_CALCUL='HARM', BASE_CALCUL='PHYS',
                                       MODELE=__MODELE,
                                       CHAM_MATER=__CHAMPMAH,
                                       MATR_MASS=__MASSEH,
                                       MATR_RIGI=__RIGIHYST,
                                       MATR_AMOR=__AMORTIH,
                                       LIST_FREQ=__lfreqc,
                                       EXCIT=(
                                       _F(VECT_ASSE=__VECASX, FONC_MULT=__UN,),
                                       _F(VECT_ASSE=__VECASY, FONC_MULT=__UN,),
                                       _F(VECT_ASSE=__VECASZ, FONC_MULT=__UN,),
                                       ),
                                       SOLVEUR=_F(RENUM='METIS',
                                                  STOP_SINGULIER='OUI',
                                                  METHODE='MUMPS',
                                                  NPREC=17,
                                                  ),
                                       )

            #
            #
            #                    DEBUT DU POST TRAITEMENT
            #

        if iter == 0:
            __mailla = DEFI_GROUP(reuse=__mailla,
                                  MAILLAGE=__mailla,
                                  CREA_GROUP_NO=_F(GROUP_MA=__TMAT['M', 1],),
                                  )

            __mailla = DEFI_GROUP(reuse=__mailla,
                                  MAILLAGE=__mailla,
                                  CREA_GROUP_NO=_F(
                                      NOM='PN0', GROUP_NO=__TMAT['M', 1],
                                  POSITION='INIT'),
                                  )

            __mailla = DEFI_GROUP(reuse=__mailla,
                                  MAILLAGE=__mailla,
                                  CREA_GROUP_NO=_F(
                                      GROUP_MA=__TMAT['M', NCOU + 1],),
                                  )

            __mailla = DEFI_GROUP(reuse=__mailla,
                                  MAILLAGE=__mailla,
                                  CREA_GROUP_NO=_F(
                                  NOM='PNRA', GROUP_NO=__TMAT['M', NCOU + 1],
                                  POSITION='FIN'),
                                  )

            #

            # On recupere le signal en Champ Libre (CL) et au substratum (Bore
            # Hole)

        __AHuXrCL = [None]*num_dime
        __AHuXrBH  = [None]*num_dime
        __mAHuXrCL = [None]*num_dime
        __mAHuXrBH = [None]*num_dime
        __formFDT = [None]*num_dime
        __formFDT2 = [None]*num_dime
        if dime == "2D":
            __AHuXrCL[0] = RECU_FONCTION(RESULTAT=__DYNHARM,
                                      NOM_CHAM='ACCE',
                                      NOM_CMP=args['NOM_CMP'],
                                      GROUP_NO='PN0',
                                      INTERPOL='LIN',
                                      PROL_DROITE='CONSTANT', PROL_GAUCHE='CONSTANT',)

            __AHuXrBH[0] = RECU_FONCTION(RESULTAT=__DYNHARM,
                                      NOM_CHAM='ACCE',
                                      NOM_CMP=args['NOM_CMP'],
                                      GROUP_NO='PNRA',
                                      INTERPOL='LIN',
                                      PROL_DROITE='CONSTANT', PROL_GAUCHE='CONSTANT',)

            __mAHuXrCL[0] = CALC_FONCTION(
                EXTRACTION=_F(FONCTION=__AHuXrCL[0], PARTIE='MODULE'))
            __mAHuXrBH[0] = CALC_FONCTION(
                EXTRACTION=_F(FONCTION=__AHuXrBH[0], PARTIE='MODULE'))
            if args['CHARGEMENT'] == 'MONO_APPUI':
                __formFDT[0] = FORMULE(
              NOM_PARA='FREQ', VALE_C='FILTRE(FREQ)*(1.+0.j )/(1.+0.j + AHuXrCL(FREQ))',
              FILTRE=__FILTRE,
              AHuXrCL=__AHuXrCL[0],
              AHX=__AHX[0],
              ACCEX0H=__ACCEX0H[0])
                __formFDT2[0] = FORMULE(
              NOM_PARA='FREQ', VALE_C='FILTRE(FREQ)*(1.+0.j + AHuXrCL(FREQ))/(1.+0.j + AHuXrBH(FREQ))',
              FILTRE=__FILTRE,
              AHuXrCL=__AHuXrCL[0],
              AHuXrBH=__AHuXrBH[0],
              AHX=__AHX[0],
              ACCEX0H=__ACCEX0H[0])
            else:
                __formFDT[0] = FORMULE(
                NOM_PARA='FREQ', VALE_C='FILTRE(FREQ)*AHX(FREQ)/AHuXrCL(FREQ)',
              FILTRE=__FILTRE,
              AHuXrCL=__AHuXrCL[0],
              AHX=__AHX[0],
              ACCEX0H=__ACCEX0H[0])
                __formFDT2[0] = FORMULE(
                NOM_PARA='FREQ', VALE_C='FILTRE(FREQ)*AHuXrCL(FREQ)/ACCEX0H(FREQ)',
              FILTRE=__FILTRE,
              AHuXrCL=__AHuXrCL[0],
              AHX=__AHX[0],
              ACCEX0H=__ACCEX0H[0])

        else:
            for n in xrange(num_dime):
                __AHuXrCL[n] = RECU_FONCTION(RESULTAT=__DYNHARM,
                                          NOM_CHAM='ACCE',
                                          NOM_CMP=dire_dime[n],
                                          GROUP_NO='PN0',
                                          INTERPOL='LIN',
                                          PROL_DROITE='CONSTANT', PROL_GAUCHE='CONSTANT',)

                __AHuXrBH[n] = RECU_FONCTION(RESULTAT=__DYNHARM,
                                          NOM_CHAM='ACCE',
                                          NOM_CMP=dire_dime[n],
                                          GROUP_NO='PNRA',
                                          INTERPOL='LIN',
                                          PROL_DROITE='CONSTANT', PROL_GAUCHE='CONSTANT',)
                __mAHuXrCL[n] = CALC_FONCTION(
                    EXTRACTION=_F(FONCTION=__AHuXrCL[n], PARTIE='MODULE'))
                __mAHuXrBH[n] = CALC_FONCTION(
                    EXTRACTION=_F(FONCTION=__AHuXrBH[n], PARTIE='MODULE'))
<<<<<<< HEAD
    
=======

            self.update_const_context(
            {'FILTRE': __FILTRE, 'AHuXrCL0': __AHuXrCL[0], 'AHuXrCL1': __AHuXrCL[1],'AHuXrCL2': __AHuXrCL[2],
            'AHuXrBH0': __AHuXrBH[0], 'AHuXrBH1': __AHuXrBH[1], 'AHuXrBH2': __AHuXrBH[2],
            'AHX0': __AHX[0], 'AHX1': __AHX[1],'AHX2': __AHX[2],
            'ACCEX0H0': __ACCEX0H[0], 'ACCEX0H1': __ACCEX0H[1], 'ACCEX0H2': __ACCEX0H[2]}
            )
>>>>>>> 2cc833e2
            if args['CHARGEMENT'] == 'MONO_APPUI':
                __formFDT[0] = FORMULE(
                NOM_PARA='FREQ', VALE_C='FILTRE(FREQ)*(1.+0.j )/(1.+0.j + AHuXrCL0(FREQ))',
                FILTRE=__FILTRE,
                AHuXrCL0=__AHuXrCL[0],
                AHuXrCL1=__AHuXrCL[1],
                AHuXrCL2=__AHuXrCL[2],
                AHuXrBH0=__AHuXrBH[0],
                AHuXrBH1=__AHuXrBH[1],
                AHuXrBH2=__AHuXrBH[2],
                AHX0=__AHX[0],
                AHX1=__AHX[1],
                AHX2=__AHX[2],
                ACCEX0H0=__ACCEX0H[0],
                ACCEX0H1=__ACCEX0H[1],
                ACCEX0H2=__ACCEX0H[2])
                __formFDT2[0] = FORMULE(
                NOM_PARA='FREQ', VALE_C='FILTRE(FREQ)*(1.+0.j + AHuXrCL0(FREQ))/(1.+0.j + AHuXrBH0(FREQ))',
                FILTRE=__FILTRE,
                AHuXrCL0=__AHuXrCL[0],
                AHuXrCL1=__AHuXrCL[1],
                AHuXrCL2=__AHuXrCL[2],
                AHuXrBH0=__AHuXrBH[0],
                AHuXrBH1=__AHuXrBH[1],
                AHuXrBH2=__AHuXrBH[2],
                AHX0=__AHX[0],
                AHX1=__AHX[1],
                AHX2=__AHX[2],
                ACCEX0H0=__ACCEX0H[0],
                ACCEX0H1=__ACCEX0H[1],
                ACCEX0H2=__ACCEX0H[2])

                __formFDT[1] = FORMULE(
                NOM_PARA='FREQ', VALE_C='FILTRE(FREQ)*(1.+0.j )/(1.+0.j + AHuXrCL1(FREQ))',
                FILTRE=__FILTRE,
                AHuXrCL0=__AHuXrCL[0],
                AHuXrCL1=__AHuXrCL[1],
                AHuXrCL2=__AHuXrCL[2],
                AHuXrBH0=__AHuXrBH[0],
                AHuXrBH1=__AHuXrBH[1],
                AHuXrBH2=__AHuXrBH[2],
                AHX0=__AHX[0],
                AHX1=__AHX[1],
                AHX2=__AHX[2],
                ACCEX0H0=__ACCEX0H[0],
                ACCEX0H1=__ACCEX0H[1],
                ACCEX0H2=__ACCEX0H[2])
                __formFDT2[1] = FORMULE(
                NOM_PARA='FREQ', VALE_C='FILTRE(FREQ)*(1.+0.j + AHuXrCL1(FREQ))/(1.+0.j + AHuXrBH1(FREQ))',
                FILTRE=__FILTRE,
                AHuXrCL0=__AHuXrCL[0],
                AHuXrCL1=__AHuXrCL[1],
                AHuXrCL2=__AHuXrCL[2],
                AHuXrBH0=__AHuXrBH[0],
                AHuXrBH1=__AHuXrBH[1],
                AHuXrBH2=__AHuXrBH[2],
                AHX0=__AHX[0],
                AHX1=__AHX[1],
                AHX2=__AHX[2],
                ACCEX0H0=__ACCEX0H[0],
                ACCEX0H1=__ACCEX0H[1],
                ACCEX0H2=__ACCEX0H[2])

                __formFDT[2] = FORMULE(
                NOM_PARA='FREQ', VALE_C='FILTRE(FREQ)*(1.+0.j )/(1.+0.j + AHuXrCL2(FREQ))',
                FILTRE=__FILTRE,
                AHuXrCL0=__AHuXrCL[0],
                AHuXrCL1=__AHuXrCL[1],
                AHuXrCL2=__AHuXrCL[2],
                AHuXrBH0=__AHuXrBH[0],
                AHuXrBH1=__AHuXrBH[1],
                AHuXrBH2=__AHuXrBH[2],
                AHX0=__AHX[0],
                AHX1=__AHX[1],
                AHX2=__AHX[2],
                ACCEX0H0=__ACCEX0H[0],
                ACCEX0H1=__ACCEX0H[1],
                ACCEX0H2=__ACCEX0H[2])
                __formFDT2[2] = FORMULE(
                NOM_PARA='FREQ', VALE_C='FILTRE(FREQ)*(1.+0.j + AHuXrCL2(FREQ))/(1.+0.j + AHuXrBH2(FREQ))',
                FILTRE=__FILTRE,
                AHuXrCL0=__AHuXrCL[0],
                AHuXrCL1=__AHuXrCL[1],
                AHuXrCL2=__AHuXrCL[2],
                AHuXrBH0=__AHuXrBH[0],
                AHuXrBH1=__AHuXrBH[1],
                AHuXrBH2=__AHuXrBH[2],
                AHX0=__AHX[0],
                AHX1=__AHX[1],
                AHX2=__AHX[2],
                ACCEX0H0=__ACCEX0H[0],
                ACCEX0H1=__ACCEX0H[1],
                ACCEX0H2=__ACCEX0H[2])
            else:
                __formFDT[0] = FORMULE(
                NOM_PARA='FREQ', VALE_C='FILTRE(FREQ)*AHX0(FREQ)/AHuXrCL0(FREQ)',
                FILTRE=__FILTRE,
                AHuXrCL0=__AHuXrCL[0],
                AHuXrCL1=__AHuXrCL[1],
                AHuXrCL2=__AHuXrCL[2],
                AHuXrBH0=__AHuXrBH[0],
                AHuXrBH1=__AHuXrBH[1],
                AHuXrBH2=__AHuXrBH[2],
                AHX0=__AHX[0],
                AHX1=__AHX[1],
                AHX2=__AHX[2],
                ACCEX0H0=__ACCEX0H[0],
                ACCEX0H1=__ACCEX0H[1],
                ACCEX0H2=__ACCEX0H[2])
                __formFDT2[0] = FORMULE(
                NOM_PARA='FREQ', VALE_C='FILTRE(FREQ)*AHuXrCL0(FREQ)/ACCEX0H0(FREQ)',
                FILTRE=__FILTRE,
                AHuXrCL0=__AHuXrCL[0],
                AHuXrCL1=__AHuXrCL[1],
                AHuXrCL2=__AHuXrCL[2],
                AHuXrBH0=__AHuXrBH[0],
                AHuXrBH1=__AHuXrBH[1],
                AHuXrBH2=__AHuXrBH[2],
                AHX0=__AHX[0],
                AHX1=__AHX[1],
                AHX2=__AHX[2],
                ACCEX0H0=__ACCEX0H[0],
                ACCEX0H1=__ACCEX0H[1],
                ACCEX0H2=__ACCEX0H[2])

                __formFDT[1] = FORMULE(
                NOM_PARA='FREQ', VALE_C='FILTRE(FREQ)*AHX1(FREQ)/AHuXrCL1(FREQ)',
                FILTRE=__FILTRE,
                AHuXrCL0=__AHuXrCL[0],
                AHuXrCL1=__AHuXrCL[1],
                AHuXrCL2=__AHuXrCL[2],
                AHuXrBH0=__AHuXrBH[0],
                AHuXrBH1=__AHuXrBH[1],
                AHuXrBH2=__AHuXrBH[2],
                AHX0=__AHX[0],
                AHX1=__AHX[1],
                AHX2=__AHX[2],
                ACCEX0H0=__ACCEX0H[0],
                ACCEX0H1=__ACCEX0H[1],
                ACCEX0H2=__ACCEX0H[2])
                __formFDT2[1] = FORMULE(
                NOM_PARA='FREQ', VALE_C='FILTRE(FREQ)*AHuXrCL1(FREQ)/ACCEX0H1(FREQ)',
                FILTRE=__FILTRE,
                AHuXrCL0=__AHuXrCL[0],
                AHuXrCL1=__AHuXrCL[1],
                AHuXrCL2=__AHuXrCL[2],
                AHuXrBH0=__AHuXrBH[0],
                AHuXrBH1=__AHuXrBH[1],
                AHuXrBH2=__AHuXrBH[2],
                AHX0=__AHX[0],
                AHX1=__AHX[1],
                AHX2=__AHX[2],
                ACCEX0H0=__ACCEX0H[0],
                ACCEX0H1=__ACCEX0H[1],
                ACCEX0H2=__ACCEX0H[2])

                __formFDT[2] = FORMULE(
                NOM_PARA='FREQ', VALE_C='FILTRE(FREQ)*AHX2(FREQ)/AHuXrCL2(FREQ)',
                FILTRE=__FILTRE,
                AHuXrCL0=__AHuXrCL[0],
                AHuXrCL1=__AHuXrCL[1],
                AHuXrCL2=__AHuXrCL[2],
                AHuXrBH0=__AHuXrBH[0],
                AHuXrBH1=__AHuXrBH[1],
                AHuXrBH2=__AHuXrBH[2],
                AHX0=__AHX[0],
                AHX1=__AHX[1],
                AHX2=__AHX[2],
                ACCEX0H0=__ACCEX0H[0],
                ACCEX0H1=__ACCEX0H[1],
                ACCEX0H2=__ACCEX0H[2])
                __formFDT2[2] = FORMULE(
                NOM_PARA='FREQ', VALE_C='FILTRE(FREQ)*AHuXrCL2(FREQ)/ACCEX0H2(FREQ)',
                FILTRE=__FILTRE,
                AHuXrCL0=__AHuXrCL[0],
                AHuXrCL1=__AHuXrCL[1],
                AHuXrCL2=__AHuXrCL[2],
                AHuXrBH0=__AHuXrBH[0],
                AHuXrBH1=__AHuXrBH[1],
                AHuXrBH2=__AHuXrBH[2],
                AHX0=__AHX[0],
                AHX1=__AHX[1],
                AHX2=__AHX[2],
                ACCEX0H0=__ACCEX0H[0],
                ACCEX0H1=__ACCEX0H[1],
                ACCEX0H2=__ACCEX0H[2])


            #
            # Definition de la fonction de transfert entre RA et CL #
            #

        __FDT_RACL = [None]*num_dime
        __FDT_CLBH = [None]*num_dime
        __mFDTRACL = [None]*num_dime
        __mFDTCLBH = [None]*num_dime
        __AHX_RA = [None]*num_dime
        __AX_RAf = [None]*num_dime
        __AX_RA = [None]*num_dime
        __SAX_RA = [None]*num_dime
        __AHXrCL = [None]*num_dime
        __AHXrBH = [None]*num_dime
        __AXrCL = [None]*num_dime
        __AXrBH = [None]*num_dime
        __AX_CL = [None]*num_dime
        __AX_BH = [None]*num_dime
        __SAX_CL = [None]*num_dime
        __SAX_BH = [None]*num_dime
        __VX_CL = [None]*num_dime
        __DX_CL = [None]*num_dime
        __VX_RA = [None]*num_dime
        __DX_RA = [None]*num_dime
        __VX_BH = [None]*num_dime
        __DX_BH = [None]*num_dime

        for n in xrange(num_dime):
            if args['CHARGEMENT'] == 'ONDE_PLANE':
              __FDT_RACL[n] = CALC_FONC_INTERP(NOM_PARA='FREQ',
                                          LIST_PARA=__lfreq0,
                                          FONCTION=__formFDT[n],
                                          INTERPOL='LIN',
                                          PROL_DROITE='CONSTANT', PROL_GAUCHE='CONSTANT',)

              __FDT_CLBH[n] = CALC_FONC_INTERP(NOM_PARA='FREQ',
                                          LIST_PARA=__lfreq0,
                                          FONCTION=__formFDT2[n],
                                          INTERPOL='LIN',
                                          PROL_DROITE='CONSTANT', PROL_GAUCHE='CONSTANT',)
            elif args.has_key('LIST_FREQ'):
              __FDT_RACL[n] = CALC_FONC_INTERP(NOM_PARA='FREQ',
                                          LIST_PARA=args['LIST_FREQ'],
                                          FONCTION=__formFDT[n],
                                          INTERPOL='LIN',
                                          PROL_DROITE='CONSTANT', PROL_GAUCHE='CONSTANT',)

              __FDT_CLBH[n] = CALC_FONC_INTERP(NOM_PARA='FREQ',
                                          LIST_PARA=args['LIST_FREQ'],
                                          FONCTION=__formFDT2[n],
                                          INTERPOL='LIN',
                                          PROL_DROITE='CONSTANT', PROL_GAUCHE='CONSTANT',)
            else:
              __FDT_RACL[n] = CALC_FONC_INTERP(NOM_PARA='FREQ',
                                          LIST_PARA=__lfreqc,
                                          FONCTION=__formFDT[n],
                                          INTERPOL='LIN',
                                          PROL_DROITE='CONSTANT', PROL_GAUCHE='CONSTANT',)

              __FDT_CLBH[n] = CALC_FONC_INTERP(NOM_PARA='FREQ',
                                          LIST_PARA=__lfreqc,
                                          FONCTION=__formFDT2[n],
                                          INTERPOL='LIN',
                                          PROL_DROITE='CONSTANT', PROL_GAUCHE='CONSTANT',)
            IMPR_FONCTION(UNITE=6,
                          FORMAT='TABLEAU',
                          TITRE='Fonctions de Transfert entre CL et RA et Module des FFT',
                          COURBE=(_F(FONCTION=__FDT_RACL[n]),))

            __mFDTRACL[n] = CALC_FONCTION(
                EXTRACTION=_F(FONCTION=__FDT_RACL[n], PARTIE='MODULE'))
            __mFDTCLBH[n] = CALC_FONCTION(
                EXTRACTION=_F(FONCTION=__FDT_CLBH[n], PARTIE='MODULE'))

            #
            # Definition de l accelerogramme au Rocher Affleurant   #
            #


            if 'DSP'  in args:
              if input == 'CL':
                if args['CHARGEMENT'] == 'MONO_APPUI':
                  __AHX_RA[n] = CALC_FONCTION(
                      MULT=(_F(FONCTION= __AHX[n],), _F(FONCTION=__FDT_RACL[n],), ), LIST_PARA=__lfreq, NOM_PARA='FREQ',)
                else:
                  __AHX_RA[n] = CALC_FONCTION(
                      MULT=(_F(FONCTION= __ACCEX0H[n],), _F(FONCTION=__FDT_RACL[n],), ), LIST_PARA=__lfreq, NOM_PARA='FREQ',)
              elif input == 'RA':
                  __AHX_RA[n]  = CALC_FONCTION(COMB_C=_F(FONCTION=__AHX[n], COEF_R = 1.), LIST_PARA=__lfreq,   NOM_PARA='FREQ',);


            else:

                if input == 'CL':
                  if args['CHARGEMENT'] == 'MONO_APPUI':
                    __AHX_RA[n] = CALC_FONCTION(
                        MULT=(_F(FONCTION= __AHX[n],), _F(FONCTION=__FDT_RACL[n],), _F(FONCTION=__FILTRE,)), LIST_PARA=__lfreq, NOM_PARA='FREQ',)
                  else:
                    __AHX_RA[n] = CALC_FONCTION(
                        MULT=(_F(FONCTION= __ACCEX0H[n],), _F(FONCTION=__FDT_RACL[n],), _F(FONCTION=__FILTRE,)), LIST_PARA=__lfreq, NOM_PARA='FREQ',)

                if input == 'RA':
                    __AHX_RA[n] = CALC_FONCTION(
                        MULT=(_F(FONCTION=__AHX[n],), _F(FONCTION=__FILTRE,)), LIST_PARA=__lfreq, NOM_PARA='FREQ',)


             # Calcul des accelerogrammes et spectres de sol au RA
            if 'DSP' not in args:
                __AX_RAf[n] = CALC_FONCTION(FFT=_F(FONCTION=__AHX_RA[n],
                                                METHODE='COMPLET',
                                                SYME='NON',),PROL_DROITE='CONSTANT',
                                         )
                __AX_RA[n] = CALC_FONCTION(
                    COMB=_F(FONCTION=__AX_RAf[n], COEF=1.), LIST_PARA=__linst,
                    INTERPOL='LIN',
                    PROL_DROITE='CONSTANT', PROL_GAUCHE='CONSTANT', )
                DETRUIRE(CONCEPT=_F(NOM=__AX_RAf[n],))
            #IMPR_FONCTION(COURBE=(_F(FONCTION=__AX_RA),))
<<<<<<< HEAD
            
                if "LIST_FREQ_SPEC_OSCI" in args and args.has_key('LIST_FREQ_SPEC_OSCI'):
=======

                if args['LIST_FREQ_SPEC_OSCI'] != None:
>>>>>>> 2cc833e2
                  __SAX_RA[n] = CALC_FONCTION(
                    SPEC_OSCI=_F(FONCTION=__AX_RA[n],AMOR_REDUIT=0.05,LIST_FREQ=args['LIST_FREQ_SPEC_OSCI'],NORME=9.81))
                else:
                  __SAX_RA[n] = CALC_FONCTION(
                    SPEC_OSCI=_F(FONCTION=__AX_RA[n], AMOR_REDUIT=0.05, NORME=9.81))
           # Calcul des accelerogrammes et spectres de sol au RA pour DSP#
            else:

              __AHX_RAf = CALC_FONCTION(EXTRACTION =_F(FONCTION=__AHX_RA[n], PARTIE='MODULE'), )
              __PAX_RA = CALC_FONCTION(
<<<<<<< HEAD
                PUISSANCE=_F(FONCTION=__AHX_RAf, EXPOSANT = 2), 
=======
                PUISSANCE=_F(FONCTION=__AHX_RAf, EXPOSANT = 2.,),
>>>>>>> 2cc833e2
                PROL_DROITE='CONSTANT', PROL_GAUCHE='CONSTANT', )
              DETRUIRE(CONCEPT=_F(NOM= __AHX_RAf,))

              if "LIST_FREQ_SPEC_OSCI" in args and args.has_key('LIST_FREQ_SPEC_OSCI'):
                __SAX_RA[n] = CALC_FONCTION(
                  SPEC_OSCI=_F(FONCTION= __PAX_RA, NATURE_FONC ='DSP', DUREE = TSM,
                           METHODE ='RICE', NATURE = 'ACCE', LIST_FREQ=args['LIST_FREQ_SPEC_OSCI'],
                           AMOR_REDUIT=0.05, NORME=9.81))
              else:
                __SAX_RA[n] = CALC_FONCTION(
                  SPEC_OSCI=_F(FONCTION= __PAX_RA, NATURE_FONC ='DSP', DUREE = TSM,
                           METHODE ='RICE', NATURE = 'ACCE',
                           AMOR_REDUIT=0.05, NORME=9.81))

                # Calcul des accelerogrammes et spectres de sol en CL et BH
            if args['CHARGEMENT'] == 'MONO_APPUI':
              __AHXrCL[n] = CALC_FONCTION(
                 MULT=(_F(FONCTION=__AHX_RA[n],), _F(FONCTION=__AHuXrCL[n],), _F(FONCTION=__FILTRE,)),
                 LIST_PARA=__lfreq, NOM_PARA='FREQ',)
              __AHXrBH[n] = CALC_FONCTION(
                 MULT=(_F(FONCTION=__AHX_RA[n],), _F(FONCTION=__AHuXrBH[n],), _F(FONCTION=__FILTRE,)),
                 LIST_PARA=__lfreq, NOM_PARA='FREQ',)
            else:
              if input == 'CL':
                __AHXrCL[n] = CALC_FONCTION(
                  MULT=(_F(FONCTION=__AHX[n]), _F(FONCTION=__FILTRE,)),
                  LIST_PARA=__lfreq, NOM_PARA='FREQ',)
                __AHXrBH[n] = CALC_FONCTION(
                   MULT=(_F(FONCTION=__FDT_RACL[n],), _F(FONCTION=__AHuXrBH[n],), _F(FONCTION=__FILTRE,)), LIST_PARA=__lfreq, NOM_PARA='FREQ',)
              if input == 'RA':
                __AHXrCL[n] = CALC_FONCTION(
                  MULT=(_F(FONCTION=__AHuXrCL[n]), _F(FONCTION=__FILTRE,)),
                  LIST_PARA=__lfreq, NOM_PARA='FREQ',)
                __AHXrBH[n] = CALC_FONCTION(
                  MULT=(_F(FONCTION=__AHuXrBH[n]), _F(FONCTION=__FILTRE,)),
                  LIST_PARA=__lfreq, NOM_PARA='FREQ',)

            #MODIF POUR DSP: on reste en domaine fréquentiel
            if 'DSP' in args:
              __AHX_CL = CALC_FONCTION(
                COMB_C=(_F(FONCTION=__AHXrCL[n], COEF_R=1.,), _F(FONCTION=__AHX_RA[n], COEF_R=1.,),), LIST_PARA=__lfreq,)
              __AHX_BH = CALC_FONCTION(
                COMB_C=(_F(FONCTION=__AHXrBH[n], COEF_R=1.,), _F(FONCTION=__AHX_RA[n], COEF_R=1.,),), LIST_PARA=__lfreq,)

              __AHXCLf = CALC_FONCTION(EXTRACTION =_F(FONCTION=__AHX_CL, PARTIE='MODULE'), )
<<<<<<< HEAD
              __PAX_CL = CALC_FONCTION(PUISSANCE=_F(FONCTION=__AHXCLf, EXPOSANT = 2), 
                                    PROL_DROITE='CONSTANT',PROL_GAUCHE='CONSTANT', )

              __AHXBHf = CALC_FONCTION( EXTRACTION=_F(FONCTION=__AHX_BH, PARTIE='MODULE'), )
              __PAX_BH = CALC_FONCTION( PUISSANCE=_F(FONCTION=__AHXBHf, EXPOSANT = 2), 
=======
              __PAX_CL = CALC_FONCTION(PUISSANCE=_F(FONCTION=__AHXCLf, EXPOSANT = 2.,),
                                    PROL_DROITE='CONSTANT',PROL_GAUCHE='CONSTANT', )

              __AHXBHf = CALC_FONCTION( EXTRACTION=_F(FONCTION=__AHX_BH, PARTIE='MODULE'), )
              __PAX_BH = CALC_FONCTION( PUISSANCE=_F(FONCTION=__AHXBHf, EXPOSANT = 2.,),
>>>>>>> 2cc833e2
                            PROL_DROITE='CONSTANT', PROL_GAUCHE='CONSTANT', )

              DETRUIRE(CONCEPT=_F(NOM= (__AHXCLf, __AHXBHf), ),)

            else:
                __AXrCL[n] = CALC_FONCTION(
                    FFT=_F(FONCTION=__AHXrCL[n], METHODE='COMPLET', SYME='NON',),PROL_DROITE='CONSTANT',)
                __AXrBH[n] = CALC_FONCTION(
                    FFT=_F(FONCTION=__AHXrBH[n], METHODE='COMPLET', SYME='NON',),PROL_DROITE='CONSTANT',)

                if args['CHARGEMENT'] == 'MONO_APPUI':
                  __AX_CL[n] = CALC_FONCTION(
                    COMB=(_F(FONCTION=__AXrCL[n], COEF=1.,), _F(FONCTION=__AX_RA[n], COEF=1.,),), LIST_PARA=__linst,)
                  __AX_BH[n] = CALC_FONCTION(
                    COMB=(_F(FONCTION=__AXrBH[n], COEF=1.,), _F(FONCTION=__AX_RA[n], COEF=1.,),), LIST_PARA=__linst,)
                else:
                  __AX_CL[n] = CALC_FONCTION(
                    COMB=(_F(FONCTION=__AXrCL[n], COEF=1.,), ), LIST_PARA=__linst,)
                  __AX_BH[n] = CALC_FONCTION(
                    COMB=(_F(FONCTION=__AXrBH[n], COEF=1.,), ), LIST_PARA=__linst,)

            #MODIF POR DSP: calcul des DSP puis SRO
            if 'DSP' in args:

              if "LIST_FREQ_SPEC_OSCI" in args and args.has_key('LIST_FREQ_SPEC_OSCI'):

                __SAX_CL[n] = CALC_FONCTION(
                   SPEC_OSCI=_F(FONCTION=__PAX_CL, NATURE_FONC ='DSP', DUREE = TSM,
                             METHODE ='RICE', NATURE = 'ACCE',
                             AMOR_REDUIT=0.05, LIST_FREQ=args['LIST_FREQ_SPEC_OSCI'],NORME=9.81))
                __SAX_BH[n] = CALC_FONCTION(
                   SPEC_OSCI=_F(FONCTION=__PAX_BH,NATURE_FONC ='DSP', DUREE = TSM,
                             METHODE ='RICE', NATURE = 'ACCE',
                             AMOR_REDUIT=0.05,LIST_FREQ=args['LIST_FREQ_SPEC_OSCI'],NORME=9.81))
              else:
                __SAX_CL[n] = CALC_FONCTION(
                   SPEC_OSCI=_F(FONCTION=__PAX_CL, NATURE_FONC ='DSP', DUREE = TSM,
                             METHODE ='RICE', NATURE = 'ACCE', AMOR_REDUIT=0.05,NORME=9.81))
                __SAX_BH[n] = CALC_FONCTION(
                   SPEC_OSCI=_F(FONCTION=__PAX_BH,NATURE_FONC ='DSP', DUREE = TSM,
                             METHODE ='RICE', NATURE = 'ACCE',  AMOR_REDUIT=0.05,NORME=9.81))
            else:

                if "LIST_FREQ_SPEC_OSCI" in args and args.has_key('LIST_FREQ_SPEC_OSCI'):
                  __SAX_CL[n] = CALC_FONCTION(
                    SPEC_OSCI=_F(FONCTION=__AX_CL[n],AMOR_REDUIT=0.05,LIST_FREQ=args['LIST_FREQ_SPEC_OSCI'],NORME=9.81))
                  __SAX_BH[n] = CALC_FONCTION(
                    SPEC_OSCI=_F(FONCTION=__AX_BH[n],AMOR_REDUIT=0.05,LIST_FREQ=args['LIST_FREQ_SPEC_OSCI'],NORME=9.81))
                else:
                  __SAX_CL[n] = CALC_FONCTION(
                    SPEC_OSCI=_F(FONCTION=__AX_CL[n], AMOR_REDUIT=0.05, NORME=9.81))
                  __SAX_BH[n] = CALC_FONCTION(
                    SPEC_OSCI=_F(FONCTION=__AX_BH[n], AMOR_REDUIT=0.05, NORME=9.81))


#On prend: DSP ldevi = NON # RIEN A FAIRE ICI

            if ldevi == 'OUI':

              __VX_CL[n] = CALC_FONCTION(INTEGRE=_F(FONCTION=__AX_CL[n],),
                     PROL_DROITE='CONSTANT',PROL_GAUCHE='CONSTANT',);

              __DX_CL[n]=CALC_FONCTION(INTEGRE=_F(FONCTION=__VX_CL[n],),
                     PROL_DROITE='CONSTANT',PROL_GAUCHE='CONSTANT',);

              __VX_RA[n] = CALC_FONCTION(INTEGRE=_F(FONCTION=__AX_RA[n],),
                     PROL_DROITE='CONSTANT',PROL_GAUCHE='CONSTANT',);

              __DX_RA[n]=CALC_FONCTION(INTEGRE=_F(FONCTION=__VX_RA[n],),
                     PROL_DROITE='CONSTANT',PROL_GAUCHE='CONSTANT',);

              __VX_BH[n] = CALC_FONCTION(INTEGRE=_F(FONCTION=__AX_BH[n],),
                     PROL_DROITE='CONSTANT',PROL_GAUCHE='CONSTANT',);

              __DX_BH[n]=CALC_FONCTION(INTEGRE=_F(FONCTION=__VX_BH[n],),
                     PROL_DROITE='CONSTANT',PROL_GAUCHE='CONSTANT',);

        # Calcul des contraintes et deformations dans tous les elements de
        # la colonne
        if args.has_key('LIST_FREQ'):
          __DYNHARM = CALC_CHAMP(
            RESULTAT=__DYNHARM,
            reuse=__DYNHARM,
            MODELE=__MODELE,
            CHAM_MATER=__CHAMPMAH,

            GROUP_MA=(grma_colon,),

            LIST_FREQ=args['LIST_FREQ'],
            CONTRAINTE = ('SIGM_ELGA',
                          ),
            DEFORMATION = ('EPSI_ELGA',
                           'EPSI_NOEU',
                           ),
          )
        elif args['CHARGEMENT'] == 'ONDE_PLANE':
          __DYNHARM = CALC_CHAMP(
            RESULTAT=__DYNHARM,
            reuse=__DYNHARM,
            MODELE=__MODELE,
            CHAM_MATER=__CHAMPMAH,

            GROUP_MA=(grma_colon,),

            LIST_FREQ=__lfreq0,
            CONTRAINTE = ('SIGM_ELGA',
                          ),
            DEFORMATION = ('EPSI_ELGA',
                           'EPSI_NOEU',
                           ),
          )
        else:
          __DYNHARM = CALC_CHAMP(
            RESULTAT=__DYNHARM,
            reuse=__DYNHARM,
            MODELE=__MODELE,
            CHAM_MATER=__CHAMPMAH,

            GROUP_MA=(grma_colon,),

            LIST_FREQ=__lfreqc,
            CONTRAINTE = ('SIGM_ELGA',
                          ),
            DEFORMATION = ('EPSI_ELGA',
                           'EPSI_NOEU',
                           ),
          )
        # Boucle de postraitement

        maccx = [None] * num_dime

        gamax = []
        gamax.append(0)

        maccxcl = [None] * num_dime

        # POUR DSP LE MAX SE CALCULE PAR LE FACTEUR DE PIC

        if 'DSP' in args:

          __DSP_CL = DEFI_INTE_SPEC ( DIMENSION= 1,
                  PAR_FONCTION =_F( NUME_ORDRE_I = 1,
                                    NUME_ORDRE_J = 1,
                                    FONCTION  =  __PAX_CL ,), )

          __accxcla = POST_DYNA_ALEA( INTERSPECTRE=_F( INTE_SPEC = __DSP_CL,
                             NUME_ORDRE_I = 1, NUME_ORDRE_J = 1,   DUREE = TSM, ) ,)
          maccxcl[0] = __accxcla.EXTR_TABLE().MAX_MOY[0] / 9.81
          DETRUIRE(CONCEPT=_F(NOM=(__DSP_CL,__accxcla)), INFO = 1)

        else:
          for n in xrange(num_dime):
            __accxcla = CALC_FONCTION(ABS=_F(FONCTION=__AX_CL[n]))
            maccxcl[n] = max(__accxcla.Ordo()) / 9.81
            DETRUIRE(CONCEPT=_F(NOM=(__accxcla)), INFO = 1)

        if dime == "2D":
            __axa = [None] * (NCOU + 1)
            __paxa = [None] * (NCOU + 1)
            if ldevi=='OUI':
              __vix = [None] * (NCOU + 1)
              __dex = [None] * (NCOU + 1)
            __epxy = [None] * (NCOU + 1)
            __gam = [None] * (NCOU + 1)
            __tau = [None] * (NCOU + 1)
            __axa.append(0)
            if ldevi=='OUI':
              __vix.append(0)
              __dex.append(0)
            __epxy.append(0)
            __tau.append(0)
            lmaccx = []
            lmaccx.append(maccxcl[0])

        elif dime == "3D":
            __axa = [None] * num_dime
            if ldevi=='OUI':
              __vix = [None] * num_dime
              __dex = [None] * num_dime
            __axaX = [None] * (NCOU + 1)
            __axaY = [None] * (NCOU + 1)
            __axaZ = [None] * (NCOU + 1)
            if ldevi=='OUI':
              __vixX = [None] * (NCOU + 1)
              __vixY = [None] * (NCOU + 1)
              __vixZ = [None] * (NCOU + 1)
              __dexX = [None] * (NCOU + 1)
              __dexY = [None] * (NCOU + 1)
              __dexZ = [None] * (NCOU + 1)
            __epxy = [None] * (NCOU + 1)
            __gam = [None] * (NCOU + 1)
            __tau = [None] * (NCOU + 1)
            lmaccxX = []
            lmaccxY = []
            lmaccxZ = []
            lmaccxX.append(maccxcl[0])
            lmaccxY.append(maccxcl[1])
            lmaccxZ.append(maccxcl[2])

        for k in range(1, NCOU + 1):
            if iter == 0:
                if k !=  NCOU:
                   __mailla = DEFI_GROUP(reuse=__mailla,
                                      MAILLAGE=__mailla,
                                      CREA_GROUP_NO=_F(
                                          GROUP_MA=__TMAT['M', k + 1],),
                                      )

                __mailla = DEFI_GROUP(reuse=__mailla,
                                      MAILLAGE=__mailla,
                                      CREA_GROUP_NO=_F(
                                      NOM=('PN' + str(k)), GROUP_NO=__TMAT['M', k + 1],
                                      POSITION='INIT'),
                                      )

            if dime =="2D" :
                __fthr = RECU_FONCTION(
                    GROUP_NO=('PN' + str(k)), RESULTAT=__DYNHARM, NOM_CHAM='ACCE', NOM_CMP=args['NOM_CMP'], INTERPOL='LIN',
                              PROL_DROITE='CONSTANT', PROL_GAUCHE='CONSTANT')
                if args['CHARGEMENT'] == 'ONDE_PLANE':
                  if input == 'CL':
                    __axhr = CALC_FONCTION(
                      MULT=(_F(FONCTION=__FDT_RACL[0],), _F(FONCTION=__fthr,), _F(FONCTION=__FILTRE,)), LIST_PARA=__lfreq, NOM_PARA='FREQ',)
                  if input == 'RA':
                    __axhr = CALC_FONCTION(
                      MULT=(_F(FONCTION=__fthr,), _F(FONCTION=__FILTRE,)), LIST_PARA=__lfreq, NOM_PARA='FREQ',)
                else:
                  __axhr = CALC_FONCTION(
                    MULT=(_F(FONCTION=__AHX_RA[0],), _F(FONCTION=__fthr,), _F(FONCTION=__FILTRE,)), LIST_PARA=__lfreq, NOM_PARA='FREQ',)

                if 'DSP' not in args:
                  __axr = CALC_FONCTION(
                    FFT=_F(FONCTION=__axhr, METHODE='COMPLET', SYME='NON',),PROL_DROITE='CONSTANT',)

                if args['CHARGEMENT'] == 'ONDE_PLANE':
                  __axa[k] = CALC_FONCTION(
                    COMB=(_F(FONCTION=__axr, COEF=1.,),), LIST_PARA=__linst,)
                else:
                  if 'DSP' in args:
                    __axa[k] = CALC_FONCTION(
                      COMB_C=(_F(FONCTION=__axhr, COEF_R=1.,), _F(FONCTION=__AHX_RA[0], COEF_R=1.,),), LIST_PARA=__lfreq,)
                  else:
                    __axa[k] = CALC_FONCTION(
                     COMB=(_F(FONCTION=__axr, COEF=1.,), _F(FONCTION=__AX_RA[0], COEF=1.,),), LIST_PARA=__linst,)

                if ldevi == 'OUI':
                  __vix[k] = CALC_FONCTION(INTEGRE=_F(FONCTION=__axa[k],),
                     PROL_DROITE='CONSTANT',PROL_GAUCHE='CONSTANT',);

                  __dex[k]=CALC_FONCTION(INTEGRE=_F(FONCTION=__vix[k],),
                     PROL_DROITE='CONSTANT',PROL_GAUCHE='CONSTANT',);

                __ftep = RECU_FONCTION(
                    GROUP_MA=__TMAT['M', k], RESULTAT=__DYNHARM, NOM_CHAM='EPSI_ELGA', POINT=1, NOM_CMP='EPXY', INTERPOL='LIN',
                    PROL_DROITE='CONSTANT', PROL_GAUCHE='CONSTANT')
                if args['CHARGEMENT'] == 'ONDE_PLANE':
                  if input == 'CL':
                    __eph = CALC_FONCTION(
                      MULT=(_F(FONCTION=__FDT_RACL[0],), _F(FONCTION=__ftep,), _F(FONCTION=__FILTRE,)), LIST_PARA=__lfreq, NOM_PARA='FREQ',)
                  if input == 'RA':
                    __eph = CALC_FONCTION(
                      MULT=(_F(FONCTION=__ftep,), _F(FONCTION=__FILTRE,)), LIST_PARA=__lfreq, NOM_PARA='FREQ',)
                else:
                  __eph = CALC_FONCTION(
                    MULT=(_F(FONCTION=__AHX_RA[0],), _F(FONCTION=__ftep,), _F(FONCTION=__FILTRE,)), LIST_PARA=__lfreq, NOM_PARA='FREQ',)

                if formulation == 'LYSMER':
                  f2Getoil = E[iter][k] / (1+ __TMAT['NU',k]) * (1.-AH[iter][k]*AH[iter][k]/2 + (AH[iter][k]*sqrt(1-AH[iter][k]*AH[iter][k]/4))*1.j) ;
                else:
                  f2Getoil = (E[iter][k] / (1+ __TMAT['NU',k]) ) * (1.+ (AH[iter][k])*1.j);

                if 'DSP' not in args:
                  __epxy[k] = CALC_FONCTION(
                     FFT=_F(FONCTION=__eph, METHODE='COMPLET', SYME='NON',),PROL_DROITE='CONSTANT',)
                # Calcul de la distorsion : gamma = 2*epxy ; tau = sixy
                  __gam[k] = CALC_FONCTION(LIST_PARA=__linst,
                            COMB=(_F(FONCTION=__epxy[k], COEF=(2),),)  ,)
                  __tauh = CALC_FONCTION(COMB_C=_F(FONCTION=__eph,COEF_C = f2Getoil),LIST_PARA=__lfreq,NOM_PARA='FREQ',);

                  __tau[k] = CALC_FONCTION(FFT=_F(FONCTION=__tauh,METHODE='COMPLET',SYME='NON',),PROL_DROITE='CONSTANT',);
                else:
                  __gam[k] = CALC_FONCTION( LIST_PARA=__lfreq,
                          COMB_C=(_F(FONCTION=__eph, COEF_R=(2),), )    ,)

                  __tau[k] = CALC_FONCTION(COMB_C=_F(FONCTION=__eph,COEF_C = f2Getoil),LIST_PARA=__lfreq,NOM_PARA='FREQ',);


                # Calcul des max
                if 'DSP' in args:

                  __axaf = CALC_FONCTION( EXTRACTION=_F(FONCTION= __axa[k],PARTIE='MODULE' ), )

                  __paxa[k] = CALC_FONCTION(
<<<<<<< HEAD
                      PUISSANCE=_F(FONCTION=__axaf, EXPOSANT = 2,), 
=======
                      PUISSANCE=_F(FONCTION=__axaf, EXPOSANT = 2.,),
>>>>>>> 2cc833e2
                       PROL_DROITE='CONSTANT', PROL_GAUCHE='CONSTANT', )

                  __DSP = DEFI_INTE_SPEC ( DIMENSION= 1,
                      PAR_FONCTION =_F( NUME_ORDRE_I = 1,
                                        NUME_ORDRE_J = 1,
                           FONCTION  =  __paxa[k] ,),)

                  __accxa = POST_DYNA_ALEA( INTERSPECTRE=_F( INTE_SPEC = __DSP,
                         NUME_ORDRE_I = 1, NUME_ORDRE_J = 1,    DUREE = TSM, ) ,)
                  maccx = __accxa.EXTR_TABLE().MAX_MOY[0]
                  DETRUIRE(CONCEPT=_F(NOM=(  __DSP,)), INFO = 1)

                  __gamf = CALC_FONCTION( EXTRACTION=_F(FONCTION= __gam[k], PARTIE='MODULE'), )

                  __pgam = CALC_FONCTION(
<<<<<<< HEAD
                      PUISSANCE=_F(FONCTION=__gamf, EXPOSANT = 2,), 
=======
                      PUISSANCE=_F(FONCTION=__gamf, EXPOSANT = 2.,),
>>>>>>> 2cc833e2
                       PROL_DROITE='CONSTANT', PROL_GAUCHE='CONSTANT', )

                  __DSP = DEFI_INTE_SPEC ( DIMENSION= 1,
                       PAR_FONCTION =_F( NUME_ORDRE_I = 1,
                                        NUME_ORDRE_J = 1,
                                        FONCTION  =  __pgam ,), )

                  __gama = POST_DYNA_ALEA( INTERSPECTRE=_F( INTE_SPEC = __DSP,
                              NUME_ORDRE_I = 1, NUME_ORDRE_J = 1,  DUREE = TSM, ) ,)
                  mgam = __gama.EXTR_TABLE().MAX_MOY[0]
                  DETRUIRE(CONCEPT=_F(NOM=(  __DSP, __pgam )), INFO = 1)

                else:
                  __accxa = CALC_FONCTION(ABS=_F(FONCTION=__axa[k]))
                  __gama = CALC_FONCTION(ABS=_F(FONCTION=__gam[k]))
                  maccx = max(__accxa.Ordo())
                  mgam = max(__gama.Ordo())

                lmaccx.append(maccx / 9.81)
                gamax.append(mgam)

                if 'DSP' in args:
                  DETRUIRE(CONCEPT=_F(NOM=(__accxa, __axaf,  __gama,__gamf,
                                         __axhr,  __eph, __ftep, __fthr,
                                         )), INFO = 1)

                else:
                  DETRUIRE(CONCEPT=_F(NOM=(__accxa, __gama,
                                         __axhr, __axr, __eph,
                                         __ftep, __fthr,
                                         )), INFO = 1)

            elif dime == "3D":
                for n in xrange(num_dime):
                    __fthr = RECU_FONCTION(
                            GROUP_NO=('PN' + str(k)), RESULTAT=__DYNHARM, NOM_CHAM='ACCE', NOM_CMP=dire_dime[n], INTERPOL='LIN',
                                      PROL_DROITE='CONSTANT', PROL_GAUCHE='CONSTANT')
                    if args['CHARGEMENT'] == 'ONDE_PLANE':
                      if input == 'CL':
                        __axhr = CALC_FONCTION(
                          MULT=(_F(FONCTION=__FDT_RACL[n],), _F(FONCTION=__fthr,), _F(FONCTION=__FILTRE,)), LIST_PARA=__lfreq, NOM_PARA='FREQ',)
                      if input == 'RA':
                        __axhr = CALC_FONCTION(
                          MULT=(_F(FONCTION=__fthr,), _F(FONCTION=__FILTRE,)), LIST_PARA=__lfreq, NOM_PARA='FREQ',)
                    else:
                      __axhr = CALC_FONCTION(
                        MULT=(_F(FONCTION=__AHX_RA[n],), _F(FONCTION=__fthr,), _F(FONCTION=__FILTRE,)), LIST_PARA=__lfreq, NOM_PARA='FREQ',)

                    __axr = CALC_FONCTION(
                        FFT=_F(FONCTION=__axhr, METHODE='COMPLET', SYME='NON',),PROL_DROITE='CONSTANT',)

                    if args['CHARGEMENT'] == 'ONDE_PLANE':
                      __axa[n] = CALC_FONCTION(
                        COMB=(_F(FONCTION=__axr, COEF=1.,),), LIST_PARA=__linst,)
                    else:
                      __axa[n] = CALC_FONCTION(
                        COMB=(_F(FONCTION=__axr, COEF=1.,), _F(FONCTION=__AX_RA[n], COEF=1.,),), LIST_PARA=__linst,)

                    __accxa = CALC_FONCTION(ABS=_F(FONCTION=__axa[n]))
                    maccx[n] = max(__accxa.Ordo())
                    DETRUIRE(CONCEPT=_F(NOM=(__accxa,
                             __axhr, __axr,
                             )), INFO = 1)

                    if ldevi == 'OUI':

                      __vix[n] = CALC_FONCTION(INTEGRE=_F(FONCTION=__axa[n],),
                         PROL_DROITE='CONSTANT',PROL_GAUCHE='CONSTANT',);

                      __dex[n]=CALC_FONCTION(INTEGRE=_F(FONCTION=__vix[n],),
                         PROL_DROITE='CONSTANT',PROL_GAUCHE='CONSTANT',);

                    DETRUIRE(CONCEPT=_F(NOM=(
                                       __fthr,
                                       )), INFO = 1)

                __axaX[k] = __axa[0]
                __axaY[k] = __axa[1]
                __axaZ[k] = __axa[2]
                if ldevi == 'OUI':
                  __vixX[k] = __vix[0]
                  __vixY[k] = __vix[1]
                  __vixZ[k] = __vix[2]
                  __dexX[k] = __dex[0]
                  __dexY[k] = __dex[1]
                  __dexZ[k] = __dex[2]

                __ftepYY = RECU_FONCTION(
                GROUP_MA=__TMAT['M', k], RESULTAT=__DYNHARM, NOM_CHAM='EPSI_ELGA', POINT=1, NOM_CMP='EPYY', INTERPOL='LIN',
                PROL_DROITE='CONSTANT', PROL_GAUCHE='CONSTANT')
                __ftepXY = RECU_FONCTION(
                GROUP_MA=__TMAT['M', k], RESULTAT=__DYNHARM, NOM_CHAM='EPSI_ELGA', POINT=1, NOM_CMP='EPXY', INTERPOL='LIN',
                PROL_DROITE='CONSTANT', PROL_GAUCHE='CONSTANT')
                __ftepYZ = RECU_FONCTION(
                GROUP_MA=__TMAT['M', k], RESULTAT=__DYNHARM, NOM_CHAM='EPSI_ELGA', POINT=1, NOM_CMP='EPYZ', INTERPOL='LIN',
                PROL_DROITE='CONSTANT', PROL_GAUCHE='CONSTANT')

                #onde P (YY) : signal Y, n=1
                #onde SV (XY) : signal X, n=0
                #onde SH (YZ): signal Z, n=2
                if args['CHARGEMENT'] == 'ONDE_PLANE':
                  if input == 'CL':
                    __ephYY = CALC_FONCTION(
                      MULT=(_F(FONCTION=__FDT_RACL[1],), _F(FONCTION=__ftepYY,), _F(FONCTION=__FILTRE,)), LIST_PARA=__lfreq, NOM_PARA='FREQ',)
                    __ephXY = CALC_FONCTION(
                      MULT=(_F(FONCTION=__FDT_RACL[0],), _F(FONCTION=__ftepXY,), _F(FONCTION=__FILTRE,)), LIST_PARA=__lfreq, NOM_PARA='FREQ',)
                    __ephYZ = CALC_FONCTION(
                      MULT=(_F(FONCTION=__FDT_RACL[2],), _F(FONCTION=__ftepYZ,), _F(FONCTION=__FILTRE,)), LIST_PARA=__lfreq, NOM_PARA='FREQ',)
                  if input == 'RA':
                    __ephYY = CALC_FONCTION(
                      MULT=(_F(FONCTION=__ftepYY,), _F(FONCTION=__FILTRE,)), LIST_PARA=__lfreq, NOM_PARA='FREQ',)
                    __ephXY = CALC_FONCTION(
                      MULT=(_F(FONCTION=__ftepXY,), _F(FONCTION=__FILTRE,)), LIST_PARA=__lfreq, NOM_PARA='FREQ',)
                    __ephYZ = CALC_FONCTION(
                      MULT=(_F(FONCTION=__ftepYZ,), _F(FONCTION=__FILTRE,)), LIST_PARA=__lfreq, NOM_PARA='FREQ',)
                else:
                  __ephYY = CALC_FONCTION(
                    MULT=(_F(FONCTION=__AHX_RA[1],), _F(FONCTION=__ftepYY,), _F(FONCTION=__FILTRE,)), LIST_PARA=__lfreq, NOM_PARA='FREQ',)
                  __ephXY = CALC_FONCTION(
                    MULT=(_F(FONCTION=__AHX_RA[0],), _F(FONCTION=__ftepXY,), _F(FONCTION=__FILTRE,)), LIST_PARA=__lfreq, NOM_PARA='FREQ',)
                  __ephYZ = CALC_FONCTION(
                    MULT=(_F(FONCTION=__AHX_RA[2],), _F(FONCTION=__ftepYZ,), _F(FONCTION=__FILTRE,)), LIST_PARA=__lfreq, NOM_PARA='FREQ',)


                __ephYYt = CALC_FONCTION(
                    FFT=_F(FONCTION=__ephYY, METHODE='COMPLET', SYME='NON',),PROL_DROITE='CONSTANT',)
                __ephXYt = CALC_FONCTION(
                    FFT=_F(FONCTION=__ephXY, METHODE='COMPLET', SYME='NON',),PROL_DROITE='CONSTANT',)
                __ephYZt = CALC_FONCTION(
                    FFT=_F(FONCTION=__ephYZ, METHODE='COMPLET', SYME='NON',),PROL_DROITE='CONSTANT',)

                __epsXYt = epeq(__ephYYt,__ephXYt,__ephYZt)
                __epxy[k] = CALC_FONCTION(
                    LIST_PARA=__linst, COMB=(_F(FONCTION=__epsXYt, COEF=1.0,),
                                             ),)

                __eph = CALC_FONCTION(
                    FFT=_F(FONCTION=__epxy[k], METHODE='COMPLET',),PROL_DROITE='CONSTANT',)

                DETRUIRE(CONCEPT=_F(NOM=(__ephYYt, __ephXYt,
                                         __ephYZt,
                                         __epsXYt,
                          )), INFO = 1)

                coef = (2./3.)*nsqrt(3.)
                __gam[k] = CALC_FONCTION(
                    LIST_PARA=__linst, COMB=(_F(FONCTION=__epxy[k], COEF=coef,),
                    #LIST_PARA=__linst, COMB=(_F(FONCTION=__epxy[k], COEF=2.0,),
                                             ),)

                # coef = (1/3)*np.sqrt(3)
                if formulation == 'LYSMER':
                  f2Getoil = (1./nsqrt(3.))*E[iter][k] / (1+ __TMAT['NU',k]) * (1.-AH[iter][k]*AH[iter][k]/2 + (AH[iter][k]*sqrt(1-AH[iter][k]*AH[iter][k]/4))*1.j) ;
                  #f2Getoil = 1.0*E[iter][k] / (1+ __TMAT['NU',k]) * (1.-AH[iter][k]*AH[iter][k]/2 + (AH[iter][k]*sqrt(1-AH[iter][k]*AH[iter][k]/4))*1.j) ;
                else:
                  f2Getoil = (1./np.sqrt(3.))*(E[iter][k] / (1+ __TMAT['NU',k]) ) * (1.+ (AH[iter][k])*1.j);
                  #f2Getoil = 1.0*(E[iter][k] / (1+ __TMAT['NU',k]) ) * (1.+ (AH[iter][k])*1.j);

                __qh = CALC_FONCTION(COMB_C=_F(FONCTION=__eph,COEF_C = f2Getoil),LIST_PARA=__lfreq,NOM_PARA='FREQ',);

                __tau[k] = CALC_FONCTION(FFT=_F(FONCTION=__qh,METHODE='COMPLET',SYME='NON',),PROL_DROITE='CONSTANT',);

                __gama = CALC_FONCTION(ABS=_F(FONCTION=__gam[k]))
                mgam = max(__gama.Ordo())

                lmaccxX.append(maccx[0] / 9.81)
                lmaccxY.append(maccx[1] / 9.81)
                lmaccxZ.append(maccx[2] / 9.81)
                gamax.append(mgam)

                DETRUIRE(CONCEPT=_F(NOM=(__gama,
                                         __eph,
                                         __qh,
                                         __ephYY,__ephYZ,__ephXY,
                                         __ftepYY,__ftepYZ,__ftepXY,
                                         )), INFO = 1)

        # construction des profils
        __paccx = [None] * num_dime
        if dime == "2D":
            __paccx[0] = DEFI_FONCTION(NOM_PARA='Y', NOM_RESU='accxmax',
                                    ORDONNEE=tuple(lmaccx),
                                    ABSCISSE=tuple(lprof,))
        elif dime == "3D":
            __paccx[0] = DEFI_FONCTION(NOM_PARA='Y', NOM_RESU='accmax' + name_dime[0],
                                        ORDONNEE=tuple(lmaccxX),
                                        ABSCISSE=tuple(lprof,))
            __paccx[1] = DEFI_FONCTION(NOM_PARA='Y', NOM_RESU='accmax' + name_dime[1],
                                        ORDONNEE=tuple(lmaccxY),
                                        ABSCISSE=tuple(lprof,))
            __paccx[2] = DEFI_FONCTION(NOM_PARA='Y', NOM_RESU='accmax' + name_dime[2],
                                        ORDONNEE=tuple(lmaccxZ),
                                        ABSCISSE=tuple(lprof,))

        __pgamax = DEFI_FONCTION(NOM_PARA='Y', NOM_RESU='gamma_max',
                                     ORDONNEE=tuple(gamax),
                                     ABSCISSE=tuple(lprof,))

        # Lecture sur les courbes G/Gmax et D
        ind = []
        diff = []

        iter = iter + 1

        ind = []
        diff = []

        E[iter] = [] * (NCOU + 2)
        AH[iter] = [] * (NCOU + 2)
        rat[iter] = [] * (NCOU + 2)

        E[iter].append(0)
        AH[iter].append(0)
        rat[iter].append(1)

        ind.append(0)
        diff.append(0)
#--------------------------------CALCUL G ------------------------------
        for k in range(1, NCOU + 1):

            ind.append(__TMAT['GDgam', k])

            rat[iter].append(__GG[ind[k]](geff * gamax[k]))

            AH[iter].append(2 * __DG[ind[k]](geff * gamax[k]))

            E[iter].append((rat[iter][k]) * __TMAT['E0', k])

            diff.append(
                abs(((E[iter - 1][k]) - (E[iter][k]))) / (E[iter - 1][k]))

        AH[iter].append(__TMAT['AH0', NCOU + 1])
        E[iter].append(__TMAT['E0', NCOU + 1])

        deltaE = max(max(diff), abs(min(diff)))

        text = ('deltaE=' + str(deltaE))
        aster.affiche('MESSAGE', text)

        __Enew = DEFI_FONCTION(NOM_PARA='Y', NOM_RESU='DX',
                               ORDONNEE=tuple(E[iter]),
                               ABSCISSE=tuple(lprof2,))

        __AHnew = DEFI_FONCTION(NOM_PARA='Y', NOM_RESU='DX',
                                ORDONNEE=tuple(AH[iter]),
                                ABSCISSE=tuple(lprof2,))

        __rGnew = DEFI_FONCTION(NOM_PARA='Y', NOM_RESU='G/Gmax',
                                ORDONNEE=tuple(rat[iter]),
                                ABSCISSE=tuple(lprof,))

        __rGold = DEFI_FONCTION(NOM_PARA='Y', NOM_RESU='G/Gmax',
                                ORDONNEE=tuple(rat[iter - 1]),
                                ABSCISSE=tuple(lprof,))

        if deltaE > tole:
            if iter == nmaxit:
                etat = 'fin'

            else:

              __TEnew = CREA_TABLE(FONCTION=_F(FONCTION=__Enew),)
              __TAHnew = CREA_TABLE(FONCTION=_F(FONCTION=__AHnew),)

              __TEnew = CALC_TABLE(reuse=__TEnew, TABLE=__TEnew,
                                     ACTION=_F(OPERATION='RENOMME', NOM_PARA=('DX', ('E' + str(iter)))))

              __TAHnew = CALC_TABLE(reuse=__TAHnew, TABLE=__TAHnew,
                                      ACTION=_F(OPERATION='RENOMME', NOM_PARA=('DX', ('AH' + str(iter)))))

              __TMAT = CALC_TABLE(reuse=__TMAT, TABLE=__TMAT,
                                    ACTION=(
                                    _F(OPERATION='COMB',
                                       TABLE=__TEnew, NOM_PARA='Y'),
                                    _F(OPERATION='COMB',
                                       TABLE=__TAHnew, NOM_PARA='Y'),
                                    ))
              if 'DSP' in args:
                DETRUIRE(CONCEPT=_F(NOM=(
                    __NUMEDDL, __RIGIHYST, __RIGH_ELH, __RIGIDITE,
                    __SOLHSUBS, __CHAMPMAH, __RIGI_ELH, __MASS_ELH, __MASSEH, __AMOR_ELH, __AMORTIH,
                    __VECASX, __DYNHARM,
                    __PAX_RA, __PAX_CL,
                    __PAX_BH,
                    __pgamax,
                    __rGnew, __rGold,
                    __Enew, __AHnew, __TEnew, __TAHnew,
                ),), INFO = 1)
                for n in xrange(num_dime):
                    DETRUIRE(CONCEPT=_F(NOM=(
                    __ONDEX[n],
                    __formFDT[n], __FDT_RACL[n], __mFDTRACL[n],
                    __formFDT2[n], __FDT_CLBH[n], __mFDTCLBH[n],
                    __AHuXrCL[n], __AHuXrBH[n], __mAHuXrCL[n], __mAHuXrBH[n],
                    __AHX_RA[n], __SAX_RA[n],
                    __AHXrCL[n], __SAX_CL[n],
                    __paccx[n],
                ),), INFO = 1)

              else:
                DETRUIRE(CONCEPT=_F(NOM=(
                    __NUMEDDL, __RIGIHYST, __RIGH_ELH, __RIGIDITE,
                    __SOLHSUBS, __CHAMPMAH, __RIGI_ELH, __MASS_ELH, __MASSEH, __AMOR_ELH, __AMORTIH,
                    __VECASX, __DYNHARM,
                    __pgamax,
                    __rGnew, __rGold,
                    __Enew, __AHnew, __TEnew, __TAHnew,
                  ),), INFO = 1)

                for n in xrange(num_dime):
                    DETRUIRE(CONCEPT=_F(NOM=(
                    __ONDEX[n],
                    __formFDT[n], __FDT_RACL[n], __mFDTRACL[n],
                    __formFDT2[n], __FDT_CLBH[n], __mFDTCLBH[n],
                    __AHuXrCL[n], __AHuXrBH[n], __mAHuXrCL[n], __mAHuXrBH[n],
                    __AHX_RA[n], __AX_RA[n], __SAX_RA[n],
                    __AX_CL[n], __AHXrCL[n], __AXrCL[n], __SAX_CL[n],
                    __AX_BH[n], __AHXrBH[n], __AXrBH[n], __SAX_BH[n],
                    __paccx[n],
                ),), INFO = 1)

              if args['CHARGEMENT'] == 'ONDE_PLANE':
                DETRUIRE(CONCEPT=_F(NOM=(
                    __CHA_ON, __CHAONF,
                  ),), INFO = 1)

              for k in range(1, NCOU + 1):
                    DETRUIRE(
                        CONCEPT=_F(NOM=(__SOLH[k], __gam[k], __tau[k]),), INFO = 1)
                    if 'DSP' not in args:
                        DETRUIRE( CONCEPT=_F(NOM=( __epxy[k],  ),), )

              if dime == "2D":
                for k in range(1, NCOU + 1):
                    DETRUIRE(
                        CONCEPT=_F(NOM=(__axa[k] ),), INFO = 1)
              elif dime == "3D":
                for k in xrange(num_dime):
                    DETRUIRE(
                        CONCEPT=_F(NOM=(__axa[k],  ),), INFO = 1)

        if deltaE < tole:
            etat = 'fin'

        if etat == 'fin':

            __tabred = CREA_TABLE(FONCTION=_F(FONCTION=__rGold),)
            __tabgam = CREA_TABLE(FONCTION=_F(FONCTION=__pgamax),)
            if dime == "2D":
                __tabacc = CREA_TABLE(FONCTION=_F(FONCTION=__paccx[0]),)
            elif dime == "3D":
                __tabaccX = CREA_TABLE(FONCTION=_F(FONCTION=__paccx[0]),)
                __tabaccY = CREA_TABLE(FONCTION=_F(FONCTION=__paccx[1]),)
                __tabaccZ = CREA_TABLE(FONCTION=_F(FONCTION=__paccx[2]),)
<<<<<<< HEAD
            __fAB = FORMULE(NOM_PARA=('AHfin'), VALE = 'ca*abmult*AHfin',
                ca=ca,
                aamult=aamult,
                abmult=abmult,)
            __fAA = FORMULE(NOM_PARA=('AHfin'), VALE = 'ca*aamult*AHfin',
                ca=ca,
                aamult=aamult,
                abmult=abmult,)            
            __fEf = FORMULE(NOM_PARA=('Efin'), VALE = 'Efin',
                ca=ca,
                aamult=aamult,
                abmult=abmult,)
            __fAHf = FORMULE(NOM_PARA=('AHfin'), VALE = 'AHfin',
                ca=ca,
                aamult=aamult,
                abmult=abmult,)
            __fGf = FORMULE(NOM_PARA=('Efin','NU'), VALE = 'Efin/(2.0*(1+NU))',
                ca=ca,
                aamult=aamult,
                abmult=abmult,)
            __fVSf = FORMULE(NOM_PARA=('Efin','NU','RHO'), VALE = 'sqrt(Efin/(2.0*(1+NU)*RHO))',
                ca=ca,
                aamult=aamult,
                abmult=abmult,)
            __fVPf = FORMULE(NOM_PARA=('Efin','NU','RHO'), VALE = 'sqrt(Efin*(1-NU)/((1-2.0*NU)*(1+NU)*RHO))',
                ca=ca,
                aamult=aamult,
                abmult=abmult,)
=======
            self.update_const_context(
                {'ca': ca, 'aamult': aamult, 'abmult': abmult})
            __fAB = FORMULE(NOM_PARA=('AHfin'), VALE = 'ca*abmult*AHfin')
            __fAA = FORMULE(NOM_PARA=('AHfin'), VALE = 'ca*aamult*AHfin')
            __fEf = FORMULE(NOM_PARA=('Efin'), VALE = 'Efin')
            __fAHf = FORMULE(NOM_PARA=('AHfin'), VALE = 'AHfin')
            __fGf = FORMULE(NOM_PARA=('Efin','NU'), VALE = 'Efin/(2.0*(1+NU))')
            __fVSf = FORMULE(NOM_PARA=('Efin','NU','RHO'), VALE = 'sqrt(Efin/(2.0*(1+NU)*RHO))')
            __fVPf = FORMULE(NOM_PARA=('Efin','NU','RHO'), VALE = 'sqrt(Efin*(1-NU)/((1-2.0*NU)*(1+NU)*RHO))')
>>>>>>> 2cc833e2

            if dime == "2D":
                __TMAT = CALC_TABLE(reuse=__TMAT, TABLE=__TMAT,
                                    ACTION=(
                                    _F(OPERATION='COMB',
                                       TABLE=__tabred, NOM_PARA='Y'),
                                    _F(OPERATION='COMB',
                                       TABLE=__tabgam, NOM_PARA='Y'),
                                        _F(OPERATION='COMB',
                                           TABLE=__tabacc, NOM_PARA='Y'),
                                        _F(OPERATION='RENOMME', NOM_PARA=(
                                          ('E' + str(iter - 1)), 'Efin'),),
                                        _F(OPERATION='RENOMME', NOM_PARA=(
                                          ('AH' + str(iter - 1)), 'AHfin'),),
                                        _F(OPERATION = 'OPER',
                                           FORMULE=__fAA, NOM_PARA = 'AAfin',),
                                        _F(OPERATION = 'OPER',
                                           FORMULE=__fAB, NOM_PARA = 'ABfin',),
                                        _F(OPERATION = 'OPER',
                                           FORMULE=__fGf, NOM_PARA = 'Gfin',),
                                        _F(OPERATION = 'OPER',
                                           FORMULE=__fVSf, NOM_PARA = 'VSfin',),
                                        _F(OPERATION = 'OPER',
                                           FORMULE=__fVPf, NOM_PARA = 'VPfin',),
                                    ))
                DETRUIRE(
                CONCEPT=_F(NOM=(__tabacc),))
            elif dime == "3D":
                __TMAT = CALC_TABLE(reuse=__TMAT, TABLE=__TMAT,
                                    ACTION=(
                                    _F(OPERATION='COMB',
                                       TABLE=__tabred, NOM_PARA='Y'),
                                    _F(OPERATION='COMB',
                                       TABLE=__tabgam, NOM_PARA='Y'),
                                        _F(OPERATION='COMB',
                                           TABLE=__tabaccX, NOM_PARA='Y'),
                                        _F(OPERATION='COMB',
                                           TABLE=__tabaccY, NOM_PARA='Y'),
                                        _F(OPERATION='COMB',
                                           TABLE=__tabaccZ, NOM_PARA='Y'),
                                        _F(OPERATION='RENOMME', NOM_PARA=(
                                          ('E' + str(iter - 1)), 'Efin'),),
                                        _F(OPERATION='RENOMME', NOM_PARA=(
                                          ('AH' + str(iter - 1)), 'AHfin'),),
                                        _F(OPERATION = 'OPER',
                                           FORMULE=__fAA, NOM_PARA = 'AAfin',),
                                        _F(OPERATION = 'OPER',
                                           FORMULE=__fAB, NOM_PARA = 'ABfin',),
                                        _F(OPERATION = 'OPER',
                                           FORMULE=__fGf, NOM_PARA = 'Gfin',),
                                        _F(OPERATION = 'OPER',
                                           FORMULE=__fVSf, NOM_PARA = 'VSfin',),
                                        _F(OPERATION = 'OPER',
                                           FORMULE=__fVPf, NOM_PARA = 'VPfin',),
                                    ))
                DETRUIRE(
                CONCEPT=_F(NOM=(__tabaccX,__tabaccY,__tabaccZ,),))

            if iter == 1 :
              __TMAT = CALC_TABLE(reuse=__TMAT, TABLE=__TMAT,
                            ACTION=(
                                    _F(OPERATION = 'OPER',
                                       FORMULE=__fEf, NOM_PARA = 'E0',),
                                    _F(OPERATION = 'OPER',
                                       FORMULE=__fAHf, NOM_PARA = 'AH0',),
                                ))

            DETRUIRE(
                CONCEPT=_F(NOM=(__tabred, __tabgam, __fAA, __fAB),))
            # Recuperation des historiques d acceleration et deformation dans
            # chaque couche

            if dime == "2D":
                __SPEC = [None] * (NCOU + 1)
            elif dime == "3D":
                __SPECX = [None] * (NCOU + 1)
                __SPECY = [None] * (NCOU + 1)
                __SPECZ = [None] * (NCOU + 1)

            __SPEC = [None] * (NCOU + 1)

            for k in range(1, NCOU + 1):
                if dime == "2D":
                    if 'DSP' in args:
                      if "LIST_FREQ_SPEC_OSCI" in args and args.has_key('LIST_FREQ_SPEC_OSCI'):
                        __SPEC[k] = CALC_FONCTION(
                            SPEC_OSCI=_F(FONCTION=__paxa[k], AMOR_REDUIT=0.05,
                            LIST_FREQ=args['LIST_FREQ_SPEC_OSCI'],NORME=9.81))
                      else:
                        __SPEC[k] = CALC_FONCTION(
<<<<<<< HEAD
                            SPEC_OSCI=_F(FONCTION=__paxa[k], AMOR_REDUIT=0.05,  NORME=9.81))  
                    else: 
                      if "LIST_FREQ_SPEC_OSCI" in args and args.has_key('LIST_FREQ_SPEC_OSCI'):
=======
                            SPEC_OSCI=_F(FONCTION=__paxa[k], AMOR_REDUIT=0.05,  NORME=9.81))
                    else:
                      if args['LIST_FREQ_SPEC_OSCI'] != None:
>>>>>>> 2cc833e2
                        __SPEC[k] = CALC_FONCTION(
                            SPEC_OSCI=_F(FONCTION=__axa[k],AMOR_REDUIT=0.05,LIST_FREQ=args['LIST_FREQ_SPEC_OSCI'],NORME=9.81))
                      else:
                        __SPEC[k] = CALC_FONCTION(
                            SPEC_OSCI=_F(FONCTION=__axa[k], AMOR_REDUIT=0.05, NORME=9.81))

                elif dime == "3D":
                    if "LIST_FREQ_SPEC_OSCI" in args and args.has_key('LIST_FREQ_SPEC_OSCI'):
                          __SPECX[k] = CALC_FONCTION(
                            SPEC_OSCI=_F(FONCTION=__axaX[k],AMOR_REDUIT=0.05,LIST_FREQ=args['LIST_FREQ_SPEC_OSCI'],NORME=9.81))
                          __SPECY[k] = CALC_FONCTION(
                            SPEC_OSCI=_F(FONCTION=__axaY[k],AMOR_REDUIT=0.05,LIST_FREQ=args['LIST_FREQ_SPEC_OSCI'],NORME=9.81))
                          __SPECZ[k] = CALC_FONCTION(
                            SPEC_OSCI=_F(FONCTION=__axaZ[k],AMOR_REDUIT=0.05,LIST_FREQ=args['LIST_FREQ_SPEC_OSCI'],NORME=9.81))
                    else:
                          __SPECX[k] = CALC_FONCTION(
                            SPEC_OSCI=_F(FONCTION=__axaX[k], AMOR_REDUIT=0.05, NORME=9.81))
                          __SPECY[k] = CALC_FONCTION(
                            SPEC_OSCI=_F(FONCTION=__axaY[k], AMOR_REDUIT=0.05, NORME=9.81))
                          __SPECZ[k] = CALC_FONCTION(
                            SPEC_OSCI=_F(FONCTION=__axaZ[k], AMOR_REDUIT=0.05, NORME=9.81))

            if veriftmp == 'NON':

                for n in xrange(num_dime):

                    IMPR_FONCTION(UNITE=8,
                                  FORMAT='TABLEAU',
                                  TITRE='Spectre CL et RA - input =' + input,
                                  COURBE=(
                                  _F(FONCTION=__SAX_CL[n], MARQUEUR=0,
                                     LEGENDE='SAX_CL' + name_dime[n] + legende + 'deltaE =' + str(deltaE),),
                                  _F(FONCTION=__SAX_RA[n], MARQUEUR=0,
                                     LEGENDE='SAX_RA' + name_dime[n] + legende + 'deltaE =' + str(deltaE),),
                                  ))

            IMPR_TABLE(UNITE=utabresu, TABLE=__TMAT, SEPARATEUR=args['SEPARATEUR'],FORMAT_R='E13.7',
                           TITRE=('Resultats du calcul lineaire equivalent pour le sol' + str(s) + 'avec E=' + str(cvar) + '*E0 \
                   Les valeurs max sont calculees au 1er Point de Gauss de la couche definie par sa cote inferieure Y'),
                           )

            if dime == "2D" :
                ifacc = []
                if 'DSP' in args:
                  ifacc.append(
                    _F(FONCTION=__AHX_CL, MARQUEUR=0, LEGENDE='AX_CL' + legende + 'deltaE =' + str(deltaE)),)
                  ifacc.append(
                    _F(FONCTION=__AHX_RA[0], MARQUEUR=0, LEGENDE='AX_RA' + legende + 'deltaE =' + str(deltaE)),)
                else:
                  ifacc.append(
                    _F(FONCTION=__AX_CL[0], MARQUEUR=0, LEGENDE='AX_CL' + legende + 'deltaE =' + str(deltaE)),)
                  ifacc.append(
                    _F(FONCTION=__AX_RA[0], MARQUEUR=0, LEGENDE='AX_RA' + legende + 'deltaE =' + str(deltaE)),)

                for d in range(1, NCOU + 1):
                    ifacc.append(
                        _F(FONCTION=__axa[d], MARQUEUR=0, LEGENDE='AX_' + str(d) + legende + 'deltaE =' + str(deltaE)),)

                if 'DSP' in args:
                  ifacc.append(
                        _F(FONCTION=__AHX_BH, MARQUEUR=0, LEGENDE='AX_BH' + legende + 'deltaE =' + str(deltaE)),)
                else:
                  ifacc.append(
                        _F(FONCTION=__AX_BH[0], MARQUEUR=0, LEGENDE='AX_BH' + legende + 'deltaE =' + str(deltaE)),)

                IMPR_FONCTION(UNITE=utabtran,
                              FORMAT='TABLEAU',
                              SOUS_TITRE=titre,
                              TITRE=('Resultats du calcul lineaire equivalent pour le sol' + str(s) + 'avec E=' + str(cvar) + '*E0 \
                   Les acce max sont calculees a la base de la couche definie par sa cote inferieure Y'),
                              COURBE=(ifacc
                                      ))

                if ldevi == 'OUI':
                  ifvit = []
                  ifdep = []

                  ifvit.append(
                    _F(FONCTION=__VX_CL[0], MARQUEUR=0, LEGENDE='VX_CL' + legende + 'deltaE =' + str(deltaE)),)
                  ifvit.append(
                    _F(FONCTION=__VX_RA[0], MARQUEUR=0, LEGENDE='VX_RA' + legende + 'deltaE =' + str(deltaE)),)

                  for d in range(1, NCOU + 1):
                    ifvit.append(
                        _F(FONCTION=__vix[d], MARQUEUR=0, LEGENDE='VX_' + str(d) + legende + 'deltaE =' + str(deltaE)),)

                  ifvit.append(
                        _F(FONCTION=__VX_BH[0], MARQUEUR=0, LEGENDE='VX_BH' + legende + 'deltaE =' + str(deltaE)),)

                  IMPR_FONCTION(UNITE=utabtran,
                              FORMAT='TABLEAU',
                              SOUS_TITRE=titre,
                              TITRE=('Resultats du calcul lineaire equivalent pour le sol' + str(s) + 'avec E=' + str(cvar) + '*E0 \
                   Les vitesses sont calculees a la base de la couche definie par sa cote inferieure Y'),
                              COURBE=(ifvit
                                      ))
                  ifdep.append(
                    _F(FONCTION=__DX_CL[0], MARQUEUR=0, LEGENDE='DX_CL' + legende + 'deltaE =' + str(deltaE)),)
                  ifdep.append(
                    _F(FONCTION=__DX_RA[0], MARQUEUR=0, LEGENDE='DX_RA' + legende + 'deltaE =' + str(deltaE)),)

                  for d in range(1, NCOU + 1):
                    ifdep.append(
                        _F(FONCTION=__dex[d], MARQUEUR=0, LEGENDE='DX_' + str(d) + legende + 'deltaE =' + str(deltaE)),)

                  ifdep.append(
                        _F(FONCTION=__DX_BH[0], MARQUEUR=0, LEGENDE='DX_BH' + legende + 'deltaE =' + str(deltaE)),)

                  IMPR_FONCTION(UNITE=utabtran,
                              FORMAT='TABLEAU',
                              SOUS_TITRE=titre,
                              TITRE=('Resultats du calcul lineaire equivalent pour le sol' + str(s) + 'avec E=' + str(cvar) + '*E0 \
                   Les deplacements sont calcules a la base de la couche definie par sa cote inferieure Y'),
                              COURBE=(ifdep
                                      ))
                ifgam = []

                for d in range(1, NCOU + 1):
                    ifgam.append(
                        _F(FONCTION=__gam[d], MARQUEUR=0, LEGENDE='GAM_' + str(d) + legende + 'deltaE =' + str(deltaE)),)

                IMPR_FONCTION(UNITE=utabtran,
                              FORMAT='TABLEAU',
                              SOUS_TITRE=titre,
                              TITRE=('Resultats du calcul lineaire equivalent pour le sol' + str(s) + 'avec E=' + str(cvar) + '*E0 \
                Les valeurs max sont calculees au 1er Point de Gauss de la couche definie par sa cote inferieure Y'),
                              COURBE=(ifgam
                                      ))
                iftau = []

                for d in range(1, NCOU + 1):
                    iftau.append(
                        _F(FONCTION=__tau[d], MARQUEUR=0, LEGENDE='TAU_' + str(d) + legende + 'deltaE =' + str(deltaE)),)

                IMPR_FONCTION(UNITE=utabtran,
                              FORMAT='TABLEAU',
                              SOUS_TITRE=titre,
                              TITRE=('Resultats du calcul lineaire equivalent pour le sol' + str(s) + 'avec E=' + str(cvar) + '*E0 \
                Les valeurs max sont calculees au 1er Point de Gauss de la couche definie par sa cote inferieure Y'),
                              COURBE=(iftau
                                      ))

            if dime == "2D" :
                ifspec = []

                ifspec.append(
                    _F(FONCTION=__SAX_CL[0], MARQUEUR=0, LEGENDE='SAX_CL' + legende + 'deltaE =' + str(deltaE)),)
                ifspec.append(
                    _F(FONCTION=__SAX_RA[0], MARQUEUR=0, LEGENDE='SAX_RA' + legende + 'deltaE =' + str(deltaE)),)

                for d in range(1, NCOU + 1):
                    ifspec.append(
                        _F(FONCTION=__SPEC[d], MARQUEUR=0, LEGENDE='SAX_' + str(d) + legende + 'deltaE =' + str(deltaE)),)

                ifspec.append(
                        _F(FONCTION=__SAX_BH[0], MARQUEUR=0, LEGENDE='SAX_BH' + legende + 'deltaE =' + str(deltaE)),)

                IMPR_FONCTION(UNITE=utabspec,
                              FORMAT='TABLEAU',
                              SOUS_TITRE=titre,
                              TITRE='Spectres CL et RA et ppt - input =' + input,
                              COURBE=(ifspec
                                      ))
                if 'DSP' in args:
                  ifdsp = []

                  ifdsp.append(
                      _F(FONCTION=__PAX_CL, MARQUEUR=0, LEGENDE='DSP_CL' + legende + 'deltaE =' + str(deltaE)),)
                  ifdsp.append(
                      _F(FONCTION=__PAX_RA, MARQUEUR=0, LEGENDE='DSP_RA' + legende + 'deltaE =' + str(deltaE)),)

                  ifdsp.append(
                    _F(FONCTION=__PAX_BH, MARQUEUR=0, LEGENDE='DSP_BH' + legende + 'deltaE =' + str(deltaE)),)

                  IMPR_FONCTION(UNITE=utabdsp,
                              FORMAT='TABLEAU',
                              SOUS_TITRE=titre,
                              TITRE='DSP CL et RA et ppt - input =' + input,
                              COURBE=(ifdsp
                                      ))
            elif dime == "3D":
                ifaccX = []
                ifaccY = []
                ifaccZ = []

                ifaccX.append(
                    _F(FONCTION=__AX_CL[0], MARQUEUR=0, LEGENDE='AX_CL' + name_dime[0] + legende + 'deltaE =' + str(deltaE)),)
                ifaccX.append(
                    _F(FONCTION=__AX_RA[0], MARQUEUR=0, LEGENDE='AX_RA' + name_dime[0] + legende + 'deltaE =' + str(deltaE)),)

                for d in range(1, NCOU + 1):
                    ifaccX.append(
                        _F(FONCTION=__axaX[d], MARQUEUR=0, LEGENDE='AX_' + str(d) + name_dime[0] + legende + 'deltaE =' + str(deltaE)),)

                ifaccX.append(
                        _F(FONCTION=__AX_BH[0], MARQUEUR=0, LEGENDE='AX_BH' + name_dime[0] + legende + 'deltaE =' + str(deltaE)),)

                ifaccY.append(
                    _F(FONCTION=__AX_CL[1], MARQUEUR=0, LEGENDE='AX_CL' + name_dime[1] + legende + 'deltaE =' + str(deltaE)),)
                ifaccY.append(
                    _F(FONCTION=__AX_RA[1], MARQUEUR=0, LEGENDE='AX_RA' + name_dime[1] + legende + 'deltaE =' + str(deltaE)),)

                for d in range(1, NCOU + 1):
                    ifaccY.append(
                        _F(FONCTION=__axaY[d], MARQUEUR=0, LEGENDE='AX_' + str(d) + name_dime[1] + legende + 'deltaE =' + str(deltaE)),)

                ifaccY.append(
                        _F(FONCTION=__AX_BH[1], MARQUEUR=0, LEGENDE='AX_BH' + name_dime[1] + legende + 'deltaE =' + str(deltaE)),)

                ifaccZ.append(
                    _F(FONCTION=__AX_CL[2], MARQUEUR=0, LEGENDE='AX_CL' + name_dime[2] + legende + 'deltaE =' + str(deltaE)),)
                ifaccZ.append(
                    _F(FONCTION=__AX_RA[2], MARQUEUR=0, LEGENDE='AX_RA' + name_dime[2] + legende + 'deltaE =' + str(deltaE)),)

                for d in range(1, NCOU + 1):
                    ifaccZ.append(
                        _F(FONCTION=__axaZ[d], MARQUEUR=0, LEGENDE='AX_' + str(d) + name_dime[2] + legende + 'deltaE =' + str(deltaE)),)

                ifaccZ.append(
                        _F(FONCTION=__AX_BH[2], MARQUEUR=0, LEGENDE='AX_BH' + name_dime[2] + legende + 'deltaE =' + str(deltaE)),)


                if ldevi == 'OUI':
                  ifvitX = []
                  ifdepX = []
                  ifvitY = []
                  ifdepY = []
                  ifvitZ = []
                  ifdepZ = []
                  ifvitX.append(
                    _F(FONCTION=__VX_CL[0], MARQUEUR=0, LEGENDE='VX_CL' + name_dime[0] + legende + 'deltaE =' + str(deltaE)),)
                  ifvitX.append(
                    _F(FONCTION=__VX_RA[0], MARQUEUR=0, LEGENDE='VX_RA' + name_dime[0] + legende + 'deltaE =' + str(deltaE)),)

                  for d in range(1, NCOU + 1):
                      ifvitX.append(
                        _F(FONCTION=__vixX[d], MARQUEUR=0, LEGENDE='VX_' + str(d) + name_dime[0] + legende + 'deltaE =' + str(deltaE)),)

                  ifvitX.append(
                        _F(FONCTION=__VX_BH[0], MARQUEUR=0, LEGENDE='VX_BH' + name_dime[0] + legende + 'deltaE =' + str(deltaE)),)

                  ifvitY.append(
                    _F(FONCTION=__VX_CL[1], MARQUEUR=0, LEGENDE='VX_CL' + name_dime[1] + legende + 'deltaE =' + str(deltaE)),)
                  ifvitY.append(
                    _F(FONCTION=__VX_RA[1], MARQUEUR=0, LEGENDE='VX_RA' + name_dime[1] + legende + 'deltaE =' + str(deltaE)),)

                  for d in range(1, NCOU + 1):
                      ifvitY.append(
                        _F(FONCTION=__vixY[d], MARQUEUR=0, LEGENDE='VX_' + str(d) + name_dime[1] + legende + 'deltaE =' + str(deltaE)),)

                  ifvitY.append(
                        _F(FONCTION=__VX_BH[1], MARQUEUR=0, LEGENDE='VX_BH' + name_dime[1] + legende + 'deltaE =' + str(deltaE)),)

                  ifvitZ.append(
                    _F(FONCTION=__VX_CL[2], MARQUEUR=0, LEGENDE='VX_CL' + name_dime[2] + legende + 'deltaE =' + str(deltaE)),)
                  ifvitZ.append(
                    _F(FONCTION=__VX_RA[2], MARQUEUR=0, LEGENDE='VX_RA' + name_dime[2] + legende + 'deltaE =' + str(deltaE)),)

                  for d in range(1, NCOU + 1):
                      ifvitZ.append(
                        _F(FONCTION=__vixZ[d], MARQUEUR=0, LEGENDE='VX_' + str(d) + name_dime[2] + legende + 'deltaE =' + str(deltaE)),)

                  ifvitZ.append(
                        _F(FONCTION=__VX_BH[2], MARQUEUR=0, LEGENDE='VX_BH' + name_dime[2] + legende + 'deltaE =' + str(deltaE)),)

                  ifdepX.append(
                    _F(FONCTION=__DX_CL[0], MARQUEUR=0, LEGENDE='DX_CL' + name_dime[0] + legende + 'deltaE =' + str(deltaE)),)
                  ifdepX.append(
                    _F(FONCTION=__DX_RA[0], MARQUEUR=0, LEGENDE='DX_RA' + name_dime[0] + legende + 'deltaE =' + str(deltaE)),)

                  for d in range(1, NCOU + 1):
                      ifdepX.append(
                        _F(FONCTION=__dexX[d], MARQUEUR=0, LEGENDE='DX_' + str(d) + name_dime[0] + legende + 'deltaE =' + str(deltaE)),)

                  ifdepX.append(
                        _F(FONCTION=__DX_BH[0], MARQUEUR=0, LEGENDE='DX_BH' + name_dime[0] + legende + 'deltaE =' + str(deltaE)),)

                  ifdepY.append(
                    _F(FONCTION=__DX_CL[1], MARQUEUR=0, LEGENDE='DX_CL' + name_dime[1] + legende + 'deltaE =' + str(deltaE)),)
                  ifdepY.append(
                    _F(FONCTION=__DX_RA[1], MARQUEUR=0, LEGENDE='DX_RA' + name_dime[1] + legende + 'deltaE =' + str(deltaE)),)

                  for d in range(1, NCOU + 1):
                      ifdepY.append(
                        _F(FONCTION=__dexY[d], MARQUEUR=0, LEGENDE='DX_' + str(d) + name_dime[1] + legende + 'deltaE =' + str(deltaE)),)

                  ifdepY.append(
                        _F(FONCTION=__DX_BH[1], MARQUEUR=0, LEGENDE='DX_BH' + name_dime[1] + legende + 'deltaE =' + str(deltaE)),)

                  ifdepZ.append(
                    _F(FONCTION=__DX_CL[2], MARQUEUR=0, LEGENDE='DX_CL' + name_dime[2] + legende + 'deltaE =' + str(deltaE)),)
                  ifdepZ.append(
                    _F(FONCTION=__DX_RA[2], MARQUEUR=0, LEGENDE='DX_RA' + name_dime[2] + legende + 'deltaE =' + str(deltaE)),)

                  for d in range(1, NCOU + 1):
                      ifdepZ.append(
                        _F(FONCTION=__dexZ[d], MARQUEUR=0, LEGENDE='DX_' + str(d) + name_dime[2] + legende + 'deltaE =' + str(deltaE)),)

                  ifdepZ.append(
                        _F(FONCTION=__DX_BH[2], MARQUEUR=0, LEGENDE='DX_BH' + name_dime[2] + legende + 'deltaE =' + str(deltaE)),)

                IMPR_FONCTION(UNITE=utabtran,
                              FORMAT='TABLEAU',
                              SOUS_TITRE=titre,
                              TITRE=('Resultats du calcul lineaire equivalent pour le sol' + str(s) + 'avec E=' + str(cvar) + '*E0 \
                   Les acce max sont calculees a la base de la couche definie par sa cote inferieure Y'),
                              COURBE=(ifaccX
                                      ))
                if ldevi == 'OUI':
                  IMPR_FONCTION(UNITE=utabtran,
                              FORMAT='TABLEAU',
                              SOUS_TITRE=titre,
                              TITRE=('Resultats du calcul lineaire equivalent pour le sol' + str(s) + 'avec E=' + str(cvar) + '*E0 \
                     Les vitesses sont calculees a la base de la couche definie par sa cote inferieure Y'),
                              COURBE=(ifvitX
                                      ))
                  IMPR_FONCTION(UNITE=utabtran,
                              FORMAT='TABLEAU',
                              SOUS_TITRE=titre,
                              TITRE=('Resultats du calcul lineaire equivalent pour le sol' + str(s) + 'avec E=' + str(cvar) + '*E0 \
                     Les deplacements sont calcules a la base de la couche definie par sa cote inferieure Y'),
                              COURBE=(ifdepX
                                      ))
                IMPR_FONCTION(UNITE=utabtran,
                              FORMAT='TABLEAU',
                              SOUS_TITRE=titre,
                              TITRE=('Resultats du calcul lineaire equivalent pour le sol' + str(s) + 'avec E=' + str(cvar) + '*E0 \
                   Les acce max sont calculees a la base de la couche definie par sa cote inferieure Y'),
                              COURBE=(ifaccY
                                      ))
                if ldevi == 'OUI':
                  IMPR_FONCTION(UNITE=utabtran,
                              FORMAT='TABLEAU',
                              SOUS_TITRE=titre,
                              TITRE=('Resultats du calcul lineaire equivalent pour le sol' + str(s) + 'avec E=' + str(cvar) + '*E0 \
                     Les vitesses sont calculees a la base de la couche definie par sa cote inferieure Y'),
                              COURBE=(ifvitY
                                      ))
                  IMPR_FONCTION(UNITE=utabtran,
                              FORMAT='TABLEAU',
                              SOUS_TITRE=titre,
                              TITRE=('Resultats du calcul lineaire equivalent pour le sol' + str(s) + 'avec E=' + str(cvar) + '*E0 \
                     Les deplacements sont calcules a la base de la couche definie par sa cote inferieure Y'),
                              COURBE=(ifdepY
                                      ))
                IMPR_FONCTION(UNITE=utabtran,
                              FORMAT='TABLEAU',
                              SOUS_TITRE=titre,
                              TITRE=('Resultats du calcul lineaire equivalent pour le sol' + str(s) + 'avec E=' + str(cvar) + '*E0 \
                   Les acce max sont calculees a la base de la couche definie par sa cote inferieure Y'),
                              COURBE=(ifaccZ
                                      ))
                if ldevi == 'OUI':
                  IMPR_FONCTION(UNITE=utabtran,
                              FORMAT='TABLEAU',
                              SOUS_TITRE=titre,
                              TITRE=('Resultats du calcul lineaire equivalent pour le sol' + str(s) + 'avec E=' + str(cvar) + '*E0 \
                     Les vitesses sont calculees a la base de la couche definie par sa cote inferieure Y'),
                              COURBE=(ifvitZ
                                      ))
                  IMPR_FONCTION(UNITE=utabtran,
                              FORMAT='TABLEAU',
                              SOUS_TITRE=titre,
                              TITRE=('Resultats du calcul lineaire equivalent pour le sol' + str(s) + 'avec E=' + str(cvar) + '*E0 \
                     Les deplacements sont calcules a la base de la couche definie par sa cote inferieure Y'),
                              COURBE=(ifdepZ
                                      ))
                ifgam = []

                for d in range(1, NCOU + 1):
                    ifgam.append(
                        _F(FONCTION=__gam[d], MARQUEUR=0, LEGENDE='GAM_' + str(d) + legende + 'deltaE =' + str(deltaE)),)

                IMPR_FONCTION(UNITE=utabtran,
                              FORMAT='TABLEAU',
                              SOUS_TITRE=titre,
                              TITRE=('Resultats du calcul lineaire equivalent pour le sol' + str(s) + 'avec E=' + str(cvar) + '*E0 \
                Les valeurs max sont calculees au 1er Point de Gauss de la couche definie par sa cote inferieure Y'),
                              COURBE=(ifgam
                                      ))
                iftau = []

                for d in range(1, NCOU + 1):
                    iftau.append(
                        _F(FONCTION=__tau[d], MARQUEUR=0, LEGENDE='TAU_' + str(d) + legende + 'deltaE =' + str(deltaE)),)

                IMPR_FONCTION(UNITE=utabtran,
                              FORMAT='TABLEAU',
                              SOUS_TITRE=titre,
                              TITRE=('Resultats du calcul lineaire equivalent pour le sol' + str(s) + 'avec E=' + str(cvar) + '*E0 \
                Les valeurs max sont calculees au 1er Point de Gauss de la couche definie par sa cote inferieure Y'),
                              COURBE=(iftau
                                      ))

                ifspecX = []
                ifspecY = []
                ifspecZ = []

                ifspecX.append(
                    _F(FONCTION=__SAX_CL[0], MARQUEUR=0, LEGENDE='SAX_CL' + name_dime[0] + legende + 'deltaE =' + str(deltaE)),)
                ifspecX.append(
                    _F(FONCTION=__SAX_RA[0], MARQUEUR=0, LEGENDE='SAX_RA' + name_dime[0] + legende + 'deltaE =' + str(deltaE)),)
                ifspecY.append(
                    _F(FONCTION=__SAX_CL[1], MARQUEUR=0, LEGENDE='SAX_CL' + name_dime[1] + legende + 'deltaE =' + str(deltaE)),)
                ifspecY.append(
                    _F(FONCTION=__SAX_RA[1], MARQUEUR=0, LEGENDE='SAX_RA' + name_dime[1] + legende + 'deltaE =' + str(deltaE)),)
                ifspecZ.append(
                    _F(FONCTION=__SAX_CL[2], MARQUEUR=0, LEGENDE='SAX_CL' + name_dime[2] + legende + 'deltaE =' + str(deltaE)),)
                ifspecZ.append(
                    _F(FONCTION=__SAX_RA[2], MARQUEUR=0, LEGENDE='SAX_RA' + name_dime[2] + legende + 'deltaE =' + str(deltaE)),)

                for d in range(1, NCOU + 1):
                    ifspecX.append(
                        _F(FONCTION=__SPECX[d], MARQUEUR=0, LEGENDE='SAX_' + str(d) + name_dime[0] + legende + 'deltaE =' + str(deltaE)),)
                    ifspecY.append(
                        _F(FONCTION=__SPECY[d], MARQUEUR=0, LEGENDE='SAX_' + str(d) + name_dime[1] + legende + 'deltaE =' + str(deltaE)),)
                    ifspecZ.append(
                        _F(FONCTION=__SPECZ[d], MARQUEUR=0, LEGENDE='SAX_' + str(d) + name_dime[2] + legende + 'deltaE =' + str(deltaE)),)


                ifspecX.append(
                    _F(FONCTION=__SAX_BH[0], MARQUEUR=0, LEGENDE='SAX_BH' + name_dime[0] + legende + 'deltaE =' + str(deltaE)),)
                ifspecY.append(
                    _F(FONCTION=__SAX_BH[1], MARQUEUR=0, LEGENDE='SAX_BH' + name_dime[1] +legende + 'deltaE =' + str(deltaE)),)
                ifspecZ.append(
                    _F(FONCTION=__SAX_BH[2], MARQUEUR=0, LEGENDE='SAX_BH' + name_dime[2] +legende + 'deltaE =' + str(deltaE)),)

                IMPR_FONCTION(UNITE=utabspec,
                              FORMAT='TABLEAU',
                              SOUS_TITRE=titre,
                              TITRE='Spectres CL et RA et ppt - input =' + input + 'direction ' + dire_dime[0],
                              COURBE=(ifspecX
                                      ))
                IMPR_FONCTION(UNITE=utabspec,
                              FORMAT='TABLEAU',
                              SOUS_TITRE=titre,
                              TITRE='Spectres CL et RA et ppt - input =' + input + 'direction ' + dire_dime[1],
                              COURBE=(ifspecY
                                      ))
                IMPR_FONCTION(UNITE=utabspec,
                              FORMAT='TABLEAU',
                              SOUS_TITRE=titre,
                              TITRE='Spectres CL et RA et ppt - input =' + input + 'direction ' + dire_dime[2],
                              COURBE=(ifspecZ
                                      ))

            # Destruction de tous les concepts pour permettre une utilisation
            # en INCLUDE dans boucle
       # pour DSP veriftmp = 'NON'
            if veriftmp == 'OUI':

                __SOLR = [None] * (NCOU + 2)

                for j in range(1, NCOU + 1):

                    __SOLR[j] = DEFI_MATERIAU(ELAS=_F(E=__TMAT['Efin', j],
                                                      RHO=__TMAT['RHO', j],
                                                      NU=__TMAT['NU', j],
                                                      AMOR_ALPHA=__TMAT[
                                                          'AAfin', j],
                                                      AMOR_BETA=__TMAT[
                                                          'ABfin', j],
                                                      ))

                __SOLR[NCOU + 1] = DEFI_MATERIAU(
                    ELAS=_F(E=__TMAT['E0', NCOU + 1],
                            RHO=__TMAT['RHO', NCOU + 1],
                            NU=__TMAT['NU', NCOU + 1],
                            ))

                __SOLRSUBS = DEFI_MATERIAU(ELAS=_F(E=__TMAT['E0', NCOU + 1],
                                           RHO=__TMAT['RHO', NCOU + 1],
                                           NU=__TMAT['NU', NCOU + 1],
                                                   ))

            # Boucle pour affectation du materiau j au GROUP_MA 'Mj'

                tSOLR = tuple(__SOLR)

                affmatR = []

                for j in range(1, NCOU + 2):

                    affmatR.append(
                        _F(GROUP_MA=__TMAT['M', j], MATER=tSOLR[j]))

                affmatR.append(_F(GROUP_MA=grma_subst, MATER=__SOLRSUBS))

                __CHAMPMAR = AFFE_MATERIAU(MAILLAGE=__mailla,
                                           AFFE=affmatR,
                                           )

                __RIGI_ELR = CALC_MATR_ELEM(OPTION='RIGI_MECA',
                                            MODELE=__MODELE, CHAM_MATER=__CHAMPMAR, CHARGE=__CON_LIM,)

                __NUMEDDLR = NUME_DDL(MATR_RIGI=__RIGI_ELR,)

                __RIGIDITE = ASSE_MATRICE(
                    MATR_ELEM=__RIGI_ELR, NUME_DDL=__NUMEDDLR,)

                __MASS_ELR = CALC_MATR_ELEM(OPTION='MASS_MECA',
                                            MODELE=__MODELE,
                                            CHAM_MATER=__CHAMPMAR,
                                            CHARGE=__CON_LIM,)

                __MASSER = ASSE_MATRICE(
                    MATR_ELEM=__MASS_ELR, NUME_DDL=__NUMEDDLR,)

                __AMOR_ELR = CALC_MATR_ELEM(OPTION='AMOR_MECA',
                                            MODELE=__MODELE,
                                            CHAM_MATER=__CHAMPMAR,
                                            RIGI_MECA=__RIGI_ELR,
                                            MASS_MECA=__MASS_ELR,
                                            CHARGE=__CON_LIM,)

                __AMORTIR = ASSE_MATRICE(
                    MATR_ELEM=__AMOR_ELR, NUME_DDL=__NUMEDDLR,)

                __VECASXR = CALC_CHAR_SEISME(
                    MATR_MASS=__MASSER, DIRECTION=(1., 0., 0.,), MONO_APPUI='OUI')

                __DYNTEMP = DYNA_VIBRA    (TYPE_CALCUL='TRAN', BASE_CALCUL='PHYS',
                                           MATR_MASS=__MASSER,
                                           MATR_RIGI=__RIGIDITE,
                                           MATR_AMOR=__AMORTIR,

                                           INCREMENT=_F(LIST_INST=__linst,),

                                           EXCIT=_F(VECT_ASSE=__VECASXR,
                                                    FONC_MULT=__AX_RA,),
                                           SOLVEUR=_F(RENUM='METIS',
                                                      STOP_SINGULIER='OUI',
                                                      METHODE='MUMPS',
                                                      NPREC=15,
                                                      ),
                                           )

                __AXrCLv = RECU_FONCTION(RESULTAT=__DYNTEMP,
                                         NOM_CHAM='ACCE',
                                         NOM_CMP=args['NOM_CMP'],
                                         GROUP_NO='P0',
                                         INTERPOL='LIN',
                                         PROL_DROITE='CONSTANT', PROL_GAUCHE='CONSTANT',)

                __AX_CLv = CALC_FONCTION(
                    COMB=(_F(FONCTION=__AXrCLv, COEF=1.,), _F(FONCTION=__AX_RA, COEF=1.,),), LIST_PARA=__linst,)
                if "LIST_FREQ_SPEC_OSCI" in args and args.has_key('LIST_FREQ_SPEC_OSCI'):
                  __SAX_CLv = CALC_FONCTION(
                    SPEC_OSCI=_F(FONCTION=__AX_CLv,AMOR_REDUIT=0.05,LIST_FREQ=args['LIST_FREQ_SPEC_OSCI'],NORME=9.81))
                else:
                  __SAX_CLv = CALC_FONCTION(
                    SPEC_OSCI=_F(FONCTION=__AX_CLv, AMOR_REDUIT=0.05, NORME=9.81))

                IMPR_FONCTION(UNITE=6,
                              FORMAT='XMGRACE', PILOTE=pilimp,
                              BORNE_X=(0., 35),
                              GRILLE_X = 5.,
                              GRILLE_Y = 0.1,
                              LEGENDE_X = 'Frequence (Hz)',
                              LEGENDE_Y = 'Acceleration (g)',
                              SOUS_TITRE = titre,
                              TITRE = 'Spectres CL et RA - input = ' + input,
                              COURBE = (
                              _F(FONCTION=__SAX_CL, MARQUEUR=0,
                                 LEGENDE='SAX_CL' + legende + 'deltaE =' + str(deltaE),),
                              _F(FONCTION=__SAX_RA, MARQUEUR=0,
                                 LEGENDE='SAX_RA' + legende + 'deltaE =' + str(deltaE),),
                              ))

                DETRUIRE(CONCEPT=_F(NOM=(
                    __NUMEDDLR, __RIGIDITE,
                    __SOLRSUBS, __CHAMPMAR, __RIGI_ELR,
                    __MASS_ELR, __MASSER, __AMOR_ELR, __AMORTIR,
                    __VECASXR,
                    __DYNTEMP,
                    __AXrCLv, __AX_CLv, __SAX_CLv,
                ),), INFO = 1)

                for k in range(1, NCOU + 2):
                    DETRUIRE(CONCEPT=_F(NOM=SOLR[k],), INFO=1)

            DETRUIRE(CONCEPT=_F(NOM=(
                            __NUMEDDL,
                            __RIGIHYST, __RIGH_ELH,
                            __SOLHSUBS, __CHAMPMAH, __RIGI_ELH, __MASS_ELH, __MASSEH,
                            __AMOR_ELH, __AMORTIH,
                            __VECASX,
                            __DYNHARM,
                            __pgamax, __rGnew, __rGold,
                            __Enew, __AHnew,
                            ),), INFO = 1)

            for n in xrange(num_dime):
                if 'DSP' in args:
                    DETRUIRE(CONCEPT=_F(NOM=(
                                    __formFDT[n], __FDT_RACL[n], __mFDTRACL[n],
                                    __formFDT2[n], __FDT_CLBH[n], __mFDTCLBH[n],
                                    __AHuXrCL[n], __AHuXrBH[n], __mAHuXrCL[n], __mAHuXrBH[n],
                                    __AHX_RA[n], __SAX_RA[n],
                                    __AHXrCL[n], __SAX_CL[n],
                                    __paccx[n],
                                    ),), INFO = 1)
                else:
                    DETRUIRE(CONCEPT=_F(NOM=(
                                    __formFDT[n], __FDT_RACL[n], __mFDTRACL[n],
                                    __formFDT2[n], __FDT_CLBH[n], __mFDTCLBH[n],
                                    __AHuXrCL[n], __AHuXrBH[n], __mAHuXrCL[n], __mAHuXrBH[n],
                                    __AHX_RA[n], __AX_RA[n], __SAX_RA[n],
                                    __AX_CL[n], __AHXrCL[n], __AXrCL[n], __SAX_CL[n],
                                    __paccx[n],
                                    ),), INFO = 1)

            for k in range(1, NCOU + 1):
                    DETRUIRE(
                        CONCEPT=_F(NOM=(__gam[k], __tau[k]),), INFO = 1)
            if dime == "2D":
                for k in range(1, NCOU + 1):
                    if ldevi == 'OUI':
                      DETRUIRE(
                        CONCEPT=_F(NOM=(__vix[k], __dex[k], ),), INFO = 1)
                    DETRUIRE(
                            CONCEPT=_F(NOM=(__SPEC[k],__axa[k]),), INFO = 1)
                    if 'DSP' not in args:
                        DETRUIRE( CONCEPT=_F(NOM=(__epxy[k], )), INFO = 1)
            elif dime == "3D":
                for k in range(1, NCOU + 1):
                    DETRUIRE(
                        CONCEPT=_F(NOM=(__epxy[k],),), INFO = 1)
                for k in xrange(num_dime):
                    if ldevi == 'OUI':
                      DETRUIRE(
                        CONCEPT=_F(NOM=(__vix[k], __dex[k], ),), INFO = 1)
                    DETRUIRE(
                        CONCEPT=_F(NOM=(__axa[k],),), INFO = 1)

            for k in range(1, NCOU + 2):
                DETRUIRE(CONCEPT=_F(NOM=__SOLH[k],), INFO=1)

            if deltaE > tole:
                text = ('CONVERGENCE NON ATTEINTE NOMBRE ITERATIONS=' + str(iter) + ' deltaE=' + str(deltaE))
                aster.affiche('MESSAGE', text)

            else:
                text = ('CONVERGENCE ATTEINTE NOMBRE ITERATIONS=' + str(iter) + ' deltaE=' + str(deltaE))
                aster.affiche('MESSAGE', text)

    # definition de la table
    # para/typ pre-trie les colonnes
    tab = Table(
        para=["NUME_COUCHE", "EPAIS", "RHO", "E", "NU", "AMOR_HYST",
              "RECEPTEUR", "SOURCE", "NUME_MATE", "SUBSTRATUM"],
        typ=["I", "R", "R", "R", "R", "R", "K8", "K8", "I", "K8"])


    if SURF == 'OUI':
        ic = 0
        for k in range(1, NCOU + 1):
            if k > 1:
                ic = ic + 1
                tab.append(
                    {'RHO': __TMAT['RHO', k], 'NU': __TMAT['NU', k], 'E': __TMAT['Efin', k],
                     'NUME_COUCHE': k, 'NUME_MATE': k,
                     'EPAIS': (__TMAT['Y', k] - __TMAT['Y', k - 1]), 'SOURCE': 'NON',
                     'RECEPTEUR': 'NON', 'AMOR_HYST': __TMAT['AHfin', k]})
            else:
                ic = ic + 1
                tab.append(
                    {'RHO': __TMAT['RHO', k], 'NU': __TMAT['NU', k], 'E': __TMAT['Efin', k],
                     'NUME_COUCHE': k, 'NUME_MATE': k,
                     'EPAIS': __TMAT['Y', k], 'SOURCE': 'OUI',
                     'RECEPTEUR': 'OUI', 'AMOR_HYST': __TMAT['AHfin', k]})

        ic = ic + 1
        tab.append(
            {'RHO': __TMAT['RHO', ic], 'NU': __TMAT['NU', ic], 'E': __TMAT['E0', ic],
             'NUME_COUCHE': ic, 'NUME_MATE': ic,
             'EPAIS': (__TMAT['Y', ic] - __TMAT['Y', ic - 1]), 'SOURCE': 'NON',
             'RECEPTEUR': 'NON', 'AMOR_HYST': __TMAT['AH0', ic]})

        tab.append(
            {'RHO': __TMAT['RHO', ic], 'NU': __TMAT['NU', ic], 'E': __TMAT['E0', ic],
             'NUME_COUCHE': (ic + 1), 'NUME_MATE': ic, 'SUBSTRATUM': 'OUI',
             'EPAIS': 0.0, 'SOURCE': 'NON',
             'RECEPTEUR': 'NON', 'AMOR_HYST': __TMAT['AH0', ic]})

    else:
        ic = 0
        for k in range(1, NCOU2 + 1):
            if k > 1:
              if nsco == 4:
                ic = ic + 1
                tab.append(
                    {'RHO': __TMAT['RHO', k], 'NU': __TMAT['NU', k], 'E': __TMAT['Efin', k],
                     'NUME_COUCHE': ic, 'NUME_MATE': k,
                     'EPAIS': (0.25 * (__TMAT['Y', k] - __TMAT['Y', k - 1])), 'SOURCE': 'NON',
                     'RECEPTEUR': 'OUI', 'AMOR_HYST': __TMAT['AHfin', k]})

                ic = ic + 1
                tab.append(
                    {'RHO': __TMAT['RHO', k], 'NU': __TMAT['NU', k], 'E': __TMAT['Efin', k],
                     'NUME_COUCHE': ic, 'NUME_MATE': k,
                     'EPAIS': (0.25 * (__TMAT['Y', k] - __TMAT['Y', k - 1])), 'SOURCE': 'NON',
                     'RECEPTEUR': 'OUI', 'AMOR_HYST': __TMAT['AHfin', k]})
                ic = ic + 1
                tab.append(
                    {'RHO': __TMAT['RHO', k], 'NU': __TMAT['NU', k], 'E': __TMAT['Efin', k],
                     'NUME_COUCHE': ic, 'NUME_MATE': k,
                     'EPAIS': (0.25 * (__TMAT['Y', k] - __TMAT['Y', k - 1])), 'SOURCE': 'OUI',
                     'RECEPTEUR': 'OUI', 'AMOR_HYST': __TMAT['AHfin', k]})

                ic = ic + 1
                tab.append(
                    {'RHO': __TMAT['RHO', k], 'NU': __TMAT['NU', k], 'E': __TMAT['Efin', k],
                     'NUME_COUCHE': ic, 'NUME_MATE': k,
                     'EPAIS': (0.25 * (__TMAT['Y', k] - __TMAT['Y', k - 1])), 'SOURCE': 'NON',
                     'RECEPTEUR': 'OUI', 'AMOR_HYST': __TMAT['AHfin', k]})
              else:
                ic = ic + 1
                tab.append(
                    {'RHO': __TMAT['RHO', k], 'NU': __TMAT['NU', k], 'E': __TMAT['Efin', k],
                     'NUME_COUCHE': ic, 'NUME_MATE': k,
                     'EPAIS': (0.5 * (__TMAT['Y', k] - __TMAT['Y', k - 1])), 'SOURCE': 'NON',
                     'RECEPTEUR': 'OUI', 'AMOR_HYST': __TMAT['AHfin', k]})

                ic = ic + 1
                tab.append(
                    {'RHO': __TMAT['RHO', k], 'NU': __TMAT['NU', k], 'E': __TMAT['Efin', k],
                     'NUME_COUCHE': ic, 'NUME_MATE': k,
                     'EPAIS': (0.5 * (__TMAT['Y', k] - __TMAT['Y', k - 1])), 'SOURCE': 'OUI',
                     'RECEPTEUR': 'OUI', 'AMOR_HYST': __TMAT['AHfin', k]})
            else:
              if nsco == 4:
                ic = ic + 1
                tab.append(
                    {'RHO': __TMAT['RHO', k], 'NU': __TMAT['NU', k], 'E': __TMAT['Efin', k],
                     'NUME_COUCHE': ic, 'NUME_MATE': k,
                     'EPAIS': (0.25 * __TMAT['Y', k]), 'SOURCE': 'NON',
                     'RECEPTEUR': 'OUI', 'AMOR_HYST': __TMAT['AHfin', k]})

                ic = ic + 1
                tab.append(
                    {'RHO': __TMAT['RHO', k], 'NU': __TMAT['NU', k], 'E': __TMAT['Efin', k],
                     'NUME_COUCHE': ic, 'NUME_MATE': k,
                     'EPAIS': (0.25 * __TMAT['Y', k]), 'SOURCE': 'NON',
                     'RECEPTEUR': 'OUI', 'AMOR_HYST': __TMAT['AHfin', k]})

                ic = ic + 1
                tab.append(
                    {'RHO': __TMAT['RHO', k], 'NU': __TMAT['NU', k], 'E': __TMAT['Efin', k],
                     'NUME_COUCHE': ic, 'NUME_MATE': k,
                     'EPAIS': (0.25 * __TMAT['Y', k]), 'SOURCE': 'OUI',
                     'RECEPTEUR': 'OUI', 'AMOR_HYST': __TMAT['AHfin', k]})

                ic = ic + 1
                tab.append(
                    {'RHO': __TMAT['RHO', k], 'NU': __TMAT['NU', k], 'E': __TMAT['Efin', k],
                     'NUME_COUCHE': ic, 'NUME_MATE': k,
                     'EPAIS': (0.25 * __TMAT['Y', k]), 'SOURCE': 'NON',
                     'RECEPTEUR': 'OUI', 'AMOR_HYST': __TMAT['AHfin', k]})
              else:
                ic = ic + 1
                tab.append(
                    {'RHO': __TMAT['RHO', k], 'NU': __TMAT['NU', k], 'E': __TMAT['Efin', k],
                     'NUME_COUCHE': ic, 'NUME_MATE': k,
                     'EPAIS': (0.5 * __TMAT['Y', k]), 'SOURCE': 'NON',
                     'RECEPTEUR': 'OUI', 'AMOR_HYST': __TMAT['AHfin', k]})

                ic = ic + 1
                tab.append(
                    {'RHO': __TMAT['RHO', k], 'NU': __TMAT['NU', k], 'E': __TMAT['Efin', k],
                     'NUME_COUCHE': ic, 'NUME_MATE': k,
                     'EPAIS': (0.5 * __TMAT['Y', k]), 'SOURCE': 'OUI',
                     'RECEPTEUR': 'OUI', 'AMOR_HYST': __TMAT['AHfin', k]})

        if NCOU2 < NCOU:
            ic = ic + 1
            k = NCOU2 + 1
            tab.append(
                {'RHO': __TMAT['RHO', k], 'NU': __TMAT['NU', k], 'E': __TMAT['Efin', k],
                 'NUME_COUCHE': ic, 'NUME_MATE': k,
                 'EPAIS': (__TMAT['Y', k] - __TMAT['Y', k - 1]), 'SOURCE': 'OUI',
                 'RECEPTEUR': 'OUI', 'AMOR_HYST': __TMAT['AHfin', k]})

            for k in range(NCOU2 + 2, NCOU + 1):
                ic = ic + 1
                tab.append(
                    {'RHO': __TMAT['RHO', k], 'NU': __TMAT['NU', k], 'E': __TMAT['Efin', k],
                     'NUME_COUCHE': ic, 'NUME_MATE': k,
                     'EPAIS': (__TMAT['Y', k] - __TMAT['Y', k - 1]), 'SOURCE': 'NON',
                     'RECEPTEUR': 'NON', 'AMOR_HYST': __TMAT['AHfin', k]})

            ic = ic + 1
            k = NCOU + 1
            tab.append(
                {'RHO': __TMAT['RHO', k], 'NU': __TMAT['NU', k], 'E': __TMAT['E0', k],
                 'NUME_COUCHE': ic, 'NUME_MATE': k,
                 'EPAIS': (__TMAT['Y', k] - __TMAT['Y', k - 1]), 'SOURCE': 'NON',
                 'RECEPTEUR': 'NON', 'AMOR_HYST': __TMAT['AH0', k]})

        else:
            ic = ic + 1
            k = NCOU + 1
            tab.append(
                {'RHO': __TMAT['RHO', k], 'NU': __TMAT['NU', k], 'E': __TMAT['E0', k],
                 'NUME_COUCHE': ic, 'NUME_MATE': k,
                 'EPAIS': (__TMAT['Y', k] - __TMAT['Y', k - 1]), 'SOURCE': 'OUI',
                 'RECEPTEUR': 'OUI', 'AMOR_HYST': __TMAT['AH0', k]})

        tab.append(
            {'RHO': __TMAT['RHO', k], 'NU': __TMAT['NU', k], 'E': __TMAT['E0', k],
             'NUME_COUCHE': (ic + 1), 'NUME_MATE': k, 'SUBSTRATUM': 'OUI',
             'EPAIS': 0.0, 'SOURCE': 'NON',
             'RECEPTEUR': 'NON', 'AMOR_HYST': __TMAT['AH0', k]})

    DETRUIRE(CONCEPT=_F(NOM=__TMAT), INFO=1)
    IMPR_RESU(RESU=_F(MAILLAGE=__mailla,),FORMAT='ASTER',UNITE=8);

    # creation de la table
    dprod = tab.dict_CREA_TABLE()
    tabout = CREA_TABLE(**dprod)

    return tabout<|MERGE_RESOLUTION|>--- conflicted
+++ resolved
@@ -1691,17 +1691,7 @@
                     EXTRACTION=_F(FONCTION=__AHuXrCL[n], PARTIE='MODULE'))
                 __mAHuXrBH[n] = CALC_FONCTION(
                     EXTRACTION=_F(FONCTION=__AHuXrBH[n], PARTIE='MODULE'))
-<<<<<<< HEAD
-    
-=======
-
-            self.update_const_context(
-            {'FILTRE': __FILTRE, 'AHuXrCL0': __AHuXrCL[0], 'AHuXrCL1': __AHuXrCL[1],'AHuXrCL2': __AHuXrCL[2],
-            'AHuXrBH0': __AHuXrBH[0], 'AHuXrBH1': __AHuXrBH[1], 'AHuXrBH2': __AHuXrBH[2],
-            'AHX0': __AHX[0], 'AHX1': __AHX[1],'AHX2': __AHX[2],
-            'ACCEX0H0': __ACCEX0H[0], 'ACCEX0H1': __ACCEX0H[1], 'ACCEX0H2': __ACCEX0H[2]}
-            )
->>>>>>> 2cc833e2
+
             if args['CHARGEMENT'] == 'MONO_APPUI':
                 __formFDT[0] = FORMULE(
                 NOM_PARA='FREQ', VALE_C='FILTRE(FREQ)*(1.+0.j )/(1.+0.j + AHuXrCL0(FREQ))',
@@ -2008,13 +1998,8 @@
                     PROL_DROITE='CONSTANT', PROL_GAUCHE='CONSTANT', )
                 DETRUIRE(CONCEPT=_F(NOM=__AX_RAf[n],))
             #IMPR_FONCTION(COURBE=(_F(FONCTION=__AX_RA),))
-<<<<<<< HEAD
-            
+
                 if "LIST_FREQ_SPEC_OSCI" in args and args.has_key('LIST_FREQ_SPEC_OSCI'):
-=======
-
-                if args['LIST_FREQ_SPEC_OSCI'] != None:
->>>>>>> 2cc833e2
                   __SAX_RA[n] = CALC_FONCTION(
                     SPEC_OSCI=_F(FONCTION=__AX_RA[n],AMOR_REDUIT=0.05,LIST_FREQ=args['LIST_FREQ_SPEC_OSCI'],NORME=9.81))
                 else:
@@ -2025,11 +2010,7 @@
 
               __AHX_RAf = CALC_FONCTION(EXTRACTION =_F(FONCTION=__AHX_RA[n], PARTIE='MODULE'), )
               __PAX_RA = CALC_FONCTION(
-<<<<<<< HEAD
-                PUISSANCE=_F(FONCTION=__AHX_RAf, EXPOSANT = 2), 
-=======
-                PUISSANCE=_F(FONCTION=__AHX_RAf, EXPOSANT = 2.,),
->>>>>>> 2cc833e2
+                PUISSANCE=_F(FONCTION=__AHX_RAf, EXPOSANT = 2),
                 PROL_DROITE='CONSTANT', PROL_GAUCHE='CONSTANT', )
               DETRUIRE(CONCEPT=_F(NOM= __AHX_RAf,))
 
@@ -2075,19 +2056,11 @@
                 COMB_C=(_F(FONCTION=__AHXrBH[n], COEF_R=1.,), _F(FONCTION=__AHX_RA[n], COEF_R=1.,),), LIST_PARA=__lfreq,)
 
               __AHXCLf = CALC_FONCTION(EXTRACTION =_F(FONCTION=__AHX_CL, PARTIE='MODULE'), )
-<<<<<<< HEAD
-              __PAX_CL = CALC_FONCTION(PUISSANCE=_F(FONCTION=__AHXCLf, EXPOSANT = 2), 
+              __PAX_CL = CALC_FONCTION(PUISSANCE=_F(FONCTION=__AHXCLf, EXPOSANT = 2),
                                     PROL_DROITE='CONSTANT',PROL_GAUCHE='CONSTANT', )
 
               __AHXBHf = CALC_FONCTION( EXTRACTION=_F(FONCTION=__AHX_BH, PARTIE='MODULE'), )
-              __PAX_BH = CALC_FONCTION( PUISSANCE=_F(FONCTION=__AHXBHf, EXPOSANT = 2), 
-=======
-              __PAX_CL = CALC_FONCTION(PUISSANCE=_F(FONCTION=__AHXCLf, EXPOSANT = 2.,),
-                                    PROL_DROITE='CONSTANT',PROL_GAUCHE='CONSTANT', )
-
-              __AHXBHf = CALC_FONCTION( EXTRACTION=_F(FONCTION=__AHX_BH, PARTIE='MODULE'), )
-              __PAX_BH = CALC_FONCTION( PUISSANCE=_F(FONCTION=__AHXBHf, EXPOSANT = 2.,),
->>>>>>> 2cc833e2
+              __PAX_BH = CALC_FONCTION( PUISSANCE=_F(FONCTION=__AHXBHf, EXPOSANT = 2),
                             PROL_DROITE='CONSTANT', PROL_GAUCHE='CONSTANT', )
 
               DETRUIRE(CONCEPT=_F(NOM= (__AHXCLf, __AHXBHf), ),)
@@ -2381,11 +2354,7 @@
                   __axaf = CALC_FONCTION( EXTRACTION=_F(FONCTION= __axa[k],PARTIE='MODULE' ), )
 
                   __paxa[k] = CALC_FONCTION(
-<<<<<<< HEAD
-                      PUISSANCE=_F(FONCTION=__axaf, EXPOSANT = 2,), 
-=======
-                      PUISSANCE=_F(FONCTION=__axaf, EXPOSANT = 2.,),
->>>>>>> 2cc833e2
+                      PUISSANCE=_F(FONCTION=__axaf, EXPOSANT = 2,),
                        PROL_DROITE='CONSTANT', PROL_GAUCHE='CONSTANT', )
 
                   __DSP = DEFI_INTE_SPEC ( DIMENSION= 1,
@@ -2401,11 +2370,7 @@
                   __gamf = CALC_FONCTION( EXTRACTION=_F(FONCTION= __gam[k], PARTIE='MODULE'), )
 
                   __pgam = CALC_FONCTION(
-<<<<<<< HEAD
-                      PUISSANCE=_F(FONCTION=__gamf, EXPOSANT = 2,), 
-=======
-                      PUISSANCE=_F(FONCTION=__gamf, EXPOSANT = 2.,),
->>>>>>> 2cc833e2
+                      PUISSANCE=_F(FONCTION=__gamf, EXPOSANT = 2,),
                        PROL_DROITE='CONSTANT', PROL_GAUCHE='CONSTANT', )
 
                   __DSP = DEFI_INTE_SPEC ( DIMENSION= 1,
@@ -2760,7 +2725,6 @@
                 __tabaccX = CREA_TABLE(FONCTION=_F(FONCTION=__paccx[0]),)
                 __tabaccY = CREA_TABLE(FONCTION=_F(FONCTION=__paccx[1]),)
                 __tabaccZ = CREA_TABLE(FONCTION=_F(FONCTION=__paccx[2]),)
-<<<<<<< HEAD
             __fAB = FORMULE(NOM_PARA=('AHfin'), VALE = 'ca*abmult*AHfin',
                 ca=ca,
                 aamult=aamult,
@@ -2768,7 +2732,7 @@
             __fAA = FORMULE(NOM_PARA=('AHfin'), VALE = 'ca*aamult*AHfin',
                 ca=ca,
                 aamult=aamult,
-                abmult=abmult,)            
+                abmult=abmult,)
             __fEf = FORMULE(NOM_PARA=('Efin'), VALE = 'Efin',
                 ca=ca,
                 aamult=aamult,
@@ -2789,17 +2753,6 @@
                 ca=ca,
                 aamult=aamult,
                 abmult=abmult,)
-=======
-            self.update_const_context(
-                {'ca': ca, 'aamult': aamult, 'abmult': abmult})
-            __fAB = FORMULE(NOM_PARA=('AHfin'), VALE = 'ca*abmult*AHfin')
-            __fAA = FORMULE(NOM_PARA=('AHfin'), VALE = 'ca*aamult*AHfin')
-            __fEf = FORMULE(NOM_PARA=('Efin'), VALE = 'Efin')
-            __fAHf = FORMULE(NOM_PARA=('AHfin'), VALE = 'AHfin')
-            __fGf = FORMULE(NOM_PARA=('Efin','NU'), VALE = 'Efin/(2.0*(1+NU))')
-            __fVSf = FORMULE(NOM_PARA=('Efin','NU','RHO'), VALE = 'sqrt(Efin/(2.0*(1+NU)*RHO))')
-            __fVPf = FORMULE(NOM_PARA=('Efin','NU','RHO'), VALE = 'sqrt(Efin*(1-NU)/((1-2.0*NU)*(1+NU)*RHO))')
->>>>>>> 2cc833e2
 
             if dime == "2D":
                 __TMAT = CALC_TABLE(reuse=__TMAT, TABLE=__TMAT,
@@ -2890,15 +2843,9 @@
                             LIST_FREQ=args['LIST_FREQ_SPEC_OSCI'],NORME=9.81))
                       else:
                         __SPEC[k] = CALC_FONCTION(
-<<<<<<< HEAD
-                            SPEC_OSCI=_F(FONCTION=__paxa[k], AMOR_REDUIT=0.05,  NORME=9.81))  
-                    else: 
-                      if "LIST_FREQ_SPEC_OSCI" in args and args.has_key('LIST_FREQ_SPEC_OSCI'):
-=======
                             SPEC_OSCI=_F(FONCTION=__paxa[k], AMOR_REDUIT=0.05,  NORME=9.81))
                     else:
-                      if args['LIST_FREQ_SPEC_OSCI'] != None:
->>>>>>> 2cc833e2
+                      if "LIST_FREQ_SPEC_OSCI" in args and args.has_key('LIST_FREQ_SPEC_OSCI'):
                         __SPEC[k] = CALC_FONCTION(
                             SPEC_OSCI=_F(FONCTION=__axa[k],AMOR_REDUIT=0.05,LIST_FREQ=args['LIST_FREQ_SPEC_OSCI'],NORME=9.81))
                       else:
