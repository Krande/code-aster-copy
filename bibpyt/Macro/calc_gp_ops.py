--- conflicted
+++ resolved
@@ -254,13 +254,8 @@
         l_noeuds_fissure = args['FOND_FISS'].sdj.FOND_NOEU.get()
 
 #    normale au plan de la fissure
-<<<<<<< HEAD
         lnormale = args['FOND_FISS'].sdj.NORMALE.get()
-        if (lnormale == None):
-=======
-        lnormale = self['FOND_FISS'].sdj.NORMALE.get()
         if (lnormale is None):
->>>>>>> c7d71a45
             UTMESS('F', 'POST0_39')
 
 #    symetrie
