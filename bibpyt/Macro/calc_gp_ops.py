--- conflicted
+++ resolved
@@ -238,13 +238,8 @@
 
 # mult=Coefficient multiplicatif suivant la symetrie du probleme
     mult = 1.
-<<<<<<< HEAD
     if 'TRANCHE_2D' in args:
         TRANCHE_2D = args['TRANCHE_2D']
-=======
-    if self['TRANCHE_2D'] is not None:
-        TRANCHE_2D = self['TRANCHE_2D']
->>>>>>> 18ed0339
         if ndim != 2:
             UTMESS('F', 'RUPTURE1_19', ['TRANCHE_2D', '2D'])
 #    symetrie
@@ -304,15 +299,9 @@
 # L'eventuel champ de copeaux est cree plus tard si besoin
 
 # Definition de la sortie facultative GP_MAX
-<<<<<<< HEAD
     GPMAX = None
     if 'GPMAX' in args:
         GPMAX = args['GPMAX']
-=======
-    GPMAX = self['GPMAX']
-    if GPMAX is not None:
-        self.DeclareOut('tabgpmax', GPMAX)
->>>>>>> 18ed0339
 # Creation des colonnes de la table de sortie gpmax
         tabinstmax = []
         tabcopmax = []
