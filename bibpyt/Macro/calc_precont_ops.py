# coding=utf-8
# --------------------------------------------------------------------
# Copyright (C) 1991 - 2019 - EDF R&D - www.code-aster.org
# This file is part of code_aster.
#
# code_aster is free software: you can redistribute it and/or modify
# it under the terms of the GNU General Public License as published by
# the Free Software Foundation, either version 3 of the License, or
# (at your option) any later version.
#
# code_aster is distributed in the hope that it will be useful,
# but WITHOUT ANY WARRANTY; without even the implied warranty of
# MERCHANTABILITY or FITNESS FOR A PARTICULAR PURPOSE.  See the
# GNU General Public License for more details.
#
# You should have received a copy of the GNU General Public License
# along with code_aster.  If not, see <http://www.gnu.org/licenses/>.
# --------------------------------------------------------------------

# person_in_charge: sylvie.michel-ponnelle@edf.fr

#def calc_etape(nb_etapes, list_inst):
    #"""
        #Répartition des instants disponibles dans les différentes étapes
        #de calcul.
        #Renvoie les instants finaux des nb_etapes -1
    #"""

    #nb_inst_dispo = len(list_inst)-1
    #if nb_inst_dispo < nb_etapes : return None

    #inst_out = []
    #N = nb_inst_dispo
    #ind = 0
    #n_inst_etape = 0
    #for d in range(nb_etapes,1, -1):
        #a,b = divmod(N,d)
        #n_inst_etape += a
        #ind +=n_inst_etape
        #inst_out.append(list_inst[ind])
        #N = b

    #return inst_out



def calc_precont_ops(self, MODELE, CHAM_MATER, CARA_ELEM, EXCIT,
                     CABLE_BP, COMPORTEMENT, METHODE,
                     CONVERGENCE, INCREMENT, SOLVEUR, ARCHIVAGE,
                     reuse=None, CABLE_BP_INACTIF=None, ENERGIE=None,
                     RECH_LINEAIRE=None, ETAT_INIT=None,
                     INFO=1, TITRE=None, **args):
    """
       Ecriture de la macro CALC_PRECONT
    """
    import copy
    import aster
    from code_aster.Cata.Syntax import _F
    from code_aster.Objects import ListOfFloats, TimeStepper
    from Noyau.N_utils import AsType
    from Noyau.N_types import is_sequence
    from Utilitai.Utmess import UTMESS, MasquerAlarme, RetablirAlarme
    ier = 0

    # On importe les definitions des commandes a utiliser dans la macro
    AFFE_MODELE = self.get_cmd('AFFE_MODELE')
    CREA_CHAMP = self.get_cmd('CREA_CHAMP')
    AFFE_CHAR_MECA = self.get_cmd('AFFE_CHAR_MECA')
    DEFI_LIST_REEL = self.get_cmd('DEFI_LIST_REEL')
    DEFI_LIST_INST = self.get_cmd('DEFI_LIST_INST')
    STAT_NON_LINE = self.get_cmd('STAT_NON_LINE')
    CALC_CHAMP = self.get_cmd('CALC_CHAMP')
    DEFI_FONCTION = self.get_cmd('DEFI_FONCTION')
    RECU_TABLE = self.get_cmd('RECU_TABLE')
    DEFI_MATERIAU = self.get_cmd('DEFI_MATERIAU')
    AFFE_MATERIAU = self.get_cmd('AFFE_MATERIAU')
    IMPR_TABLE = self.get_cmd('IMPR_TABLE')
    DETRUIRE = self.get_cmd('DETRUIRE')
    # La macro compte pour 1 dans la numerotation des commandes
    self.set_icmd(1)

    # Le concept sortant (de type evol_noli) est nomme RES dans
    # le contexte de la macro

    self.DeclareOut('RES', self.sd)

    # alarme de STAT_NON_LINE si les mot-cles de COMPORTEMENT sont renseignes
    # a tort
    MasquerAlarme('COMPOR4_70')

    # -------------------------------------------------------------
    # 1. CREATION DES MOTS-CLES ET CONCEPTS POUR LES STAT_NON_LINE
    # ------------------------------------------------------------

    # 1.1 Recuperation de la liste d'instants, de l'instant initial et final
    #     Creation de la nouvelle liste d'instants
    # ----------------------------------------------------------
    dIncrement = INCREMENT[0].cree_dict_valeurs(INCREMENT[0].mc_liste)
    __prec = dIncrement['PRECISION']

    __L0 = dIncrement['LIST_INST']

    if type(__L0) == ListOfFloats:
    # cas où liste definie par DEFI_LIST_REEL
        __L1 = __L0.getValuesAsArray()
    elif type(__L0) == TimeStepper:
    # cas où liste definie par DEFI_LIST_INST
        tmp = __L0.get_name().ljust(8) + '.LIST.' + 'DITR'.ljust(18)
        __L1 = aster.getvectjev(tmp)

    # Traitement de l'etat initial
    if ETAT_INIT:
        dEtatInit = ETAT_INIT[0].cree_dict_valeurs(ETAT_INIT[0].mc_liste)
        for i in list(dEtatInit.keys()):
            if dEtatInit[i] is None:
                del dEtatInit[i]
    else:
        dEtatInit = None

    # Teste si INST_INIT est donné ou bien recalcule __TMIN
<<<<<<< HEAD
    if dIncrement['INST_INIT'] == None:
        if reuse == None:
=======
    if dIncrement['INST_INIT'] is None:
        if self.reuse is None:
>>>>>>> c7d71a45
            __TMIN = __L1[0]
        else:
            __dico = reuse.LIST_VARI_ACCES()
            __TMIN = __dico['INST'][-1]
    else:
        __TMIN = dIncrement['INST_INIT']

    # Teste si INST_FIN est donné ou bien recalcule __TMAX
    if dIncrement['INST_FIN'] is None:
        __TMAX = __L1[-1]
    else:
        __TMAX = dIncrement['INST_FIN']

    # Teste si INST_INIT est bien plus petit que INST_FIN
    if __TMAX <= __TMIN:
        UTMESS('F', 'CABLE0_1')

    for i in list(dIncrement.keys()):
            if dIncrement[i] is None:
                del dIncrement[i]

    # Preparation de  la liste d'instant __L2 allant de __TMIN a __TMAX
    # et preparation des instants supplementaire __TINT et __TINT2
    __L2 = []
    for m in __L1:
        if m >= __TMIN and m <= __TMAX:
            __L2.append(m)
    if len(__L2 ) < 2:
        UTMESS('F','CABLE0_4')

    __TINT = (9. * __L2[-1] + __L2[-2]) / 10.
    __TINT2 = (9.5 * __L2[-1] + .5 * __L2[-2]) / 10.

    # cas ADHERENT ou non
    ii = 0
    typ_ma = []
    for mcabl in CABLE_BP:
        __TCAB1 = RECU_TABLE(CO=mcabl, NOM_TABLE='CABLE_GL')
        table_cable = __TCAB1.EXTR_TABLE()
        __adher = table_cable.ADHERENT.values()[0]
        __typ_ma = table_cable.TYPE_MAILLE.values()[0]
        typ_ma.append(__typ_ma)
        if ii == 0:
            adher = __adher
        elif ii != 0 and __adher != adher:
            UTMESS('F', 'CABLE0_3')
        ii += 1

        # DETRUIRE(CONCEPT=_F(NOM=__TCAB1))

    adher = adher.strip()

    if (adher == 'OUI'):
        # finalisation liste instants
        __L2[-1:-1] = [__TINT]

        # __LST0 est la liste d'instants utilisée pour l'etape 1
        __LSTR0 = DEFI_LIST_REEL(DEBUT=__TMIN,
                                INTERVALLE=_F(JUSQU_A=__TMAX, NOMBRE=1),)
        __LST0 = DEFI_LIST_INST(DEFI_LIST=_F(LIST_INST=__LSTR0),)


        # __LST et __FCT sont utilisés pour les etapes 2 et 3
        __LSTR = DEFI_LIST_REEL(VALE=__L2,)
        __LST  = DEFI_LIST_INST(DEFI_LIST=_F(LIST_INST=__LSTR),)
        __FCT = DEFI_FONCTION(INTERPOL=('LIN', 'LIN'),
                              NOM_PARA='INST',
                              VALE=(__TMIN, 0.0, __TINT, 1.0, __TMAX, 1.0),)
        dIncrement['LIST_INST'] = __LST
        dIncrement['INST_FIN'] = __TINT

        # 1.2 Recuperation des parametres pour STAT_NON_LINE
        # -------------------------------------------------------
        motscle4 = {}
        motscle5 = {}

        if METHODE == 'NEWTON':
            motscle4['NEWTON'] = args['NEWTON']
            motscle5['NEWTON'] = args['NEWTON']
    #     for j in dNewton.keys():
    #       if dNewton[j] is None : del dNewton[j]

        dConvergence = CONVERGENCE[
            0].cree_dict_valeurs(CONVERGENCE[0].mc_liste)
        for i in list(dConvergence.keys()):
            if dConvergence[i] is None:
                del dConvergence[i]

        dSolveur = SOLVEUR[0].cree_dict_valeurs(SOLVEUR[0].mc_liste)
        for i in list(dSolveur.keys()):
            if dSolveur[i] is None:
                del dSolveur[i]

        if RECH_LINEAIRE:
            dRech_lin = RECH_LINEAIRE[0].cree_dict_valeurs(
                RECH_LINEAIRE[0].mc_liste)
            for i in list(dRech_lin.keys()):
                if dRech_lin[i] is None:
                    del dRech_lin[i]
        else:
            dRech_lin = None

        if ENERGIE:
            dEnergie = ENERGIE[0].cree_dict_valeurs(ENERGIE[0].mc_liste)
            motscle4['ENERGIE'] = dEnergie
            motscle5['ENERGIE'] = dEnergie

        # 1.3 Creation des mots-cles pour les 3 AFFE_CHAR_MECA
        #     Recuperation des cables dans les concepts CABLE_BP
        #     et CABLE_BP_INACTIF
        # ------------------------------------------------------
        if type(CABLE_BP) is not type(None):
            if not is_sequence(CABLE_BP):
                CABLE_BP0 = CABLE_BP
                CABLE_BP = []
                CABLE_BP.append(CABLE_BP0)

        if type(CABLE_BP_INACTIF) is not type(None):
            if not is_sequence(CABLE_BP_INACTIF):
                CABLE_BP_INACTIF0 = CABLE_BP_INACTIF
                CABLE_BP_INACTIF = []
                CABLE_BP_INACTIF.append(CABLE_BP_INACTIF0)

        motscles = {}
        motscles['RELA_CINE_BP'] = []
        motscle2 = {}
        motscle2['RELA_CINE_BP'] = []
        motscle3 = {}
        motscle3['RELA_CINE_BP'] = []
        set_GROUP_MA_A_SEG2 = set()
        set_GROUP_MA_A_SEG3 = set()
        for ica, mcabl in enumerate(CABLE_BP):
            # Creation de mots-cles pour les AFFE_CHAR_MECA
            motscles['RELA_CINE_BP'].append(_F(CABLE_BP=mcabl,
                                               SIGM_BPEL='OUI',
                                               RELA_CINE='NON',))
            motscle2['RELA_CINE_BP'].append(_F(CABLE_BP=mcabl,
                                               SIGM_BPEL='NON',
                                               RELA_CINE='OUI',))
            motscle3['RELA_CINE_BP'].append(_F(CABLE_BP=mcabl,
                                               SIGM_BPEL='OUI',
                                               RELA_CINE='OUI',))
            # Creation de __GROUP_MA_A : liste des noms des cables contenus
            # dans chaque concept CABLE_BP = cables  a activer
            __TCAB = RECU_TABLE(CO=mcabl, NOM_TABLE='CABLE_BP')
            table_cable = __TCAB.EXTR_TABLE()
            col_nom_cable = table_cable.NOM_CABLE
            __typ_ma = typ_ma[ica]
            if __typ_ma.strip() == 'SEG2':
                set_GROUP_MA_A_SEG2.update(col_nom_cable.values())
            elif __typ_ma.strip() == 'SEG3':
                set_GROUP_MA_A_SEG3.update(col_nom_cable.values())
            else:
                raise Exception('type inconnu')
        __GROUP_MA_A_SEG2 = list(set_GROUP_MA_A_SEG2)
        __GROUP_MA_A_SEG3 = list(set_GROUP_MA_A_SEG3)

        # Creation de __GROUP_MA_I : liste des noms des cables contenus
        # dans chaque CABLE_BP_INACTIF
        # __GROUP_MA_CABLE = liste des cables actifs et inactifs
        set_GROUP_MA_I_SEG2 = set()
        set_GROUP_MA_I_SEG3 = set()

        if CABLE_BP_INACTIF:
            motscle6 = {}
            motscle6['RELA_CINE_BP'] = []
            for mcabl in CABLE_BP_INACTIF:
                __TCA0 = RECU_TABLE(CO=mcabl, NOM_TABLE='CABLE_BP')
                __TCA2 = RECU_TABLE(CO=mcabl, NOM_TABLE='CABLE_GL')
                col_nom_cable = __TCA0.EXTR_TABLE().NOM_CABLE
                __typ_ma = __TCA2.EXTR_TABLE().TYPE_MAILLE.values()[0]
                if __typ_ma.strip() == 'SEG2':
                    set_GROUP_MA_I_SEG2.update(col_nom_cable.values())
                elif __typ_ma.strip() == 'SEG3':
                    set_GROUP_MA_I_SEG3.update(col_nom_cable.values())
                else:
                    raise Exception('type inconnu')

                # Creation de mots-cles pour les AFFE_CHAR_MECA
                motscle6['RELA_CINE_BP'].append(_F(CABLE_BP=mcabl,
                                                   SIGM_BPEL='NON',
                                                   RELA_CINE='OUI',))
        __GROUP_MA_I_SEG2 = list(set_GROUP_MA_I_SEG2)
        __GROUP_MA_I_SEG3 = list(set_GROUP_MA_I_SEG3)
        __GROUP_MA_CABLES_SEG2 = __GROUP_MA_A_SEG2 + __GROUP_MA_I_SEG2
        __GROUP_MA_CABLES_SEG3 = __GROUP_MA_A_SEG3 + __GROUP_MA_I_SEG3

        # 1.4 Creation des mots-clés facteurs COMPORTEMENT
        # pour étape 2 (dComp_incr0) et étape 3 (dComp_incr1)
        # ------------------------------------------------------
        dComp_incr = []
        for j in COMPORTEMENT:
            dComp_incr.append(j.cree_dict_valeurs(j.mc_liste))
            for i in list(dComp_incr[-1].keys()):
                if dComp_incr[-1][i] is None:
                    del dComp_incr[-1][i]
        dComp_incr0 = copy.copy(dComp_incr)
        dComp_incr1 = copy.copy(dComp_incr)

        PARM_THETA = 0.
        for j in range(len(COMPORTEMENT)):
            if dComp_incr[j]['RELATION'] == 'ELAS':
                PARM_THETA = dComp_incr[j]['PARM_THETA']

        if PARM_THETA == 0:
            PARM_THETA = dComp_incr[0]['PARM_THETA']

        dComp_incrElas = []
        affe_mo = []
        if __GROUP_MA_A_SEG3 != []:
            comp_seg3 = {'RELATION': 'KIT_CG', 'GROUP_MA':
                         __GROUP_MA_A_SEG3, 'PARM_THETA': PARM_THETA}
            comp_seg3['RELATION_KIT'] = ('ELAS', 'CABLE_GAINE_FROT',)
            dComp_incrElas.append(comp_seg3)
            affe_mo.append({'GROUP_MA': __GROUP_MA_A_SEG3,
                            'PHENOMENE': 'MECANIQUE',
                            'MODELISATION': 'CABLE_GAINE',
                            })
        if __GROUP_MA_A_SEG2 != []:
            dComp_incrElas.append(
                {'RELATION': 'ELAS', 'TOUT': 'OUI', 'PARM_THETA': PARM_THETA})
            affe_mo.append({'GROUP_MA': __GROUP_MA_A_SEG2,
                            'PHENOMENE': 'MECANIQUE',
                            'MODELISATION': 'BARRE',
                            })
        if __GROUP_MA_CABLES_SEG3 != []:
            dComp_incr0.append(_F(RELATION='KIT_CG',
                                  RELATION_KIT=('SANS', 'CABLE_GAINE_FROT',),
                                  GROUP_MA=__GROUP_MA_CABLES_SEG3,))
            if __GROUP_MA_I_SEG3:
                dComp_incr1.append(_F(RELATION='KIT_CG',
                                      RELATION_KIT=(
                                          'SANS', 'CABLE_GAINE_FROT',),
                                      GROUP_MA=__GROUP_MA_I_SEG3,))

        if __GROUP_MA_CABLES_SEG2 != []:
            dComp_incr0.append(
                _F(RELATION='SANS', GROUP_MA=__GROUP_MA_CABLES_SEG2,))
            if __GROUP_MA_I_SEG2:
                dComp_incr1.append(
                    _F(RELATION='SANS', GROUP_MA=__GROUP_MA_I_SEG2,))

        # 1.5 Modele contenant uniquement les cables de precontrainte
        # ---------------------------------------------------------
        objma = MODELE.getSupportMesh()
        __M_CA = AFFE_MODELE(MAILLAGE=objma,
                             AFFE=affe_mo)

        # 1.6 Blocage de tous les noeuds des cables actifs
        # --------------------------------------------------
        __GROUP_MA_A = __GROUP_MA_A_SEG2 + __GROUP_MA_A_SEG3
        _B_CA = AFFE_CHAR_MECA(MODELE=__M_CA,
                               DDL_IMPO=_F(GROUP_MA=__GROUP_MA_A,
                                           DX=0.,
                                           DY=0.,
                                           DZ=0.,),)

        # 1.7 Chargements concernant les cables
        # -------------------------------------
        _C_CN = AFFE_CHAR_MECA(MODELE=__M_CA, **motscles)
        _C_CA = AFFE_CHAR_MECA(MODELE=MODELE, **motscle2)
        _C_CT = AFFE_CHAR_MECA(MODELE=MODELE, **motscle3)
        if CABLE_BP_INACTIF:
            _C_CI = AFFE_CHAR_MECA(MODELE=MODELE, **motscle6)

        # -------------------------------------------------------------
        # 2. CALCULS
        # ------------------------------------------------------------
        #-------------------------------------------------------------------
        # 2.1 Premiere etape : calcul sur le(s) cable(s) et
        #     recuperation des _F_CAs aux noeuds
        #     on travaile entre tmin et tmax
        #-------------------------------------------------------------------
        __EV1 = STAT_NON_LINE(
            MODELE=__M_CA,
            CHAM_MATER=CHAM_MATER,
            CARA_ELEM=CARA_ELEM,
            EXCIT=(_F(CHARGE=_B_CA),
                   _F(CHARGE=_C_CN),),
            COMPORTEMENT =dComp_incrElas,
            INCREMENT =_F(LIST_INST=__LST0,
                          PRECISION=__prec),
            SOLVEUR = dSolveur,
            INFO =INFO,
            TITRE = TITRE,)
        __EV1 = CALC_CHAMP(reuse=__EV1,
                           RESULTAT=__EV1,
                           # GROUP_MA = __GROUP_MA_A,
                           FORCE='FORC_NODA')

        __REA = CREA_CHAMP(
            TYPE_CHAM='NOEU_DEPL_R',
            OPERATION='EXTR',
            RESULTAT=__EV1,
            NOM_CHAM='FORC_NODA',
            INST=__TMAX)

        __REAC0 = CREA_CHAMP(TYPE_CHAM='NOEU_DEPL_R',
                            OPERATION='AFFE',
                            MODELE=MODELE,
                            AFFE=_F(TOUT='OUI',
                                    NOM_CMP=('DX','DY','DZ','DRX','DRY','DRZ','GLIS','SITY'),
                                    VALE=(0.,0.,0.,0.,0.,0.,0.,0.)), )


        __REAC = CREA_CHAMP(TYPE_CHAM='NOEU_DEPL_R',
                            OPERATION='ASSE',
                            MODELE=MODELE,
                            ASSE=(_F(TOUT='OUI',
                                    CHAM_GD=__REAC0,
                                    COEF_R=1.),
                                  _F(GROUP_MA=__GROUP_MA_A,
                                    CHAM_GD=__REA,
                                    COEF_R=-1.), ))

        _F_CA = AFFE_CHAR_MECA(MODELE=MODELE,
                               VECT_ASSE=__REAC)

        #-----------------------------------------------------------------------
        # 2.2 Deuxieme etape : application de la precontrainte sur le beton
        #     en desactivant les cables
        #----------------------------------------------------------------------
        # Regeneration des mots-cles EXCIT passés en argument de la macro
        dExcit = []
        for j in EXCIT:
            dExcit.append(j.cree_dict_valeurs(j.mc_liste))
            for i in list(dExcit[-1].keys()):
                if dExcit[-1][i] is None:
                    del dExcit[-1][i]

        if CABLE_BP_INACTIF:
            dExcit.append(_F(CHARGE=_C_CI),)

        # Creation du mots-cle EXCIT pour le STAT_NON_LINE
        dExcit1 = copy.copy(dExcit)
        dExcit1.append(_F(CHARGE=_C_CA),)
        dExcit1.append(_F(CHARGE=_F_CA,
                          FONC_MULT=__FCT),)

        if reuse:
            motscle4['reuse'] = reuse

        RES = STAT_NON_LINE(
            MODELE=MODELE,
            CARA_ELEM=CARA_ELEM,
            CHAM_MATER=CHAM_MATER,
            COMPORTEMENT=dComp_incr0,
            INCREMENT=dIncrement,
            ETAT_INIT=dEtatInit,
            METHODE=METHODE,
            CONVERGENCE=dConvergence,
            RECH_LINEAIRE=dRech_lin,
            SOLVEUR=dSolveur,
            ARCHIVAGE=ARCHIVAGE,
            INFO=INFO,
            TITRE=TITRE,
            EXCIT=dExcit1,
            **motscle4)

        #-----------------------------------------------------------------------
        # 2.2 Troisieme etape : on remet la tension dans les cables
        #----------------------------------------------------------------------
        # Creation du mots-cles EXCIT pour le STAT_NON_LINE
        dExcit2 = copy.copy(dExcit)
        dExcit2.append(_F(CHARGE=_C_CT,))

        # Calcul sur un seul pas (de __TINT a __TMAX)
        RES = STAT_NON_LINE(reuse=RES,
                            ETAT_INIT=_F(EVOL_NOLI=RES),
                            MODELE=MODELE,
                            CHAM_MATER=CHAM_MATER,
                            CARA_ELEM=CARA_ELEM,

                            COMPORTEMENT=dComp_incr1,
                            INCREMENT=_F(LIST_INST=__LST,
                                         PRECISION=__prec),
                            METHODE=METHODE,
                            RECH_LINEAIRE=dRech_lin,
                            CONVERGENCE=dConvergence,
                            SOLVEUR=dSolveur,
                            ARCHIVAGE=ARCHIVAGE,
                            INFO=INFO,
                            TITRE=TITRE,
                            EXCIT=dExcit2,
                            **motscle5
                            )
    elif adher == 'NON':
        motscle4 = {}
        motscle2 = {}
        motscle2 = {}
        motscle2['DDL_IMPO'] = []
        motscle2['RELA_CINE_BP'] = []
        motscle2a = {}
        motscle2a['DDL_IMPO'] = []
        motscle2a['RELA_CINE_BP'] = []
        motscle2b = {}
        motscle2b['DDL_IMPO'] = []
        motscle2b['RELA_CINE_BP'] = []
        motscle5 = {}
        motscle5['DDL_IMPO'] = []
        motscle5['RELA_CINE_BP'] = []
        motscle3 = {}
        motscle3['AFFE'] = [_F(TOUT='OUI', NOM_CMP=('DX','DY','DZ','DRX','DRY','DRZ','GLIS','SITY'),
                                                      VALE=(0.,0.,0.,0.,0.,0.,0.,0.)  )]
        motscle3a = {}
        motscle3a['AFFE'] = [_F(TOUT='OUI', NOM_CMP=('DX','DY','DZ','DRX','DRY','DRZ','GLIS','SITY'),
                                                      VALE=(0.,0.,0.,0.,0.,0.,0.,0.)  )]
        motscle3b = {}
        motscle3b['AFFE'] = [_F(TOUT='OUI', NOM_CMP=('DX','DY','DZ','DRX','DRY','DRZ','GLIS','SITY'),
                                                      VALE=(0.,0.,0.,0.,0.,0.,0.,0.)  )]
        motscle6 = {}
        motscle6['DDL_IMPO'] = []
        __ActifActif = False
        if reuse:
            motscle4['reuse'] = reuse
        # assert (len(CABLE_BP) == 1)
        # traitement des cables inactifs
        if type(CABLE_BP_INACTIF) is not type(None):
            if not is_sequence(CABLE_BP_INACTIF):
                CABLE_BP_INACTIF0 = CABLE_BP_INACTIF
                CABLE_BP_INACTIF = []
                CABLE_BP_INACTIF.append(CABLE_BP_INACTIF0)
        else:
            CABLE_BP_INACTIF = []
        motscle6 = {}
        motscle6['RELA_CINE_BP'] = []
        for mcabl in CABLE_BP_INACTIF:
            # Creation de mots-cles pour les AFFE_CHAR_MECA
            motscle6['RELA_CINE_BP'].append(_F(CABLE_BP=mcabl,
                                               SIGM_BPEL='NON',
                                               RELA_CINE='OUI',))
        info_actif_actif = []
        for mcabl in CABLE_BP:
            __TCAB1 = RECU_TABLE(CO=mcabl, NOM_TABLE='CABLE_GL')

            motscle2['RELA_CINE_BP'].append(_F(CABLE_BP=mcabl,
                                               SIGM_BPEL='NON',
                                               RELA_CINE='OUI',))
            motscle5['RELA_CINE_BP'].append(_F(CABLE_BP=mcabl,
                                               SIGM_BPEL='NON',
                                               RELA_CINE='OUI',))

            nb_cable = len(__TCAB1.EXTR_TABLE().NOM_ANCRAGE1.values())
            table_cable = __TCAB1.EXTR_TABLE()

            for icable in range(nb_cable):

                __typ_ancr = (table_cable.TYPE_ANCRAGE1.values()[
                              icable], table_cable.TYPE_ANCRAGE2.values()[icable])
                __typ_noeu = (table_cable.TYPE_NOEUD1.values()[
                              icable], table_cable.TYPE_NOEUD2.values()[icable])
                __nom_noeu = (table_cable.NOM_ANCRAGE1.values()[
                              icable], table_cable.NOM_ANCRAGE2.values()[icable])
                __tension = table_cable.TENSION.values()[icable]
                __recul = table_cable.RECUL_ANCRAGE.values()[icable]
                __recul_exists = (__recul != 0)
                __sens = table_cable.SENS.values()[icable]

                actif = 0
                ancr1_passif = 1

                for j in range(2):
                    if __typ_ancr[j].strip() == 'PASSIF':
                        if j == 0:
                            ancr1_passif = -1
                        if __typ_noeu[j].strip() == 'NOEUD':
                            motscle2[
                                'DDL_IMPO'].append(_F(NOEUD=__nom_noeu[j].strip(),
                                                      GLIS=0.))
                            if __recul_exists:
                                motscle5[
                                    'DDL_IMPO'].append(_F(NOEUD=__nom_noeu[j].strip(),
                                                          GLIS=0.))
                        else:
                            motscle2[
                                'DDL_IMPO'].append(_F(GROUP_NO=__nom_noeu[j].strip(),
                                                   GLIS=0.))
                            if __recul_exists:
                                motscle5[
                                    'DDL_IMPO'].append(_F(GROUP_NO=__nom_noeu[j].strip(),
                                                          GLIS=0.))
                    else:
                        actif += 1
                        if __typ_noeu[j].strip() == 'NOEUD':
                            motscle3[
                                'AFFE'].append(_F(NOEUD=__nom_noeu[j].strip(), NOM_CMP='GLIS',
                                                  VALE=ancr1_passif * __sens * __tension * (-1) ** (j + 1)))
                            if j == 0:
                                motscle3b[
                                    'AFFE'].append(_F(NOEUD=__nom_noeu[j].strip(), NOM_CMP='GLIS',
                                                      VALE=__sens * __tension * (-1) ** (j + 1)))
                                motscle2a[
                                    'DDL_IMPO'].append(_F(NOEUD=__nom_noeu[j].strip(),
                                                          GLIS=0.))
                            else:
                                motscle3a[
                                    'AFFE'].append(_F(NOEUD=__nom_noeu[j].strip(), NOM_CMP='GLIS',
                                                      VALE=ancr1_passif * __sens * __tension * (-1) ** (j + 1)))
                                motscle2b[
                                    'DDL_IMPO'].append(_F(NOEUD=__nom_noeu[j].strip(),
                                                          GLIS=0.))
                            if __recul_exists:
                                motscle5[
                                    'DDL_IMPO'].append(_F(NOEUD=__nom_noeu[j].strip(),
                                                          GLIS=ancr1_passif * __sens * __recul * (-1) ** (j)))
                        else:
                            motscle3[
                                'AFFE'].append(_F(GROUP_NO=__nom_noeu[j].strip(), NOM_CMP='GLIS',
                                                  VALE=ancr1_passif * __sens * __tension * (-1) ** (j + 1)))
                            if j == 0:
                                motscle3b[
                                    'AFFE'].append(_F(GROUP_NO=__nom_noeu[j].strip(), NOM_CMP='GLIS',
                                                      VALE=__sens * __tension * (-1) ** (j + 1)))
                                motscle2a[
                                    'DDL_IMPO'].append(_F(GROUP_NO=__nom_noeu[j].strip(),
                                                          GLIS=0.))
                            else:
                                motscle3a[
                                    'AFFE'].append(_F(GROUP_NO=__nom_noeu[j].strip(), NOM_CMP='GLIS',
                                                      VALE=ancr1_passif * __sens * __tension * (-1) ** (j + 1)))
                                motscle2b[
                                    'DDL_IMPO'].append(_F(GROUP_NO=__nom_noeu[j].strip(),
                                                          GLIS=0.))
                            if __recul_exists:
                                motscle5[
                                    'DDL_IMPO'].append(_F(GROUP_NO=__nom_noeu[j].strip(),
                                                          GLIS=ancr1_passif * __sens * __recul * (-1) ** (j)))
                if (actif == 2):
                    __ActifActif = True
#                   on stocke les infos pour la construction de la fonction multiplicatrice
#                   lors de la deuxième phase de mise en tension (sur l'ancrage 1)
                    info = { 'tension' : __tension}
                    if __typ_noeu[0].strip() == 'NOEUD':
                        UTMESS('F', 'CABLE0_5')
                    else:
                        info['GROUP_NO'] = __nom_noeu[0].strip()

                    info_actif_actif.append(info)

            # DETRUIRE(CONCEPT=_F(NOM=__TCAB1))

        dExcit = []
        for j in EXCIT:
            dExcit.append(j.cree_dict_valeurs(j.mc_liste))
            for i in list(dExcit[-1].keys()):
                if dExcit[-1][i] is None:
                    del dExcit[-1][i]

        assert(len(motscle3) > 0)


        # determination des instants finaux de chaque étape

        nb_inst_dispo = len(__L2) -1
        nb_etapes = 1

        if __ActifActif:
            nb_etapes +=1
        if __recul_exists:
            nb_etapes +=1

        if nb_etapes == 1:
            t_fin_etape1 = __TMAX
            t_fin_etape2 = None

        elif nb_etapes == 2:
            #if nb_inst_dispo < nb_etapes:
                #__L2[-1:-1] = [__TINT]
                #t_fin_etape1 = __TINT
            #else:
                #[t_fin_etape1]=calc_etape(nb_etapes, __L2)
            #t_fin_etape2 = __TMAX
            #t_fin_etape3 = None

            # -------------------
            __L2[-1:-1] = [__TINT]
            t_fin_etape1 = __TINT
            t_fin_etape2 = __TMAX
            t_fin_etape3 = None
            #--------------------

        elif nb_etapes == 3:
            #if nb_etapes - nb_inst_dispo == 2:
                #__L2[-1:-1] = [__TINT, __TINT2]
                #t_fin_etape1 = __TINT
                #t_fin_etape2 = __TINT2
            #elif nb_etapes - nb_inst_dispo == 1:
                #t_fin_etape1 = __L2[-2]
                #__L2[-1:-1] = [__TINT]
                #t_fin_etape2 = __TINT
            #else:
                #[t_fin_etape1,t_fin_etape2]=calc_etape(nb_etapes, __L2)
            #t_fin_etape3 = __TMAX

            #------------------------------
            __L2[-1:-1] = [__TINT, __TINT2]
            t_fin_etape1 = __TINT
            t_fin_etape2 = __TINT2
            t_fin_etape3 = __TMAX
            #------------------------------

        __LSTR = DEFI_LIST_REEL(VALE=__L2,)
        __LST  = DEFI_LIST_INST(DEFI_LIST=_F(LIST_INST=__LSTR),)
        dIncrement['LIST_INST'] = __LST

        # construction des fonctions multiplicatrices

        __FCT1 = DEFI_FONCTION(INTERPOL=('LIN', 'LIN'),
                              NOM_PARA='INST',
                              VALE=(__TMIN, 0.0, t_fin_etape1, 1.0),)

        if __recul_exists :
            if nb_etapes ==2:
                __FCTREC = DEFI_FONCTION(INTERPOL=('LIN', 'LIN'),
                                      NOM_PARA='INST',
                                      VALE=(t_fin_etape1, 0.0, t_fin_etape2, 1.0),)
            else:
                __FCTREC = DEFI_FONCTION(INTERPOL=('LIN', 'LIN'),
                                       NOM_PARA='INST',
                                       VALE=(t_fin_etape2, 0.0, t_fin_etape3, 1.0),)

        if CABLE_BP_INACTIF:
            _C_CI = AFFE_CHAR_MECA(MODELE=MODELE, **motscle6)
            dExcit.append(_F(CHARGE=_C_CI,))

        # pour recul d'ancrage
        _C_RA = AFFE_CHAR_MECA(MODELE=MODELE, **motscle5)
        dExcit2 = copy.copy(dExcit)


        if __ActifActif:
            dExcit1a = copy.copy(dExcit)
            dExcit1b = copy.copy(dExcit)
            # force de tension + liaisons cables-béton (motscle2)
            __CH1a = CREA_CHAMP(
                TYPE_CHAM='NOEU_DEPL_R', OPERATION='AFFE', MODELE=MODELE,
                          **motscle3a)
            __CH1b = CREA_CHAMP(
                TYPE_CHAM='NOEU_DEPL_R', OPERATION='AFFE', MODELE=MODELE,
                          **motscle3b)
            _C_CAc = AFFE_CHAR_MECA(MODELE=MODELE, VECT_ASSE=__CH1a,)
            _C_CAd = AFFE_CHAR_MECA(MODELE=MODELE, VECT_ASSE=__CH1b,)
            dExcit1a.append(_F(CHARGE=_C_CAc, FONC_MULT = __FCT1))

            _C_CAe = AFFE_CHAR_MECA(MODELE=MODELE, **motscle2)
            _C_CAf = AFFE_CHAR_MECA(MODELE=MODELE, **motscle2)
            dExcit1a.append(_F(CHARGE=_C_CAe,))
            dExcit1b.append(_F(CHARGE=_C_CAf,))

            # blocage glissement aux noeuds d'ancrage opposés
            _C_CAa = AFFE_CHAR_MECA(MODELE=MODELE, **motscle2a)
            _C_CAb = AFFE_CHAR_MECA(MODELE=MODELE, **motscle2b)
            dExcit1a.append(_F(CHARGE=_C_CAa,TYPE_CHARGE='DIDI'))
            dExcit1b.append(_F(CHARGE=_C_CAb,TYPE_CHARGE='DIDI'))

            if __recul_exists:
                dExcit2.append(_F(CHARGE=_C_RA, TYPE_CHARGE='DIDI',
                                  FONC_MULT = __FCTREC),)

        else:
            dExcit1 = copy.copy(dExcit)
            # force de tension
            __CH1 = CREA_CHAMP(
                TYPE_CHAM='NOEU_DEPL_R', OPERATION='AFFE', MODELE=MODELE,
                          **motscle3)
            _C_CA1 = AFFE_CHAR_MECA(MODELE=MODELE, VECT_ASSE=__CH1,)
            dExcit1.append(_F(CHARGE=_C_CA1, FONC_MULT = __FCT1),)

            # blocage glissement aux noeuds d'ancrage opposés
            # et liaisons cables-béton
            _C_CA = AFFE_CHAR_MECA(MODELE=MODELE, **motscle2)
            dExcit1.append(_F(CHARGE=_C_CA, TYPE_CHARGE='DIDI'),)

            if __recul_exists:
                dExcit2.append(_F(CHARGE=_C_RA, TYPE_CHARGE='DIDI',
                                  FONC_MULT = __FCTREC),)

        dIncrement['INST_FIN'] = t_fin_etape1
        if __ActifActif:
            RES = STAT_NON_LINE(
                                MODELE=MODELE,
                                CARA_ELEM=CARA_ELEM,
                                CHAM_MATER=CHAM_MATER,
                                COMPORTEMENT=COMPORTEMENT,
                                INCREMENT=dIncrement,
                                NEWTON=_F(REAC_ITER=1),
                                ETAT_INIT=ETAT_INIT,
                                METHODE=METHODE,
                                CONVERGENCE=CONVERGENCE,
                                RECH_LINEAIRE=RECH_LINEAIRE,
                                SOLVEUR=SOLVEUR,
                                ARCHIVAGE=ARCHIVAGE,
                                INFO=INFO,
                                TITRE=TITRE,
                                EXCIT=dExcit1a,
                                **motscle4)
            # construction de la fonction multiplicatrice afin de ne pas
            # provoquer un recul d'ancrage
            # en effet ceci peut se produire si on impose une force moins forte
            # que celle obtenue a la fin du premier calcul en cas de subdivision
            # des pas de temps

            __RESREA=CALC_CHAMP(
                    FORCE=('REAC_NODA',),
                    RESULTAT=RES,);

            __REAC1 = CREA_CHAMP( OPERATION='EXTR', TYPE_CHAM='NOEU_DEPL_R',
                          RESULTAT=__RESREA, NOM_CHAM='REAC_NODA',
                          INST=t_fin_etape1)


            rapMax = 0.
            for dic in info_actif_actif:
                grno = dic['GROUP_NO']
                GLIS = __REAC1.EXTR_COMP('GLIS',[grno]).valeurs
                rap = abs(GLIS[0])/dic['tension']

                if rap > rapMax:
                    rapMax = rap

            __FCT2 = DEFI_FONCTION(INTERPOL=('LIN', 'LIN'),
                                   NOM_PARA='INST',
                                   VALE=(t_fin_etape1, rapMax, t_fin_etape2, 1.0),)

            dExcit1b.append(_F(CHARGE=_C_CAd, FONC_MULT = __FCT2))


            dIncrement['INST_FIN'] = t_fin_etape2

            RES = STAT_NON_LINE(reuse=RES,
                                ETAT_INIT=_F(EVOL_NOLI=RES),
                                MODELE=MODELE,
                                CARA_ELEM=CARA_ELEM,
                                CHAM_MATER=CHAM_MATER,
                                COMPORTEMENT=COMPORTEMENT,
                                INCREMENT=dIncrement,
                                NEWTON=_F(REAC_ITER=1),
                                METHODE=METHODE,
                                CONVERGENCE=CONVERGENCE,
                                RECH_LINEAIRE=RECH_LINEAIRE,
                                SOLVEUR=SOLVEUR,
                                ARCHIVAGE=ARCHIVAGE,
                                INFO=INFO,
                                TITRE=TITRE,
                                EXCIT=dExcit1b,)

        else:
            RES = STAT_NON_LINE(
                                MODELE=MODELE,
                                CARA_ELEM=CARA_ELEM,
                                CHAM_MATER=CHAM_MATER,
                                COMPORTEMENT=COMPORTEMENT,
                                INCREMENT=dIncrement,
                                NEWTON=_F(REAC_ITER=1),
                                METHODE=METHODE,
                                ETAT_INIT=ETAT_INIT,
                                CONVERGENCE=CONVERGENCE,
                                RECH_LINEAIRE=RECH_LINEAIRE,
                                SOLVEUR=SOLVEUR,
                                ARCHIVAGE=ARCHIVAGE,
                                INFO=INFO,
                                TITRE=TITRE,
                                EXCIT=dExcit1,
                                **motscle4)


        if __recul_exists:

            dIncrement['INST_FIN'] = __TMAX

            RES = STAT_NON_LINE(reuse=RES,
                                ETAT_INIT=_F(EVOL_NOLI=RES),
                                MODELE=MODELE,
                                CARA_ELEM=CARA_ELEM,
                                CHAM_MATER=CHAM_MATER,
                                COMPORTEMENT=COMPORTEMENT,
                                INCREMENT=dIncrement,
                                NEWTON=_F(REAC_ITER=1),
                                METHODE=METHODE,
                                CONVERGENCE=CONVERGENCE,
                                RECH_LINEAIRE=RECH_LINEAIRE,
                                SOLVEUR=SOLVEUR,
                                ARCHIVAGE=ARCHIVAGE,
                                INFO=INFO,
                                TITRE=TITRE,
                                EXCIT=dExcit2,
                                )

    else:
        raise Exception(
            "erreur de programmation, adher different de OUI et NON")

    RetablirAlarme('COMPOR4_70')
    return RES<|MERGE_RESOLUTION|>--- conflicted
+++ resolved
@@ -118,13 +118,8 @@
         dEtatInit = None
 
     # Teste si INST_INIT est donné ou bien recalcule __TMIN
-<<<<<<< HEAD
-    if dIncrement['INST_INIT'] == None:
-        if reuse == None:
-=======
     if dIncrement['INST_INIT'] is None:
-        if self.reuse is None:
->>>>>>> c7d71a45
+        if reuse is None:
             __TMIN = __L1[0]
         else:
             __dico = reuse.LIST_VARI_ACCES()
