# coding=utf-8
# --------------------------------------------------------------------
<<<<<<< HEAD
# Copyright (C) 1991 - 2018 - EDF R&D - www.code-aster.org
=======
# Copyright (C) 1991 - 2019 - EDF R&D - www.code-aster.org
>>>>>>> af73434f
# This file is part of code_aster.
#
# code_aster is free software: you can redistribute it and/or modify
# it under the terms of the GNU General Public License as published by
# the Free Software Foundation, either version 3 of the License, or
# (at your option) any later version.
#
# code_aster is distributed in the hope that it will be useful,
# but WITHOUT ANY WARRANTY; without even the implied warranty of
# MERCHANTABILITY or FITNESS FOR A PARTICULAR PURPOSE.  See the
# GNU General Public License for more details.
#
# You should have received a copy of the GNU General Public License
# along with code_aster.  If not, see <http://www.gnu.org/licenses/>.
# --------------------------------------------------------------------

# person_in_charge: mathieu.courtois at edf.fr

"""Module permettant de lire le fichier produit par IMPR_MACR_ELEM
et de produire une structure pour écrire les fichiers en entrées de Miss.

Cette structure est potentiellement volumineuse et sera donc détruite dès que possible.
"""

import os
import os.path as osp
import traceback
import unittest

from Miss.miss_utils import lire_nb_valeurs, double
from Utilitai.Utmess import UTMESS


class ResuAsterReader(object):

    """Lit le fichier issu de IMPR_MACR_ELEM"""

    def __init__(self, nbgrp):
        """Initialisation
        `nbgrp` est le nombre de groupes de mailles décrits
        `nbgrp + 1` correspond à la partie volumique de la structure
        """
        self.fobj = None
        self.struct = STRUCT_RESULTAT()
        self.ln = 0
        self.nbgrp = nbgrp

    def read(self, fich_aster):
        """Read the file line per line."""
        try:
            self.fobj = open(fich_aster, "r")
            self._read_all()
            self.fobj.close()
<<<<<<< HEAD
        except (ValueError, IOError, AssertionError), err:
            UTMESS('F', 'MISS0_7', vali=self.ln, valk=str(err))
=======
        except (ValueError, IOError, AssertionError) as err:
            raise AsterError('MISS0_7', vali=self.ln, valk=str(err))
>>>>>>> af73434f
        self.check()
        self.post()
        return self.struct

    def check(self):
        """vérifications"""
        struct = self.struct
        try:
            struct.check()
<<<<<<< HEAD
        except AssertionError, err:
            UTMESS('F', 'MISS0_8', valk=traceback.format_exc(limit=2))
=======
        except AssertionError as err:
            raise AsterError('MISS0_8', valk=traceback.format_exc(limit=2))
>>>>>>> af73434f

    def post(self):
        """arrangements"""
        self.struct.post()

    def _read_all(self):
        """Read the file line per line."""
        self._read_mode_dyna_para()
        self._read_mode_stat_para()
        self._read_titre()
        self._read_noeuds_nb()
        self._read_noeuds_coord()
        self._read_mailles_connect()
        self._read_mode_dyna()
        self._read_mode_dyna_freq()
        self._read_mode_dyna_amor()
        self._read_mode_dyna_mass()
        self._read_mode_dyna_rigi()
        self._read_mode_stat()
        self._read_mode_stat_mass()
        self._read_mode_stat_rigi()
        self._read_mode_stat_amor()
        self._read_mode_coupl_para()
        self._read_mode_coupl_mass()
        self._read_mode_coupl_rigi()
        self._read_mode_coupl_amor()

    def _read_mode_dyna_para(self):
        """modes dynamiques : nombre, type"""
        self.ln += 1
        ds, nb, typ = self.fobj.readline().split()
        self.struct.mode_dyna_nb = int(nb)
        self.struct.mode_dyna_type = typ

    def _read_mode_stat_para(self):
        """modes statiques : nombre, type"""
        self.ln += 1
        ds, nb, typ = self.fobj.readline().split()
        self.struct.mode_stat_nb = int(nb)
        self.struct.mode_stat_type = typ

    def _read_titre(self):
        """titre"""
        self.ln += 1
        lab = self.fobj.readline()
        self.ln += 1
        self.struct.titre = self.fobj.readline().strip()

    def _read_noeuds_nb(self):
        """noeuds"""
        self.ln += 1
        lab, nb = self.fobj.readline().split()
        self.struct.noeud_nb = int(nb)

    def _read_noeuds_coord(self):
        """noeuds : coordonnées"""
        self.ln += lire_nb_valeurs(self.fobj,
                                   self.struct.noeud_nb * 3,
                                   self.struct.noeud_coor, double)

    def _read_mailles_connect(self):
        """mailles : connectivité"""
        self.struct.init_connect(self.nbgrp)
        for i in range(self.nbgrp):
            self._read_mailles_connect_idx(i)
        self.struct.maille_nb_tot = sum(self.struct.maille_nb)

    def _read_mailles_connect_idx(self, idx):
        """mailles : nb et connectivité pour un groupe"""
        self.ln += 1
        lab, nb = self.fobj.readline().split()
        nb = int(nb)
        if lab == 'POINT':
            self.struct.maille_dime[idx] = 1
        elif lab == 'ELEM':
            self.struct.maille_dime[idx] = 8
        else:
            raise ValueError('unsupported element type: %s' % lab)
        self.ln += lire_nb_valeurs(self.fobj,
                                   nb * self.struct.maille_dime[idx],
                                   self.struct.maille_connec[idx], int)
        self.struct.maille_nb[idx] = nb

    def _read_mode_dyna(self):
        """mode dynamiques"""
        self.ln += lire_nb_valeurs(self.fobj,
                                   self.struct.noeud_nb * 3,
                                   self.struct.mode_dyna_vale,
                                   double,
                                   self.struct.mode_dyna_nb,
                                   1, max_per_line=3, regexp_label="MODE +DYNA")

    def _read_mode_dyna_freq(self):
        """modes dynamiques : fréquence"""
        self.ln += lire_nb_valeurs(self.fobj,
                                   self.struct.mode_dyna_nb,
                                   self.struct.mode_dyna_freq,
                                   double, 1, 1)

    def _read_mode_dyna_amor(self):
        """modes dynamiques : amortissement"""
        self.ln += lire_nb_valeurs(self.fobj,
                                   self.struct.mode_dyna_nb,
                                   self.struct.mode_dyna_amor,
                                   double, 1, 1)

    def _read_mode_dyna_mass(self):
        """modes dynamiques : masse"""
        self.ln += lire_nb_valeurs(self.fobj,
                                   self.struct.mode_dyna_nb,
                                   self.struct.mode_dyna_mass,
                                   double, 1, 1)

    def _read_mode_dyna_rigi(self):
        """modes dynamiques : rigidité"""
        self.ln += lire_nb_valeurs(self.fobj,
                                   self.struct.mode_dyna_nb,
                                   self.struct.mode_dyna_rigi,
                                   double, 1, 1)

    def _read_mode_stat(self):
        """mode statiques"""
        self.ln += lire_nb_valeurs(self.fobj,
                                   self.struct.noeud_nb * 3,
                                   self.struct.mode_stat_vale,
                                   double,
                                   self.struct.mode_stat_nb,
                                   1, max_per_line=3, regexp_label="MODE +STAT +INTER")

    def _read_mode_stat_mass(self):
        """modes statiques : masse"""
        self.ln += lire_nb_valeurs(self.fobj,
                                   self.struct.mode_stat_nb ** 2,
                                   self.struct.mode_stat_mass,
                                   double, 1, 1)

    def _read_mode_stat_rigi(self):
        """modes statiques : rigidité"""
        self.ln += lire_nb_valeurs(self.fobj,
                                   self.struct.mode_stat_nb ** 2,
                                   self.struct.mode_stat_rigi,
                                   double, 1, 1)

    def _read_mode_stat_amor(self):
        """modes statiques : amortissements (facultatifs)"""
        unused = lire_nb_valeurs(self.fobj,
                                 self.struct.mode_stat_nb ** 2,
                                 self.struct.mode_stat_amor,
                                 double, 1, 1, regexp_label="STAT +AMOR")

    def _read_mode_coupl_para(self):
        """modes couplés"""
        self.ln += 1
        lab, nbd, nbs = self.fobj.readline().split()
        self.struct.coupl_nb = (int(nbd), int(nbs))

    def _read_mode_coupl_mass(self):
        """modes couplés : masse"""
        self.ln += lire_nb_valeurs(self.fobj,
                                   self.struct.mode_dyna_nb *
                                   self.struct.mode_stat_nb,
                                   self.struct.coupl_mass,
                                   double, 1, 1)

    def _read_mode_coupl_rigi(self):
        """modes couplés : rigidité"""
        self.ln += lire_nb_valeurs(self.fobj,
                                   self.struct.mode_dyna_nb *
                                   self.struct.mode_stat_nb,
                                   self.struct.coupl_rigi,
                                   double, 1, 1)

    def _read_mode_coupl_amor(self):
        """modes couplés : amortissements (facultatifs)"""
        unused = lire_nb_valeurs(self.fobj,
                                 self.struct.mode_dyna_nb *
                                 self.struct.mode_stat_nb,
                                 self.struct.coupl_amor,
                                 double, 1, 1, regexp_label="COUPL +AMOR")


class STRUCT_RESULTAT:

    """Simple conteneur."""

    def __init__(self):
        self.titre = ""
        self.noeud_nb = 0
        self.noeud_coor = []
        self.maille_nb = []
        self.maille_nb_tot = 0
        self.maille_connec = []
        self.maille_dime = []
        self.mode_dyna_nb = 0
        self.mode_dyna_type = ""
        self.mode_dyna_vale = []
        self.mode_dyna_freq = []
        self.mode_dyna_amor = []
        self.mode_dyna_mass = []
        self.mode_dyna_rigi = []
        self.mode_stat_nb = 0
        self.mode_stat_type = ""
        self.mode_stat_vale = []
        self.mode_stat_amor = []
        self.mode_stat_mass = []
        self.mode_stat_rigi = []
        self.coupl_nb = [0, 0]
        self.coupl_amor = []
        self.coupl_mass = []
        self.coupl_rigi = []

    def init_connect(self, nbgrp):
        """initialise le stockage pour les nbgrp groupes de mailles."""
        self.maille_nb = [0] * nbgrp
        self.maille_dime = [0] * nbgrp
        self.maille_connec = [[] for i in range(nbgrp)]

    def check(self):
        """Vérifications."""
        assert len(self.noeud_coor) == self.noeud_nb * 3
        assert len(self.maille_nb) == len(self.maille_connec)
        for nb, dime, connec in zip(self.maille_nb,
                                    self.maille_dime,
                                    self.maille_connec):
            assert len(connec) == nb * dime
        assert len(self.mode_dyna_vale) == 0 \
            or len(self.mode_dyna_vale) == self.mode_dyna_nb * self.noeud_nb * 3
        assert len(self.mode_dyna_freq) == self.mode_dyna_nb
        assert len(self.mode_dyna_amor) == self.mode_dyna_nb
        assert len(self.mode_dyna_mass) == self.mode_dyna_nb
        assert len(self.mode_dyna_rigi) == self.mode_dyna_nb
        assert len(self.mode_stat_vale) == 0 \
            or len(self.mode_stat_vale) == self.mode_stat_nb * self.noeud_nb * 3
        assert len(self.mode_stat_amor) == 0 \
            or len(self.mode_stat_amor) == self.mode_stat_nb ** 2
        assert len(self.mode_stat_mass) == self.mode_stat_nb ** 2
        assert len(self.mode_stat_rigi) == self.mode_stat_nb ** 2
        assert self.coupl_nb == (self.mode_dyna_nb, self.mode_stat_nb)
        assert len(self.coupl_amor) == 0 \
            or len(self.coupl_amor) == self.mode_dyna_nb * self.mode_stat_nb
        assert len(self.coupl_mass) == self.mode_dyna_nb * self.mode_stat_nb
        assert len(self.coupl_rigi) == self.mode_dyna_nb * self.mode_stat_nb

    def post(self):
        """arrangements : compléter la connectivité à 20"""
        nbgrp = len(self.maille_nb)
        for idx in range(nbgrp):
            dime = self.maille_dime[idx]
            add = [0, ] * (20 - dime)
            new = []
            for i in range(self.maille_nb[idx]):
                new.extend(
                    self.maille_connec[idx][i * dime: (i + 1) * dime] + add)
            self.maille_connec[idx] = new

    def repr(self):
        """Pour deboggage"""
        txt = []
        for attr in dir(self):
            val = getattr(self, attr)
            if attr.startswith('_') or callable(val):
                continue
            if type(val) in (list, tuple):
                val = list(val[:8])
                for i in range(len(val)):
                    if type(val[i]) in (list, tuple):
                        val[i] = val[i][:8]
            txt.append("%-14s : %s" % (attr, val))
        return os.linesep.join(txt)


class TestMissInterface(unittest.TestCase):

    """test interface functions to create miss datafiles"""
    faster = 'ZZZZ108B.aster'

    # unittest.skipIf(not osp.isfile(faster),   # decorator requires python 2.7
                     #"requires %s" % faster)
    def test01_ext(self):
        """test creation of the .ext file"""
        if not osp.isfile(self.faster):
            return
        rdr = ResuAsterReader(nbgrp=2)
        data = rdr.read(self.faster)
        assert data.noeud_nb == 100, data.noeud_nb
        assert data.maille_nb_tot == 99, data.maille_nb_tot
        assert data.maille_nb == [96, 3], data.maille_nb
        assert data.mode_dyna_nb == 0, data.mode_dyna_nb
        assert data.mode_stat_nb == 291, data.mode_stat_nb

if __name__ == '__main__':
    unittest.main()<|MERGE_RESOLUTION|>--- conflicted
+++ resolved
@@ -1,10 +1,6 @@
 # coding=utf-8
 # --------------------------------------------------------------------
-<<<<<<< HEAD
-# Copyright (C) 1991 - 2018 - EDF R&D - www.code-aster.org
-=======
 # Copyright (C) 1991 - 2019 - EDF R&D - www.code-aster.org
->>>>>>> af73434f
 # This file is part of code_aster.
 #
 # code_aster is free software: you can redistribute it and/or modify
@@ -58,13 +54,8 @@
             self.fobj = open(fich_aster, "r")
             self._read_all()
             self.fobj.close()
-<<<<<<< HEAD
-        except (ValueError, IOError, AssertionError), err:
+        except (ValueError, IOError, AssertionError) as err:
             UTMESS('F', 'MISS0_7', vali=self.ln, valk=str(err))
-=======
-        except (ValueError, IOError, AssertionError) as err:
-            raise AsterError('MISS0_7', vali=self.ln, valk=str(err))
->>>>>>> af73434f
         self.check()
         self.post()
         return self.struct
@@ -74,13 +65,8 @@
         struct = self.struct
         try:
             struct.check()
-<<<<<<< HEAD
-        except AssertionError, err:
+        except AssertionError as err:
             UTMESS('F', 'MISS0_8', valk=traceback.format_exc(limit=2))
-=======
-        except AssertionError as err:
-            raise AsterError('MISS0_8', valk=traceback.format_exc(limit=2))
->>>>>>> af73434f
 
     def post(self):
         """arrangements"""
