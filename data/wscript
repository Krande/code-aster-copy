# coding=utf-8
# --------------------------------------------------------------------
# Copyright (C) 1991 - 2024 - EDF R&D - www.code-aster.org
# This file is part of code_aster.
#
# code_aster is free software: you can redistribute it and/or modify
# it under the terms of the GNU General Public License as published by
# the Free Software Foundation, either version 3 of the License, or
# (at your option) any later version.
#
# code_aster is distributed in the hope that it will be useful,
# but WITHOUT ANY WARRANTY; without even the implied warranty of
# MERCHANTABILITY or FITNESS FOR A PARTICULAR PURPOSE.  See the
# GNU General Public License for more details.
#
# You should have received a copy of the GNU General Public License
# along with code_aster.  If not, see <http://www.gnu.org/licenses/>.
# --------------------------------------------------------------------

"""
Build some data files (dest: share/aster)

- 'config.yaml': needed by run_aster (or '.json').
- 'config.txt': needed by as_run (for MACR_RECAL).
- 'create_install_script': script to use a containerized version.
- 'CTestTestfile.cmake': used to run testcases with 'ctest'.
- 'execute_codeaster': used as executable for a containerized version.
- 'external_programs.yaml': definition of external programs called from code_aster (or '.json').
- 'post_install': update some paths after moving the installed files.
- 'profile.sh': environment script.
- 'run_aster': script that executes code_aster.
- 'run_aster_for_ctest': script that executes code_aster used by 'run_ctest'.
- 'run_ctest': script that executes a list of testcases using 'ctest'.
- 'run_sbatch': script that executes code_aster through sbatch.
"""

import getpass
import pathlib
import json
import os
import os.path as osp
import pickle
import re
import sys
from glob import glob
from itertools import chain
from subprocess import PIPE, check_call

try:
    import yaml
except ImportError:
    # should not be used, type set by CFG_EXT
    pass

from waflib import Configure, Errors, Logs, Utils
from waftools.wafutils import pyenv_abspath

def options(self):
    group = self.get_option_group("code_aster options")
    # default=False in libaster, True in code_aster
    group.add_option(
        "--legacy",
        dest="legacy",
        default=True,
        action="store_true",
        help="create some legacy files",
    )
    group.add_option(
        "--nolegacy", dest="legacy", action="store_false", help="do not create legacy files"
    )
    group.add_option(
        "--singularity-image",
        dest="singularityimage",
        default=None,
        action="store",
        help="Singularity image used for executions",
    )

    group = self.get_option_group("Configuration options")
    group.add_option(
        "--with-data",
        dest="with_data",
        action="store",
        default=None,
        help="location of the data repository (default: ../data)",
    )

    group = self.add_option_group("External programs options")
    group.add_option(
        "--with-prog-gmsh",
        action="store_true",
        default=None,
        dest="with_prog_gmsh",
        help="Force support of gmsh program",
    )
    group.add_option(
        "--with-prog-run_miss3d",
        action="store_true",
        default=None,
        dest="with_prog_run_miss3d",
        help="Force support of miss3d program",
    )
    group.add_option(
        "--with-prog-homard",
        action="store_true",
        default=None,
        dest="with_prog_homard",
        help="Force support of homard program",
    )
    group.add_option(
        "--with-prog-ecrevisse",
        action="store_true",
        default=None,
        dest="with_prog_ecrevisse",
        help="Force support of ecrevisse program",
    )
    group.add_option(
        "--with-prog-xmgrace",
        action="store_true",
        default=None,
        dest="with_prog_xmgrace",
        help="Force support of xmgrace program",
    )
    group.add_option(
        "--with-prog-gracebat",
        action="store_true",
        default=None,
        dest="with_prog_gracebat",
        help="Force support of gracebat program",
    )
    group.add_option(
        "--with-prog-mfront",
        action="store_true",
        default=None,
        dest="with_prog_mfront",
        help="Force support of mfront program",
    )
    group.add_option(
        "--with-prog-mdump",
        action="store_true",
        default=None,
        dest="with_prog_mdump",
        help="Force support of mdump program",
    )
    # python modules
    group.add_option(
        "--with-py-med",
        action="store_true",
        default=None,
        dest="with_py_med",
        help="Force support of med python module",
    )
    group.add_option(
        "--with-py-medcoupling",
        action="store_true",
        default=None,
        dest="with_py_medcoupling",
        help="Force support of medcoupling python module",
    )
    group.add_option(
        "--with-py-mpi4py",
        action="store_true",
        default=None,
        dest="with_py_mpi4py",
        help="Force support of mpi4py python module",
    )


def configure(self):
    self.env.legacy = self.options.legacy
    self.env.singularityimage = self.options.singularityimage
    if self.env.singularityimage:
        self.start_msg("Singularity image")
        self.end_msg(self.env.singularityimage)

    self.check_config()
    self.check_external_programs()
    self.configure_data()

    dict_conv = self.env2dict(osp.dirname(self.path.abspath()))
    self.env["ASTER_ENVIRON"] = pickle.dumps(dict_conv)


@Configure.conf
def configure_data(self):
    opts = self.options
    self.start_msg("Checking for 'data' repository")
    self.env.data_path = None

    default = osp.join(self.path.parent.parent.abspath(), "data")
    data_path = osp.abspath(opts.with_data or default)
    if osp.isdir(data_path):
        self.end_msg(data_path)
        self.env.data_path = data_path
    elif opts.with_data is None:
        self.end_msg("{0} not found".format(data_path), "YELLOW")
    else:
        raise Errors.ConfigurationError("{0} not found".format(data_path))


def build(self):
    cfgext = self.env["CFG_EXT"]
    assert cfgext in ("yaml", "json"), cfgext
    # src/srcbin distinction exists for exec mode (644 vs 755)
    Logs.info(f"{self.env.ASTER_PLATFORM_MINGW=}, {self.env.ASTER_PLATFORM_MSVC64=}, {self.env.ASTER_PLATFORM_WINDOWS=}")
    if self.env.ASTER_PLATFORM_MINGW or self.env.ASTER_PLATFORM_MSVC64:
        shext = ".bat"
    else:
        shext = ""

    src = [
        "CTestTestfile.cmake.tmpl",
        "code_aster_dict.aspell.per",
        "external_programs.yaml.tmpl",
        "config.yaml.tmpl",
    ]
    tgt = [
        "CTestTestfile.cmake",
        "code_aster_dict.aspell.per",
        f"external_programs.{cfgext}",
        f"config.{cfgext}",
    ]
    if self.env.ASTER_PLATFORM_POSIX:
        src.extend(["profile.sh.tmpl"])
        tgt.extend(["profile.sh"])
        if self.env.legacy:
            src.append("config.txt.tmpl")
            tgt.append("config.txt")
    else:
        src.extend(["profile.bat.tmpl", "config-win.txt.tmpl"])
        tgt.extend(["profile.bat", "config.txt"])

    srcbin = ["execute_codeaster.tmpl", "create_install_script"]
    tgtbin = ["execute_codeaster", "create_install_script"]
    try:
        dict_conv = pickle.loads(self.env["ASTER_ENVIRON"])
    except:
        Logs.error("ASTER_ENVIRON not found. Please run 'waf configure...'")
        raise Errors.BuildError
    dict_conv["BASE_PREFIX"] = pathlib.Path(osp.basename(self.env.PREFIX)).as_posix()
    dict_conv["PROGRAMS_YAML"] = to_cfg(cfgext, self.env["EXTERNAL_PROGRAMS"])
    dict_conv["CONFIG_YAML"] = to_cfg(cfgext, self.env["CONFIG_PARAMETERS"])
    change_tests(dict_conv, self.env.install_tests)
    self(
        features="subst",
        name="data_files",
        source=src,
        target=tgt,
        install_path=self.env.ASTERDATADIR,
        vars=["ASTER_ENVIRON", "CONFIG_PARAMETERS", "EXTERNAL_PROGRAMS", "install_tests"],
        **dict_conv,
    )
    self(
        features="subst",
        name="data_files",
        source=srcbin,
        target=tgtbin,
        install_path=self.env.ASTERDATADIR,
        vars=["ASTER_ENVIRON", "CONFIG_PARAMETERS", "EXTERNAL_PROGRAMS", "install_tests"],
        chmod=Utils.O755,
        **dict_conv,
    )
    if self.env.singularityimage:
        self.symlink_as("${PREFIX}/share/aster/image", self.env.singularityimage)

    # without substitution
    scripts = ["run_aster" + shext, "run_ctest" + shext]
    shared = ["run_aster_for_ctest" + shext, "ddt_wrapper.tmpl"]
    if self.env.ASTER_PLATFORM_POSIX:
        shared.append("post_install")
    if self.env.PROG_sbatch:
        scripts.append("run_sbatch" + shext)
    self.install_files(
        self.env.BINDIR, [self.path.get_src().find_node(src) for src in scripts], chmod=Utils.O755
    )
    self.install_files(
        self.env.ASTERDATADIR,
        [self.path.get_src().find_node(src) for src in shared],
        chmod=Utils.O755,
    )
    self.install_files(
        osp.join(self.env.ASTERDATADIR, "exectool"),
        [self.path.get_src().find_node(src) for src in ("gdb_wrapper",)],
        chmod=Utils.O755,
    )
    if self.env.ASTER_PLATFORM_MINGW or self.env.ASTER_PLATFORM_MSVC64:
        # in PREFIX ?!
        self.install_files(
            self.env.PREFIX,
            [self.path.get_src().find_node(src) for src in ("update_pyd_links.bat",)],
            chmod=Utils.O755,
        )
    # install files from data repository
    if self.env.data_path:
        data_path = osp.relpath(self.env.data_path, self.path.get_src().abspath())
        data_node = self.path.get_src().find_node(data_path)

        dest = osp.join(self.env.ASTERDATADIR, "datg")
        files = data_node.ant_glob("datg/*.datg")
        self.install_files(dest, files)

        dest = osp.join(self.env.ASTERDATADIR, "materiau")
        files = data_node.ant_glob("materiau/*.NOMI")
        self.install_files(dest, files)

        dest = osp.join(self.env.ASTERDATADIR, "tests_data")
        files = data_node.ant_glob("tests_data/*")
        self.install_files(dest, files)

        dest = osp.join(self.env.ASTERDATADIR, "tests_data", "mac3c")
        files = data_node.ant_glob("tests_data/mac3c/*")
        self.install_files(dest, files)


SRCTEST_TMPL = """SRCTEST        | src     | -     | %s"""


@Configure.conf
def env2dict(self, src):
    """build dict informations"""
    # should not set any value to "env"
    self.start_msg("Store execution environment")
    env = self.env.derive()
    ld_path = self.remove_duplicates(
        chain(*[Utils.to_list(env["LIBPATH_" + comp]) for comp in self.all_components()])
    )
    py_path = self.remove_duplicates(
        chain(*[Utils.to_list(env["PYPATH_" + comp]) for comp in self.all_components()])
    )
    sep = os.pathsep + "\\\n"
    dico = {}
    dico["DEFINES"] = " ".join(
        [d.split("=")[0] for d in env["DEFINES"] if not d.startswith("HAVE_")]
    )
    # as_run compatibility
    if env.ASRUN_MPI_VERSION:
        dico["DEFINES"] += " _USE_MPI"
    dico["PYTHONHOME"] = sys.prefix + (
        "" if sys.prefix == sys.exec_prefix else ":" + sys.exec_prefix
    )
    dico["PYTHON_DIRNAME"] = osp.dirname(env["PYTHON"][0])
    dico["LD_LIBRARY_PATH"] = sep.join(ld_path)
    dico["PYTHONPATH"] = sep.join(py_path)
    dico["SRC"] = src
    dico["FC"] = " ".join(env.FC)
    flags = [" ".join(env[i]) for i in list(env.keys()) if i.startswith("FCFLAGS")]
    dico["FCFLAGS"] = " ".join(flags)
    dico["BUILD_ENV"] = ""
    if env["WAFBUILD_ENV"]:
        with open(env["WAFBUILD_ENV"][0]) as fobj:
            dico["BUILD_ENV"] = fobj.read()
    dico["CONFIG_ENV"] = config_env()
    dico["addmem"] = env["addmem"]
    dico["srctest"] = os.linesep.join(
        [
            SRCTEST_TMPL % "%(SRC)s/astest" % dico,
            SRCTEST_TMPL % "%(SRC)s/../validation/astest" % dico,
        ]
    )
    dico["ASTERDATADIR"] = env["ASTERDATADIR"]
    dico["ASTER_TAG"] = ".".join([str(i) for i in env["ASTER_VERSION"][0]])
    dico["BIN_NODBG"] = "{PREFIX}/bin/aster".format(**env)
    dico["BIN_DBG"] = "{PREFIX}/bin/asterd".format(**env)
    if env.singularityimage:
        dico["BIN_NODBG"] = "execute_codeaster"
        dico["BIN_DBG"] = "execute_codeaster"
        dico["BIND_PREFIX"] = "--bind @PREFIX@:@PREFIX@"
    else:
        dico["BIND_PREFIX"] = ""
    self.end_msg("yes")

    self.start_msg("Build list of testcases")
    valid = osp.join(src, "..", "validation")
    testdef = _build_def(env.BINDIR, env.ASTERDATADIR, glob(osp.join(src, "astest", "*.export")))
    testdef += _build_def(env.BINDIR, env.ASTERDATADIR, glob(osp.join(valid, "astest", "*.export")))
    dico["ASTER_TEST_DEFINITION"] = testdef
    self.end_msg("done")
    return dico


def to_cfg(cfgext, dict_values):
    """Format a dict of values to YAML or JSON."""
    if cfgext == "json":
        return json.dumps(dict_values, sort_keys=True, indent=4, separators=(",", ": "))

    import yaml

    return yaml.dump(dict_values, default_flow_style=False)


CTEST_DEF = """
set(TEST_NAME ${{COMPONENT_NAME}}_{testname})
add_test(${{TEST_NAME}} {ASTERDATADIR}/run_aster_for_ctest {ASTERDATADIR}/tests/{testname}.export)
set_tests_properties(${{TEST_NAME}} PROPERTIES
                     LABELS "${{COMPONENT_NAME}} {labels}"
                     PROCESSORS {processors}
                     TIMEOUT {timeout}
                     COST {timeout}
                     WORKING_DIRECTORY ${{ASTER_RESULTS_DIR}})
"""

TEST_FILES_INTEGR = """
forma02a
forma01c
mumps01a
mfron01a
zzzz151a
zzzz200b
zzzz218a
zzzz401a
"""


@Configure.conf
def _build_def(bindir, datadir, lexport):
    re_list = re.compile("P +testlist +(.*)$", re.M)
    re_nod = re.compile("P +mpi_nbnoeud +([0-9]+)", re.M)
    re_mpi = re.compile("P +mpi_nbcpu +([0-9]+)", re.M)
    re_thr = re.compile("P +ncpus +([0-9]+)", re.M)
    re_time = re.compile("P +time_limit +([0-9]+)", re.M)
    text = []
    for exp in lexport:
        if not osp.isfile(exp):
            print(f"no such file: {exp}")
            continue
        testname = osp.splitext(osp.basename(exp))[0]
        lab = []
        nod = 1
        mpi = 1
        thr = 1
        tim = 86400
        with open(exp, "r") as fobj:
            export = fobj.read()
        mat = re_list.search(export)
        if mat:
            lab = mat.group(1).split()
        mat = re_nod.search(export)
        if mat:
            nod = int(mat.group(1))
        mat = re_mpi.search(export)
        if mat:
            mpi = int(mat.group(1))
        mat = re_thr.search(export)
        if mat:
            thr = int(mat.group(1))
        mat = re_time.search(export)
        if mat:
            tim = int(mat.group(1))
        lab.append(f"nodes={nod:02d}")
        if testname in TEST_FILES_INTEGR:
            lab.append("SMECA_INTEGR")
        text.append(
            CTEST_DEF.format(
                testname=testname,
                labels=" ".join(sorted(lab)),
                processors=mpi * thr,
                timeout=int(tim * 1.5),
                ASTERDATADIR=datadir,
            )
        )
    return "\n".join(text)


def change_tests(dico, install_tests):
    """Because install_tests can be added at build stage"""
    if install_tests:
        dico["srctest"] = SRCTEST_TMPL % "$ASTER_VERSION_DIR/tests"


@Configure.conf
def check_config(self):
    # Check for configuration parameters of the version
    cfg = {}
    cfgext = self.env["CFG_EXT"]
    self.start_msg(f"Set parameters for 'config.{cfgext}'")
    tmpdir = None if self.env.ASTER_PLATFORM_MINGW else "/tmp"
    if os.environ.get("ASTER_TMPDIR"):
        tmpdir = os.environ["ASTER_TMPDIR"]
    cfg["tmpdir"] = tmpdir

    addmem = 1024
    if os.environ.get("ADDMEM"):
        try:
            addmem = int(os.environ["ADDMEM"])
        except TypeError:
            pass
    cfg["addmem"] = addmem
    cfg["version_tag"] = ".".join([str(i) for i in self.env.ASTER_VERSION[0]])
    cfg["version_sha1"] = self.env.ASTER_VERSION[1]
<<<<<<< HEAD
    cfg["python"] = "python"
=======
    cfg["python"] = pyenv_abspath(self, "python3")
>>>>>>> 382fbc20
    _check_prog(self, "IPYTHON", ["ipython3", "ipython"], mandatory=False, var_prefix="")
    cfg["python_interactive"] = (
        pyenv_abspath(self, "ipython3") if self.env.IPYTHON else cfg["python"]
    )
    cfg["python_interactive_is_wrapped"] = int(is_python_wrapped(cfg["python_interactive"]))
    cfg["parallel"] = int(self.get_define("ASTER_HAVE_MPI") or 0)
    cfg["require_mpiexec"] = 0
    cfg["use_srun"] = int(bool(self.options.use_srun))
    cfg["only-proc0"] = 0
    self.env["base_mpiexec"] = ["mpiexec"]
    if cfg["parallel"]:
        self.check_mpiexec()
        self.check_mpi_get_rank()
    cfg.update(self._extract_keys("CFGJS_"))
    cfg["FC"] = " ".join(self.env["FC"])
    cfg["FCFLAGS"] = self.env["FCFLAGS"]
    cfg["exectool"] = {
        "valgrind": "valgrind --tool=memcheck --leak-check=full --error-limit=no --track-origins=yes",
        "gdb": osp.join(self.env.ASTERDATADIR, "exectool", "gdb_wrapper"),
    }
    self.end_msg("done")
    from_env = self.env["CONFIG_PARAMETERS"]
    for param in (
        "tmpdir",
        "addmem",
        "python",
        "python_interactive",
        "python_interactive_is_wrapped",
        "mpiexec",
        "mpi_get_rank",
        "only-proc0",
        "require_mpiexec",
        "use_srun",
        "exectool",
    ):
        verbose = param != "require_mpiexec" and cfg.get(param) is not None
        if verbose:
            self.start_msg(f". use '{param}'")
        cfg[param] = from_env.get(param, cfg.get(param))
        if verbose:
            self.end_msg(str(cfg.get(param)))
    cfg["python_interactive_is_wrapped"] = int(is_python_wrapped(cfg["python_interactive"]))
    # for config.txt
    self.env["addmem"] = cfg["addmem"]
    self.env["CONFIG_PARAMETERS"] = cfg
    self.check_vmsize()


@Configure.conf
def check_mpiexec(self):
    if self.env["mpiexec"]:
        self.start_msg("Check for mpiexec command")
        self.end_msg(self.env["mpiexec"])
        self.env["CFGJS_mpiexec"] = [self.env["mpiexec"]]
        return
    # MPI norm recognizes only mpiexec as proper launcher
    _check_prog(self, "mpiexec", ["mpiexec"], var_prefix="CFGJS_")
    # do not use absolute path returned by _check_prog because it is
    # equivalent to "mpiexec --prefix <path>" + change PATH and LD_LIBRARY_PATH
    mpiexec = "mpiexec"
    root_option = []
    try:
        user = getpass.getuser()
    except KeyError:
        user = "root"
    if user == "root":
        if (
            self._call_cmd(
                "Check for mpiexec flag '--allow-run-as-root'",
                [mpiexec, "--allow-run-as-root", "echo"],
            )
            == 0
        ):
            root_option.append("--allow-run-as-root")
    # store for future checkings
    self.env["base_mpiexec"] = [mpiexec] + root_option
    # srun vs mpiexec
    if self.options.use_srun:
        mpicmd = [
            "srun",
            "-n",
            "{mpi_nbcpu}",
            "--cpus-per-task={ncpus}",
            "--threads-per-core=1",
            "--label",
            "{program}",
        ]
    else:
        mpicmd = [mpiexec]
        if (
            self._call_cmd(
                "Check for mpiexec flag '-n N'", self.env["base_mpiexec"] + ["-n", "1", "echo"]
            )
            == 0
        ):
            mpicmd.extend(["-n", "{mpi_nbcpu}"])
        elif (
            self._call_cmd(
                "Check for mpiexec flag '-np N'", self.env["base_mpiexec"] + ["-np", "1", "echo"]
            )
            == 0
        ):
            mpicmd.extend(["-np", "{mpi_nbcpu}"])

        for opt in ("--tag-output", "-print-rank-map", "-prepend-rank", "-ordered-output"):
            if (
                self._call_cmd(
                    "Check for mpiexec flag '{0}'".format(opt),
                    self.env["base_mpiexec"] + [opt, "echo"],
                )
                == 0
            ):
                mpicmd.append(opt)
        mpicmd.append("{program}")
    self.env["CFGJS_mpiexec"] = [" ".join(mpicmd)]


@Configure.conf
def check_mpi_get_rank(self):
    self.start_msg("Check for MPI rank variable")
    if self.env["mpi_get_rank"]:
        self.end_msg(self.env["mpi_get_rank"])
        self.env["CFGJS_mpi_get_rank"] = [self.env["mpi_get_rank"]]
        return
    # srun vs mpiexec
    if self.options.use_srun:
        rank_id = 'test ! -z "${SLURM_STEPID}" && echo ${SLURM_PROCID}'
    else:
        # default to openmpi
        out = self.cmd_and_log(self.env["base_mpiexec"] + ["env"])
        rank_id = "echo ${OMPI_COMM_WORLD_RANK}"
        if "PMI_RANK" in out:
            rank_id = "echo ${PMI_RANK}"
    self.env["CFGJS_mpi_get_rank"] = [rank_id]
    self.end_msg(self.env["CFGJS_mpi_get_rank"][0])


@Configure.conf
def _call_cmd(self, msg, cmd):
    self.start_msg(msg)
    try:
        ret = self.exec_command(cmd)
    except Errors.WafError:
        ret = 1
    if ret == 0:
        self.end_msg("yes")
    else:
        self.end_msg("no", "yellow")
    return ret


@Configure.conf
def check_external_programs(self):
    exe = ".exe" if self.env.ASTER_PLATFORM_MINGW else ""
    bat = ".bat" if self.env.ASTER_PLATFORM_MINGW else ""
    _check_prog(
        self, "gmsh", ["gmsh"], mandatory=self.options.with_prog_gmsh, add_paths=["${GMSH_BIN_DIR}"]
    )

    _check_prog(
        self,
        "run_miss3d",
        ["run_miss3d"],
        mandatory=self.options.with_prog_run_miss3d,
        add_paths=["${MISS3D_DIR}"],
        ext=bat,
    )

    _check_prog(
        self,
        "homard",
        ["homard"],
        mandatory=self.options.with_prog_homard,
        add_paths=[
            "${HOMARD_ASTER_ROOT_DIR}",
            osp.join("${HOMARD_ASTER_ROOT_DIR}", "ASTER_HOMARD"),
        ],
        ext=bat,
    )

    _check_prog(
        self,
        "ecrevisse",
        ["ecrevisse"],
        mandatory=self.options.with_prog_ecrevisse,
        add_paths=["${ECREVISSE_ROOT_DIR}"],
    )

    mfront = "mfront" + self.env.TFELSUFFIX
    _check_prog(
        self,
        "mfront",
        [mfront],
        mandatory=self.options.with_prog_mfront,
        add_paths=["${MFRONT_ROOT_DIR}"],
    )

    _check_prog(self, "xmgrace", ["xmgrace"], mandatory=self.options.with_prog_xmgrace)
    _check_prog(self, "gracebat", ["gracebat"], mandatory=self.options.with_prog_gracebat)

    _check_prog(self, "mdump", ["mdump"], mandatory=self.options.with_prog_mdump)

    _check_prog(self, "sbatch", ["sbatch"], mandatory=False)

    dict_ext = self._extract_keys("PROG_")
    self.env["EXTERNAL_PROGRAMS"] = dict_ext


@Configure.conf
def _extract_keys(self, var_prefix):
    extr = {}
    for key in list(self.env.keys()):
        if not key.startswith(var_prefix):
            continue
        prog = re.sub("^" + var_prefix, "", key)
        extr[prog] = self.env[key][0]
    return extr


def _check_prog(self, name, programs, mandatory=True, add_paths=None, var_prefix="PROG_", ext=""):
    """Search for the first available program from 'programs'."""
    paths0 = self.environ.get("PATH", "").split(os.pathsep)
    paths1 = [i for i in paths0 if "outils" not in i]
    # try first without 'outils' in $PATH
    to_check = [paths1, paths0]
    add_paths = [osp.expandvars(i) for i in add_paths or []]

    while to_check:
        success = False
        paths = to_check.pop(0)
        for prog in programs:
            try:
                self.find_program(prog + ext, var=var_prefix + name, path_list=add_paths + paths)
                success = True
                break
            except Errors.ConfigurationError:
                pass
        if success:
            break
    if not success and mandatory:
        raise Errors.ConfigurationError("not found in $PATH: {0}".format(programs))


def is_python_wrapped(interp):
    """Tell if the given python interpreter is a wrapper.
    It is used to separate command line arguments passed to the interpreter
    and those passed to code_aster command file.
    Only IPython is currently detected.

    Arguments:
        interp (str): Python interpreter.

    Returns:
        bool: *True* if `interp` is a wrapper on Python, *False* otherwise.
    """
    wrapped = False
    try:
        check_call([interp, "-c", "__IPYTHON__"], stderr=PIPE, stdout=PIPE)
        wrapped = True
    except:
        pass
    return wrapped


def config_env():
    """Return the `CONFIG_ENV_*` variables to be exported.

    Returns:
        str: exported variables.
    """
    lines = []
    for var, value in os.environ.items():
        if not var.startswith("CONFIG_ENV_"):
            continue
        var = re.sub("^CONFIG_ENV_", "", var)
        lines.append(f'export {var}="{value}"')
    return os.linesep.join(lines)<|MERGE_RESOLUTION|>--- conflicted
+++ resolved
@@ -265,7 +265,7 @@
 
     # without substitution
     scripts = ["run_aster" + shext, "run_ctest" + shext]
-    shared = ["run_aster_for_ctest" + shext, "ddt_wrapper.tmpl"]
+    shared = ["run_aster_for_ctest" + shext]
     if self.env.ASTER_PLATFORM_POSIX:
         shared.append("post_install")
     if self.env.PROG_sbatch:
@@ -473,7 +473,7 @@
     cfg = {}
     cfgext = self.env["CFG_EXT"]
     self.start_msg(f"Set parameters for 'config.{cfgext}'")
-    tmpdir = None if self.env.ASTER_PLATFORM_MINGW else "/tmp"
+    tmpdir = None if self.env.ASTER_PLATFORM_MINGW or self.env.ASTER_PLATFORM_MSVC64 else "/tmp"
     if os.environ.get("ASTER_TMPDIR"):
         tmpdir = os.environ["ASTER_TMPDIR"]
     cfg["tmpdir"] = tmpdir
@@ -487,11 +487,7 @@
     cfg["addmem"] = addmem
     cfg["version_tag"] = ".".join([str(i) for i in self.env.ASTER_VERSION[0]])
     cfg["version_sha1"] = self.env.ASTER_VERSION[1]
-<<<<<<< HEAD
-    cfg["python"] = "python"
-=======
     cfg["python"] = pyenv_abspath(self, "python3")
->>>>>>> 382fbc20
     _check_prog(self, "IPYTHON", ["ipython3", "ipython"], mandatory=False, var_prefix="")
     cfg["python_interactive"] = (
         pyenv_abspath(self, "ipython3") if self.env.IPYTHON else cfg["python"]
