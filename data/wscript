# coding=utf-8
# --------------------------------------------------------------------
# Copyright (C) 1991 - 2025 - EDF R&D - www.code-aster.org
# This file is part of code_aster.
#
# code_aster is free software: you can redistribute it and/or modify
# it under the terms of the GNU General Public License as published by
# the Free Software Foundation, either version 3 of the License, or
# (at your option) any later version.
#
# code_aster is distributed in the hope that it will be useful,
# but WITHOUT ANY WARRANTY; without even the implied warranty of
# MERCHANTABILITY or FITNESS FOR A PARTICULAR PURPOSE.  See the
# GNU General Public License for more details.
#
# You should have received a copy of the GNU General Public License
# along with code_aster.  If not, see <http://www.gnu.org/licenses/>.
# --------------------------------------------------------------------

"""
Build some data files (dest: share/aster)

- 'config.yaml': needed by run_aster (or '.json').
- 'config.txt': needed by as_run (for MACR_RECAL).
- 'create_install_script': script to use a containerized version.
- 'CTestTestfile.cmake': used to run testcases with 'ctest'.
- 'execute_codeaster': used as executable for a containerized version.
- 'external_programs.yaml': definition of external programs called from code_aster (or '.json').
- 'post_install': update some paths after moving the installed files.
- 'profile.sh': environment script.
- 'run_aster': script that executes code_aster.
- 'run_aster_for_ctest': script that executes code_aster used by 'run_ctest'.
- 'run_ctest': script that executes a list of testcases using 'ctest'.
- 'run_sbatch': script that executes code_aster through sbatch.
"""

import getpass
import pathlib
import json
import os
import os.path as osp
import pickle
import re
import sys
from glob import glob
from itertools import chain
from subprocess import PIPE, check_call

try:
    import yaml
except ImportError:
    # should not be used, type set by CFG_EXT
    pass

from waflib import Configure, Errors, Logs, Utils
from waftools.wafutils import pyenv_abspath


def options(self):
    group = self.get_option_group("code_aster options")
    # default=False in libaster, True in code_aster
    group.add_option(
        "--legacy",
        dest="legacy",
        default=True,
        action="store_true",
        help="create some legacy files",
    )
    group.add_option(
        "--nolegacy", dest="legacy", action="store_false", help="do not create legacy files"
    )
    group.add_option(
        "--singularity-image",
        dest="singularityimage",
        default=None,
        action="store",
        help="Singularity image used for executions",
    )

    group = self.get_option_group("Configuration options")
    group.add_option(
        "--with-data",
        dest="with_data",
        action="store",
        default=None,
        help="location of the data repository (default: ../data)",
    )

    group = self.add_option_group("External programs options")
    group.add_option(
        "--with-prog-gmsh",
        action="store_true",
        default=None,
        dest="with_prog_gmsh",
        help="Force support of gmsh program",
    )
    group.add_option(
        "--with-prog-run_miss3d",
        action="store_true",
        default=None,
        dest="with_prog_run_miss3d",
        help="Force support of miss3d program",
    )
    group.add_option(
        "--with-prog-homard",
        action="store_true",
        default=None,
        dest="with_prog_homard",
        help="Force support of homard program",
    )
    group.add_option(
        "--with-prog-ecrevisse",
        action="store_true",
        default=None,
        dest="with_prog_ecrevisse",
        help="Force support of ecrevisse program",
    )
    group.add_option(
        "--with-prog-xmgrace",
        action="store_true",
        default=None,
        dest="with_prog_xmgrace",
        help="Force support of xmgrace program",
    )
    group.add_option(
        "--with-prog-gracebat",
        action="store_true",
        default=None,
        dest="with_prog_gracebat",
        help="Force support of gracebat program",
    )
    group.add_option(
        "--with-prog-mfront",
        action="store_true",
        default=None,
        dest="with_prog_mfront",
        help="Force support of mfront program",
    )
    group.add_option(
        "--with-prog-mdump",
        action="store_true",
        default=None,
        dest="with_prog_mdump",
        help="Force support of mdump program",
    )
    # python modules
    group.add_option(
        "--with-py-med",
        action="store_true",
        default=None,
        dest="with_py_med",
        help="Force support of med python module",
    )
    group.add_option(
        "--with-py-medcoupling",
        action="store_true",
        default=None,
        dest="with_py_medcoupling",
        help="Force support of medcoupling python module",
    )
    group.add_option(
        "--with-py-mpi4py",
        action="store_true",
        default=None,
        dest="with_py_mpi4py",
        help="Force support of mpi4py python module",
    )


def configure(self):
    self.env.legacy = self.options.legacy
    self.env.singularityimage = self.options.singularityimage
    if self.env.singularityimage:
        self.start_msg("Singularity image")
        self.end_msg(self.env.singularityimage)

    self.check_config()
    self.check_external_programs()
    self.configure_data()

    dict_conv = self.env2dict(osp.dirname(self.path.abspath()))
    self.env["ASTER_ENVIRON"] = pickle.dumps(dict_conv)


@Configure.conf
def configure_data(self):
    opts = self.options
    self.start_msg("Checking for 'data' repository")
    self.env.data_path = None

    default = osp.join(self.path.parent.parent.abspath(), "data")
    data_path = osp.abspath(opts.with_data or default)
    if osp.isdir(data_path):
        self.end_msg(data_path)
        self.env.data_path = data_path
    elif opts.with_data is None:
        self.end_msg("{0} not found".format(data_path), "YELLOW")
    else:
        raise Errors.ConfigurationError("{0} not found".format(data_path))


def build(self):
    cfgext = self.env["CFG_EXT"]
    assert cfgext in ("yaml", "json"), cfgext
    # src/srcbin distinction exists for exec mode (644 vs 755)
    if self.env.ASTER_PLATFORM_MINGW or self.env.ASTER_PLATFORM_MSVC64:
        shext = ".bat"
    else:
        shext = ""

    src = [
        "CTestTestfile.cmake.tmpl",
        "code_aster_dict.aspell.per",
        "external_programs.yaml.tmpl",
        "config.yaml.tmpl",
    ]
    tgt = [
        "CTestTestfile.cmake",
        "code_aster_dict.aspell.per",
        f"external_programs.{cfgext}",
        f"config.{cfgext}",
    ]
    if self.env.ASTER_PLATFORM_POSIX:
        src.extend(["profile.sh.tmpl"])
        tgt.extend(["profile.sh"])
        if self.env.legacy:
            src.append("config.txt.tmpl")
            tgt.append("config.txt")
    else:
        src.extend(["profile.bat.tmpl", "config-win.txt.tmpl"])
        tgt.extend(["profile.bat", "config.txt"])

    srcbin = ["execute_codeaster.tmpl", "create_install_script"]
    tgtbin = ["execute_codeaster", "create_install_script"]
    try:
        dict_conv = pickle.loads(self.env["ASTER_ENVIRON"])
    except:
        Logs.error("ASTER_ENVIRON not found. Please run 'waf configure...'")
        raise Errors.BuildError
    dict_conv["BASE_PREFIX"] = pathlib.Path(osp.basename(self.env.PREFIX)).as_posix()
    dict_conv["PROGRAMS_YAML"] = to_cfg(cfgext, self.env["EXTERNAL_PROGRAMS"])
    dict_conv["CONFIG_YAML"] = to_cfg(cfgext, self.env["CONFIG_PARAMETERS"])
    change_tests(dict_conv, self.env.install_tests)
    self(
        features="subst",
        name="data_files",
        source=src,
        target=tgt,
        install_path=self.env.ASTERDATADIR,
        vars=["ASTER_ENVIRON", "CONFIG_PARAMETERS", "EXTERNAL_PROGRAMS", "install_tests"],
        **dict_conv,
    )
    self(
        features="subst",
        name="data_files",
        source=srcbin,
        target=tgtbin,
        install_path=self.env.ASTERDATADIR,
        vars=["ASTER_ENVIRON", "CONFIG_PARAMETERS", "EXTERNAL_PROGRAMS", "install_tests"],
        chmod=Utils.O755,
        **dict_conv,
    )
    if self.env.singularityimage:
        self.symlink_as("${PREFIX}/share/aster/image", self.env.singularityimage)

    # without substitution
    scripts = ["run_aster" + shext, "run_ctest" + shext]
    shared = ["run_aster_for_ctest" + shext, "ddt_wrapper.tmpl"]
    if self.env.ASTER_PLATFORM_POSIX:
        shared.append("post_install")
    if self.env.PROG_sbatch:
        scripts.append("run_sbatch" + shext)
    self.install_files(
        self.env.BINDIR, [self.path.get_src().find_node(src) for src in scripts], chmod=Utils.O755
    )
    self.install_files(
        self.env.ASTERDATADIR,
        [self.path.get_src().find_node(src) for src in shared],
        chmod=Utils.O755,
    )
    self.install_files(
        osp.join(self.env.ASTERDATADIR, "exectool"),
        [self.path.get_src().find_node(src) for src in ("gdb_wrapper",)],
        chmod=Utils.O755,
    )
    if self.env.ASTER_PLATFORM_MINGW or self.env.ASTER_PLATFORM_MSVC64:
        self.install_files(
            self.env.ASTERDATADIR,
            [self.path.get_src().find_node(src) for src in ("update_pyd_links.bat",)],
            chmod=Utils.O755,
        )
    # install files from data repository
    if self.env.data_path:
        data_path = osp.relpath(self.env.data_path, self.path.get_src().abspath())
        data_node = self.path.get_src().find_node(data_path)

        dest = osp.join(self.env.ASTERDATADIR, "datg")
        files = data_node.ant_glob("datg/*.datg")
        self.install_files(dest, files)

        dest = osp.join(self.env.ASTERDATADIR, "materiau")
        files = data_node.ant_glob("materiau/*.NOMI")
        self.install_files(dest, files)

        dest = osp.join(self.env.ASTERDATADIR, "tests_data")
        files = data_node.ant_glob("tests_data/*")
        self.install_files(dest, files)

        dest = osp.join(self.env.ASTERDATADIR, "tests_data", "mac3c")
        files = data_node.ant_glob("tests_data/mac3c/*")
        self.install_files(dest, files)


SRCTEST_TMPL = """SRCTEST        | src     | -     | %s"""


@Configure.conf
def env2dict(self, src):
    """build dict informations"""
    # should not set any value to "env"
    self.start_msg("Store execution environment")
    env = self.env.derive()
    ld_path = self.remove_duplicates(
        chain(*[Utils.to_list(env["LIBPATH_" + comp]) for comp in self.all_components()])
    )
    py_path = self.remove_duplicates(
        chain(*[Utils.to_list(env["PYPATH_" + comp]) for comp in self.all_components()])
    )
    sep = os.pathsep + "\\\n"
    dico = {}
    dico["DEFINES"] = " ".join(
        [d.split("=")[0] for d in env["DEFINES"] if not d.startswith("HAVE_")]
    )
    # as_run compatibility
    if env.ASRUN_MPI_VERSION:
        dico["DEFINES"] += " _USE_MPI"
    dico["PYTHONHOME"] = sys.prefix + (
        "" if sys.prefix == sys.exec_prefix else ":" + sys.exec_prefix
    )
    dico["PYTHON_DIRNAME"] = osp.dirname(env["PYTHON"][0])
    dico["LD_LIBRARY_PATH"] = sep.join(ld_path)
    dico["PYTHONPATH"] = sep.join(py_path)
    dico["SRC"] = src
    dico["FC"] = " ".join(env.FC)
    flags = [" ".join(env[i]) for i in list(env.keys()) if i.startswith("FCFLAGS")]
    dico["FCFLAGS"] = " ".join(flags)
    dico["BUILD_ENV"] = ""
    if env["WAFBUILD_ENV"]:
        with open(env["WAFBUILD_ENV"][0]) as fobj:
            dico["BUILD_ENV"] = fobj.read()
    dico["CONFIG_ENV"] = config_env()
    dico["addmem"] = env["addmem"]
    dico["srctest"] = os.linesep.join(
        [
            SRCTEST_TMPL % "%(SRC)s/astest" % dico,
            SRCTEST_TMPL % "%(SRC)s/../validation/astest" % dico,
        ]
    )
    dico["ASTERDATADIR"] = env["ASTERDATADIR"]
    dico["ASTER_TAG"] = ".".join([str(i) for i in env["ASTER_VERSION"][0]])
    dico["BIN_NODBG"] = "{PREFIX}/bin/aster".format(**env)
    dico["BIN_DBG"] = "{PREFIX}/bin/asterd".format(**env)
    if env.singularityimage:
        dico["BIN_NODBG"] = "execute_codeaster"
        dico["BIN_DBG"] = "execute_codeaster"
        dico["BIND_PREFIX"] = "--bind @PREFIX@:@PREFIX@"
    else:
        dico["BIND_PREFIX"] = ""
    self.end_msg("yes")

    self.start_msg("Build list of testcases")
    valid = osp.join(src, "..", "validation")
    testdef = _build_def(env.BINDIR, env.ASTERDATADIR, glob(osp.join(src, "astest", "*.export")))
    testdef += _build_def(env.BINDIR, env.ASTERDATADIR, glob(osp.join(valid, "astest", "*.export")))
    dico["ASTER_TEST_DEFINITION"] = testdef
    self.end_msg("done")
    return dico


def to_cfg(cfgext, dict_values):
    """Format a dict of values to YAML or JSON."""
    if cfgext == "json":
        return json.dumps(dict_values, sort_keys=True, indent=4, separators=(",", ": "))

    import yaml

    return yaml.dump(dict_values, default_flow_style=False)


CTEST_DEF = """
set(TEST_NAME ${{COMPONENT_NAME}}_{testname})
add_test(${{TEST_NAME}} {ASTERDATADIR}/run_aster_for_ctest {ASTERDATADIR}/tests/{testname}.export)
set_tests_properties(${{TEST_NAME}} PROPERTIES
                     LABELS "${{COMPONENT_NAME}} {labels}"
                     PROCESSORS {processors}
                     TIMEOUT {timeout}
                     COST {timeout}
                     WORKING_DIRECTORY ${{ASTER_RESULTS_DIR}})
"""

TEST_FILES_INTEGR = """
forma02a
forma01c
mumps01a
mfron01a
zzzz151a
zzzz200b
zzzz218a
zzzz401a
"""


@Configure.conf
def _build_def(bindir, datadir, lexport):
    re_list = re.compile("P +testlist +(.*)$", re.M)
    re_nod = re.compile("P +mpi_nbnoeud +([0-9]+)", re.M)
    re_mpi = re.compile("P +mpi_nbcpu +([0-9]+)", re.M)
    re_thr = re.compile("P +ncpus +([0-9]+)", re.M)
    re_time = re.compile("P +time_limit +([0-9]+)", re.M)
    text = []
    for exp in lexport:
        if not osp.isfile(exp):
            print(f"no such file: {exp}")
            continue
        testname = osp.splitext(osp.basename(exp))[0]
        lab = []
        nod = 1
        mpi = 1
        thr = 1
        tim = 86400
        with open(exp, "r") as fobj:
            export = fobj.read()
        mat = re_list.search(export)
        if mat:
            lab = mat.group(1).split()
        mat = re_nod.search(export)
        if mat:
            nod = int(mat.group(1))
        mat = re_mpi.search(export)
        if mat:
            mpi = int(mat.group(1))
        mat = re_thr.search(export)
        if mat:
            thr = int(mat.group(1))
        mat = re_time.search(export)
        if mat:
            tim = int(mat.group(1))
        lab.append(f"nodes={nod:02d}")
        if testname in TEST_FILES_INTEGR:
            lab.append("SMECA_INTEGR")
        text.append(
            CTEST_DEF.format(
                testname=testname,
                labels=" ".join(sorted(lab)),
                processors=mpi * thr,
                timeout=int(tim * 1.5),
                ASTERDATADIR=datadir,
            )
        )
    return "\n".join(text)


def change_tests(dico, install_tests):
    """Because install_tests can be added at build stage"""
    if install_tests:
        dico["srctest"] = SRCTEST_TMPL % "$ASTER_VERSION_DIR/tests"


@Configure.conf
def check_config(self):
    # Check for configuration parameters of the version
    cfg = {}
    cfgext = self.env["CFG_EXT"]
    self.start_msg(f"Set parameters for 'config.{cfgext}'")
<<<<<<< HEAD
    tmpdir = None if self.env.ASTER_PLATFORM_MINGW or self.env.ASTER_PLATFORM_MSVC64 else "/tmp"
=======
    self.end_msg("...")
    tmpdir = None if self.env.ASTER_PLATFORM_MINGW else "/tmp"
>>>>>>> e63502b8
    if os.environ.get("ASTER_TMPDIR"):
        tmpdir = os.environ["ASTER_TMPDIR"]
    cfg["tmpdir"] = tmpdir

    addmem = 1024
    if os.environ.get("ADDMEM"):
        try:
            addmem = int(os.environ["ADDMEM"])
        except TypeError:
            pass
    cfg["addmem"] = addmem
    cfg["version_tag"] = ".".join([str(i) for i in self.env.ASTER_VERSION[0]])
    cfg["version_sha1"] = self.env.ASTER_VERSION[1]
    cfg["python"] = pyenv_abspath(self, "python" if self.env.ASTER_PLATFORM_WINDOWS else "python3")
    _check_prog(self, "IPYTHON", ["ipython3", "ipython"], mandatory=False, var_prefix="")
    cfg["python_interactive"] = (
        pyenv_abspath(self, "ipython3") if self.env.IPYTHON else cfg["python"]
    )
    cfg["python_interactive_is_wrapped"] = int(is_python_wrapped(cfg["python_interactive"]))
    cfg["parallel"] = int(self.get_define("ASTER_HAVE_MPI") or 0)
    cfg["require_mpiexec"] = 0
    cfg["use_srun"] = int(bool(self.options.use_srun))
    cfg["only-proc0"] = 0
    self.env["base_mpiexec"] = ["mpiexec"]
    if cfg["parallel"]:
        self.check_mpiexec()
        self.check_mpi_get_rank()
    cfg.update(self._extract_keys("CFGJS_"))
    cfg["FC"] = " ".join(self.env["FC"])
    cfg["FCFLAGS"] = self.env["FCFLAGS"] + self.env["FCFLAGS_INT64"]
    cfg["exectool"] = {
        "valgrind": "valgrind --tool=memcheck --leak-check=full --error-limit=no --track-origins=yes",
        "gdb": osp.join(self.env.ASTERDATADIR, "exectool", "gdb_wrapper"),
    }
    from_env = self.env["CONFIG_PARAMETERS"]
    for param in (
        "tmpdir",
        "addmem",
        "python",
        "python_interactive",
        "python_interactive_is_wrapped",
        "mpiexec",
        "mpi_get_rank",
        "only-proc0",
        "require_mpiexec",
        "use_srun",
        "exectool",
    ):
        verbose = param != "require_mpiexec" and cfg.get(param) is not None
        if verbose:
            self.start_msg(f". use '{param}'")
        cfg[param] = from_env.get(param, cfg.get(param))
        if verbose:
            self.end_msg(str(cfg.get(param)))
    cfg["python_interactive_is_wrapped"] = int(is_python_wrapped(cfg["python_interactive"]))
    # for config.txt
    self.env["addmem"] = cfg["addmem"]
    self.env["CONFIG_PARAMETERS"] = cfg
    self.check_vmsize()


@Configure.conf
def check_mpiexec(self):
    if self.env["mpiexec"]:
        self.start_msg("Check for mpiexec command")
        self.end_msg(self.env["mpiexec"])
        self.env["CFGJS_mpiexec"] = [self.env["mpiexec"]]
        return
    # in container/minimal distribution without ssh, rsh
    _check_prog(self, "_remote_", ["ssh", "rsh"], mandatory=False)
    if not self.env["_remote_"]:
        os.environ["OMPI_MCA_plm"] = "^rsh"
    # MPI norm recognizes only mpiexec as proper launcher
    _check_prog(self, "mpiexec", ["mpiexec"], var_prefix="CFGJS_")
    # do not use absolute path returned by _check_prog because it is
    # equivalent to "mpiexec --prefix <path>" + change PATH and LD_LIBRARY_PATH
    mpiexec = "mpiexec"
    root_option = []
    try:
        user = getpass.getuser()
    except KeyError:
        user = "root"
    if user == "root":
        if (
            self._call_cmd(
                "Check for mpiexec flag '--allow-run-as-root'",
                [mpiexec, "--allow-run-as-root", "echo"],
            )
            == 0
        ):
            root_option.append("--allow-run-as-root")
    # store for future checkings
    self.env["base_mpiexec"] = [mpiexec] + root_option
    # srun vs mpiexec
    if self.options.use_srun:
        mpicmd = [
            "srun",
            "-n",
            "{mpi_nbcpu}",
            "--cpus-per-task={ncpus}",
            "--threads-per-core=1",
            "--label",
            "{program}",
        ]
    else:
        mpicmd = [mpiexec]
        narg = []
        if (
            self._call_cmd(
                "Check for mpiexec flag '-n N'", self.env["base_mpiexec"] + ["-n", "1", "echo"]
            )
            == 0
        ):
            narg = ["-n", "1"]
            mpicmd.extend(["-n", "{mpi_nbcpu}"])
        elif (
            self._call_cmd(
                "Check for mpiexec flag '-np N'", self.env["base_mpiexec"] + ["-np", "1", "echo"]
            )
            == 0
        ):
            narg = ["-np", "1"]
            mpicmd.extend(["-np", "{mpi_nbcpu}"])

        for opt in ("--tag-output", "-print-rank-map", "-prepend-rank", "-ordered-output"):
            if (
                self._call_cmd(
                    "Check for mpiexec flag '{0}'".format(opt),
                    self.env["base_mpiexec"] + narg + [opt, "echo"],
                )
                == 0
            ):
                mpicmd.append(opt)
        mpicmd.append("{program}")
    self.env["CFGJS_mpiexec"] = [" ".join(mpicmd)]


@Configure.conf
def check_mpi_get_rank(self):
    self.start_msg("Check for MPI rank variable")
    if self.env["mpi_get_rank"]:
        self.end_msg(self.env["mpi_get_rank"])
        self.env["CFGJS_mpi_get_rank"] = [self.env["mpi_get_rank"]]
        return
    # srun vs mpiexec
    if self.options.use_srun:
        rank_id = 'test ! -z "${SLURM_STEPID}" && echo ${SLURM_PROCID}'
    else:
        # default to openmpi
        out = self.cmd_and_log(self.env["base_mpiexec"] + ["env"])
        rank_id = "echo ${OMPI_COMM_WORLD_RANK}"
        if "PMI_RANK" in out:
            rank_id = "echo ${PMI_RANK}"
    self.env["CFGJS_mpi_get_rank"] = [rank_id]
    self.end_msg(self.env["CFGJS_mpi_get_rank"][0])


@Configure.conf
def _call_cmd(self, msg, cmd):
    self.start_msg(msg)
    try:
        ret = self.exec_command(cmd)
    except Errors.WafError:
        ret = 1
    if ret == 0:
        self.end_msg("yes")
    else:
        self.end_msg("no", "yellow")
    return ret


@Configure.conf
def check_external_programs(self):
    exe = ".exe" if self.env.ASTER_PLATFORM_MINGW else ""
    bat = ".bat" if self.env.ASTER_PLATFORM_MINGW else ""
    _check_prog(
        self, "gmsh", ["gmsh"], mandatory=self.options.with_prog_gmsh, add_paths=["${GMSH_BIN_DIR}"]
    )

    _check_prog(
        self,
        "run_miss3d",
        ["run_miss3d"],
        mandatory=self.options.with_prog_run_miss3d,
        add_paths=["${MISS3D_DIR}"],
        ext=bat,
    )

    _check_prog(
        self,
        "homard",
        ["homard"],
        mandatory=self.options.with_prog_homard,
        add_paths=[
            "${HOMARD_ASTER_ROOT_DIR}",
            osp.join("${HOMARD_ASTER_ROOT_DIR}", "ASTER_HOMARD"),
        ],
        ext=bat,
    )

    _check_prog(
        self,
        "ecrevisse",
        ["ecrevisse"],
        mandatory=self.options.with_prog_ecrevisse,
        add_paths=["${ECREVISSE_ROOT_DIR}"],
    )

    mfront = "mfront" + self.env.TFELSUFFIX
    _check_prog(
        self,
        "mfront",
        [mfront],
        mandatory=self.options.with_prog_mfront,
        add_paths=["${MFRONT_ROOT_DIR}"],
    )

    _check_prog(self, "xmgrace", ["xmgrace"], mandatory=self.options.with_prog_xmgrace)
    _check_prog(self, "gracebat", ["gracebat"], mandatory=self.options.with_prog_gracebat)

    _check_prog(self, "mdump", ["mdump"], mandatory=self.options.with_prog_mdump)

    _check_prog(self, "sbatch", ["sbatch"], mandatory=False)

    dict_ext = self._extract_keys("PROG_")
    self.env["EXTERNAL_PROGRAMS"] = dict_ext


@Configure.conf
def _extract_keys(self, var_prefix):
    extr = {}
    for key in list(self.env.keys()):
        if not key.startswith(var_prefix):
            continue
        prog = re.sub("^" + var_prefix, "", key)
        extr[prog] = self.env[key][0]
    return extr


def _check_prog(self, name, programs, mandatory=True, add_paths=None, var_prefix="PROG_", ext=""):
    """Search for the first available program from 'programs'."""
    paths0 = self.environ.get("PATH", "").split(os.pathsep)
    paths1 = [i for i in paths0 if "outils" not in i]
    # try first without 'outils' in $PATH
    to_check = [paths1, paths0]
    add_paths = [osp.expandvars(i) for i in add_paths or []]

    while to_check:
        success = False
        paths = to_check.pop(0)
        for prog in programs:
            try:
                self.find_program(prog + ext, var=var_prefix + name, path_list=add_paths + paths)
                success = True
                break
            except Errors.ConfigurationError:
                pass
        if success:
            break
    if not success and mandatory:
        raise Errors.ConfigurationError("not found in $PATH: {0}".format(programs))


def is_python_wrapped(interp):
    """Tell if the given python interpreter is a wrapper.
    It is used to separate command line arguments passed to the interpreter
    and those passed to code_aster command file.
    Only IPython is currently detected.

    Arguments:
        interp (str): Python interpreter.

    Returns:
        bool: *True* if `interp` is a wrapper on Python, *False* otherwise.
    """
    wrapped = False
    try:
        check_call([interp, "-c", "__IPYTHON__"], stderr=PIPE, stdout=PIPE)
        wrapped = True
    except:
        pass
    return wrapped


def config_env():
    """Return the `CONFIG_ENV_*` variables to be exported.

    Returns:
        str: exported variables.
    """
    lines = []
    for var, value in os.environ.items():
        if not var.startswith("CONFIG_ENV_"):
            continue
        var = re.sub("^CONFIG_ENV_", "", var)
        lines.append(f'export {var}="{value}"')
    return os.linesep.join(lines)<|MERGE_RESOLUTION|>--- conflicted
+++ resolved
@@ -472,12 +472,7 @@
     cfg = {}
     cfgext = self.env["CFG_EXT"]
     self.start_msg(f"Set parameters for 'config.{cfgext}'")
-<<<<<<< HEAD
     tmpdir = None if self.env.ASTER_PLATFORM_MINGW or self.env.ASTER_PLATFORM_MSVC64 else "/tmp"
-=======
-    self.end_msg("...")
-    tmpdir = None if self.env.ASTER_PLATFORM_MINGW else "/tmp"
->>>>>>> e63502b8
     if os.environ.get("ASTER_TMPDIR"):
         tmpdir = os.environ["ASTER_TMPDIR"]
     cfg["tmpdir"] = tmpdir
