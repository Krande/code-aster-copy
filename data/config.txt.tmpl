--- conflicted
+++ resolved
@@ -1,20 +1,11 @@
 # Configuration file created by waf using data/wscript
-<<<<<<< HEAD
-# Only the first entries are necessary.
-#
-BUILD_TYPE     | env     | -     | waf_cxx
-=======
 # Libraries, compilers are not relevant
 #
 BUILD_TYPE     | env     | -     | waf nocopy
->>>>>>> b26d8f80
 ENV_SH         | env     | -     | profile.sh
 ADDMEM         | memory  | -     | @ADDMEM@
+DEFS           | defined | -     | @DEFINES@
 #
-<<<<<<< HEAD
-BIN_NODBG      | bin     | -     | @PYTHON@
-BIN_DBG        | bin     | -     | @PYTHON@
-=======
 PYTHON         | python  | -     | @PYTHON@
 #
 BIN_NODBG      | bin     | -     | @PREFIX@/bin/aster@astervers@
@@ -22,7 +13,6 @@
 BINCMDE        | bin     | -     | @ASTERLIBDIR@/Cata
 BINELE         | bin     | -     | @ASTERLIBDIR@/elem.1
 BINPICKLED     | bin     | -     | @SRC@/build/release/catalo/cata_ele.pickled
->>>>>>> b26d8f80
 #
 # for as_run --make_shared...
 F90            | compil  | -     | @FC@
@@ -38,6 +28,10 @@
 SRCMAT         | src     | -     | @SRC@/../data/materiau
 SRCHIST        | src     | -     | @SRC@/histor
 #
+REPPY          | exec    | -     | Python
+ARGPYT         | exec    | -     | Execution/E_SUPERV.py
+ARGEXE         | exec    | -     | -eficas_path ./Python
+#
 REPOUT         | exec    | -     | $ASTER_ROOT/outils
 REPMAT         | exec    | -     | $ASTER_VERSION_DIR/materiau
 REPDEX         | exec    | -     | $ASTER_VERSION_DIR/datg