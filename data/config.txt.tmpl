--- conflicted
+++ resolved
@@ -1,16 +1,18 @@
 # Configuration file created by waf using data/wscript
 # Libraries, compilers are not relevant
 #
-<<<<<<< HEAD
-BUILD_TYPE     | env     | -     | waf nocopy nosuperv
-=======
 BUILD_TYPE     | env     | -     | waf nocopy use_numthreads
->>>>>>> e642c505
 ENV_SH         | env     | -     | profile.sh
 ADDMEM         | memory  | -     | @ADDMEM@
+DEFS           | defined | -     | @DEFINES@
 #
-BIN_NODBG      | bin     | -     | @PYTHON@
-BIN_DBG        | bin     | -     | @PYTHON@
+PYTHON         | python  | -     | @PYTHON@
+#
+BIN_NODBG      | bin     | -     | @PREFIX@/bin/aster@astervers@
+BIN_DBG        | bin     | -     | @PREFIX@/bin/asterd@astervers@
+BINCMDE        | bin     | -     | @ASTERLIBDIR@/Cata
+BINELE         | bin     | -     | @ASTERLIBDIR@/elem.1
+BINPICKLED     | bin     | -     | @SRC@/build/release/catalo/cata_ele.pickled
 #
 # for as_run --make_shared...
 F90            | compil  | -     | @FC@
@@ -26,6 +28,10 @@
 SRCMAT         | src     | -     | @SRC@/../data/materiau
 SRCHIST        | src     | -     | @SRC@/histor
 #
+REPPY          | exec    | -     | Python
+ARGPYT         | exec    | -     | Execution/E_SUPERV.py
+ARGEXE         | exec    | -     | -eficas_path ./Python
+#
 REPOUT         | exec    | -     | $ASTER_ROOT/outils
 REPMAT         | exec    | -     | $ASTER_VERSION_DIR/materiau
 REPDEX         | exec    | -     | $ASTER_VERSION_DIR/datg