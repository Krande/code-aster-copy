--- conflicted
+++ resolved
@@ -70,7 +70,6 @@
             self.ptr_sdj = self.ptr_class_sdj(nomj=self.getName())
         return self.ptr_sdj
 
-<<<<<<< HEAD
     def use_count(self):
         """Return the number of reference to the DataStructure.
 
@@ -81,17 +80,6 @@
         return libaster.use_count(self)
 
     # transitional functions - to remove later
-    @staticmethod
-    @deprecated(False)
-    def accessible():
-        return True
-
-    @deprecated(help="Use 'getName()' instead.")
-    def get_name(self):
-        return self.getName()
-
-=======
->>>>>>> 374bc029
     @property
     @deprecated(help="Use 'getName()' instead.")
     def nom(self):
