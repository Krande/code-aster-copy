# coding=utf-8
# --------------------------------------------------------------------
# Copyright (C) 1991 - 2020 - EDF R&D - www.code-aster.org
# This file is part of code_aster.
#
# code_aster is free software: you can redistribute it and/or modify
# it under the terms of the GNU General Public License as published by
# the Free Software Foundation, either version 3 of the License, or
# (at your option) any later version.
#
# code_aster is distributed in the hope that it will be useful,
# but WITHOUT ANY WARRANTY; without even the implied warranty of
# MERCHANTABILITY or FITNESS FOR A PARTICULAR PURPOSE.  See the
# GNU General Public License for more details.
#
# You should have received a copy of the GNU General Public License
# along with code_aster.  If not, see <http://www.gnu.org/licenses/>.
# --------------------------------------------------------------------

# person_in_charge: mathieu.courtois at edf.fr

from ..Commons import *
from ..Language.DataStructure import *
from ..Language.Syntax import *

RECU_TABLE=OPER(nom="RECU_TABLE",op= 174,sd_prod=table_sdaster,
         fr=tr("Récupérer dans une table les valeurs d'un paramètre d'une SD Résultat ou d'extraire une table contenue"
             " dans une autre SD pour celles qui le permettent"),
         CO              =SIMP(statut='o',typ=assd),
         regles=(UN_PARMI('NOM_TABLE','NOM_PARA','TOUT_PARA')),
         NOM_TABLE       =SIMP(statut='f',typ='TXM' ),
         NOM_PARA        =SIMP(statut='f',typ='TXM',max='**'),
<<<<<<< HEAD
=======
         TOUT_PARA       =SIMP(statut='f',typ='TXM', into=('OUI',), ), 
>>>>>>> 329ec388
         TITRE           =SIMP(statut='f',typ='TXM'),
)  ;<|MERGE_RESOLUTION|>--- conflicted
+++ resolved
@@ -30,9 +30,6 @@
          regles=(UN_PARMI('NOM_TABLE','NOM_PARA','TOUT_PARA')),
          NOM_TABLE       =SIMP(statut='f',typ='TXM' ),
          NOM_PARA        =SIMP(statut='f',typ='TXM',max='**'),
-<<<<<<< HEAD
-=======
-         TOUT_PARA       =SIMP(statut='f',typ='TXM', into=('OUI',), ), 
->>>>>>> 329ec388
+         TOUT_PARA       =SIMP(statut='f',typ='TXM', into=('OUI',), ),
          TITRE           =SIMP(statut='f',typ='TXM'),
 )  ;