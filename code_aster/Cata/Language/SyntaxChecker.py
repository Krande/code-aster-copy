--- conflicted
+++ resolved
@@ -45,10 +45,7 @@
     """
 
     def __init__(self, orig, msg, stack):
-<<<<<<< HEAD
-=======
         super(CheckerError, self).__init__(msg)
->>>>>>> 4b023e13
         self._orig = orig
         self._msg = msg
         self._stack = "/".join(force_list(stack))
@@ -367,13 +364,8 @@
             for key, value in userOcc.iteritems():
                 # print key, value
                 if key == "reuse":
-<<<<<<< HEAD
-                    orig = step.definition.get("reentrant", "").split(':')
-                    if orig and orig[0] not in ("o", "f"):
-=======
                     reentr = step.definition.get("reentrant", "").split(':')
                     if reentr and reentr[0] not in ("o", "f"):
->>>>>>> 4b023e13
                         self._stack.append(key)
                         self.error(KeyError, "reuse is not allowed!")
                     continue
