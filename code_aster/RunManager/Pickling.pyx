# coding: utf-8

# Copyright (C) 1991 - 2015  EDF R&D                www.code-aster.org
#
# This file is part of Code_Aster.
#
# Code_Aster is free software: you can redistribute it and/or modify
# it under the terms of the GNU General Public License as published by
# the Free Software Foundation, either version 2 of the License, or
# (at your option) any later version.
#
# Code_Aster is distributed in the hope that it will be useful,
# but WITHOUT ANY WARRANTY; without even the implied warranty of
# MERCHANTABILITY or FITNESS FOR A PARTICULAR PURPOSE.  See the
# GNU General Public License for more details.
#
# You should have received a copy of the GNU General Public License
# along with Code_Aster.  If not, see <http://www.gnu.org/licenses/>.

import cPickle
import types
import traceback
import os.path as osp

from code_aster.Supervis.logger import logger
from code_aster.Supervis.libCommandSyntax cimport resultNaming

from code_aster.DataStructure.DataStructure cimport DataStructure


class Pickler(object):

    """This class manages 'save & reload' feature."""

    # TODO use repglob option?
    _filename = "code_aster.pick"
    _base = "glob.1"

    def __init__(self, context=None):
        """Initialization
        :param context: context to save or in which loading objects
        :type context: dict
        """
        self._ctxt = context

    def canRestart(self):
        """Tell if a restart is possible.
        This means that glob & pickled files are consistent."""
        if not osp.exists(self._base) or not osp.exists(self._filename):
            return False
        signPick = read_signature(self._filename)
        signBase = base_signature(self._base)
        if signPick != signBase:
            logger.warn("current base signature: {0}".format(signBase))
            logger.warn("pickled base signature: {0}".format(signPick))
            logger.warn("base and pickled objects are not consistent.")
            return False
        return True

    def save(self, delete=True):
        """Save objects of the context."""
        assert self._ctxt is not None, "context is required"
        ctxt = _filteringContext(self._ctxt)
        pick = open(self._filename, "wb")
        cPickle.dump( base_signature(self._base), pick, -1 )
        # ordered list of objects names
        objList = []
        for name, obj in ctxt.items():
            try:
                cPickle.dump( obj, pick, -1 )
                objList.append( name )
            except (cPickle.PicklingError, TypeError):
                logger.warn("object can't be pickled: {0}".format(name))
                continue
            # delete (set to None) Code_Aster objects, not all!
<<<<<<< HEAD
            if delete:
                # TODO: should inherit from DataStructure ?...
                try:
                    if type(obj.getType()) is str:
                        self._ctxt[name] = None
                except AttributeError:
                    pass
=======
            if delete and isinstance(obj, DataStructure):
                self._ctxt[name] = None
>>>>>>> fcf8ce9e
        # add management objects on the stack
        cPickle.dump( objList, pick, -1 )
        cPickle.dump( resultNaming.getLastId(), pick, -1 )
        pick.close()

    def load(self):
        """Load objects into the context"""
        assert self._ctxt is not None, "context is required"
        pick = open(self._filename, "rb")
        sign = cPickle.load( pick )
        # load all the objects
        objects = []
        try:
            while True:
                obj = cPickle.load( pick )
                objects.append( obj )
        except EOFError:
            # return management objects from the end of the end
            lastId = objects.pop()
            objList = objects.pop()
        pick.close()
        assert len(objects) == len(objList), (objects, objList)
        for name, obj in zip( objList, objects ):
            self._ctxt[name] = obj
        resultNaming.initCounter( lastId )


def _filteringContext(context):
    """Return a context by filtering the input objects by excluding:
    - modules,
    - code_aster objects,
    - ..."""
    ctxt = {}
    for name, obj in context.items():
        if ( name in ('code_aster', ) or name.startswith('__') or
             type(obj) in (types.ModuleType, types.ClassType, types.FunctionType) or
             issubclass(type(obj), types.TypeType) ):
            continue
        ctxt[name] = obj
    return ctxt

def read_signature(pickled):
    """Read the signature from the pickled file.
    The signature is stored in the first record."""
    sign = "unknown"
    try:
        with open(pickled, "rb") as pick:
            sign = cPickle.load( pick )
    except (IOError, OSError):
        traceback.print_exc()
    logger.debug("pickled signature: {0}".format(sign))
    return sign

def base_signature(filename):
    """Compute a signature of an execution. The file must not be opened."""
    from hashlib import sha256
    bufsize = 100000 * 8 * 10    # 10 records of standard size
    offset = 0
    sign = 'not available'
    try:
        with open(filename, 'rb') as fobj:
            fobj.seek(offset, 0)
            sign = sha256(fobj.read(bufsize)).hexdigest()
    except (IOError, OSError):
        traceback.print_exc()
    logger.debug("results database signature: {0}".format(sign))
    return sign<|MERGE_RESOLUTION|>--- conflicted
+++ resolved
@@ -73,18 +73,8 @@
                 logger.warn("object can't be pickled: {0}".format(name))
                 continue
             # delete (set to None) Code_Aster objects, not all!
-<<<<<<< HEAD
-            if delete:
-                # TODO: should inherit from DataStructure ?...
-                try:
-                    if type(obj.getType()) is str:
-                        self._ctxt[name] = None
-                except AttributeError:
-                    pass
-=======
             if delete and isinstance(obj, DataStructure):
                 self._ctxt[name] = None
->>>>>>> fcf8ce9e
         # add management objects on the stack
         cPickle.dump( objList, pick, -1 )
         cPickle.dump( resultNaming.getLastId(), pick, -1 )
