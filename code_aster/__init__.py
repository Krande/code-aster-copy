# coding: utf-8

# Copyright (C) 1991 - 2016  EDF R&D                www.code-aster.org
#
# This file is part of Code_Aster.
#
# Code_Aster is free software: you can redistribute it and/or modify
# it under the terms of the GNU General Public License as published by
# the Free Software Foundation, either version 2 of the License, or
# (at your option) any later version.
#
# Code_Aster is distributed in the hope that it will be useful,
# but WITHOUT ANY WARRANTY; without even the implied warranty of
# MERCHANTABILITY or FITNESS FOR A PARTICULAR PURPOSE.  See the
# GNU General Public License for more details.
#
# You should have received a copy of the GNU General Public License
# along with Code_Aster.  If not, see <http://www.gnu.org/licenses/>.

# person_in_charge: mathieu.courtois@edf.fr

# discourage import *
__all__ = []

# install i18n function as soon as possible
from .Utilities.i18n import localization
localization.install()

from .Supervis import executionParameter
from .RunManager import Initializer

# commands must be registered by libCommandSyntax before calling DEBUT.
from .Cata import Commands
from .Supervis import libCommandSyntax
libCommandSyntax.commandsRegister(Commands.commandStore)

executionParameter.parse_args()

from .Supervis import libFile

import libaster
from libaster import *

# automatic startup
if executionParameter.get_option('autostart'):
    Initializer.init( executionParameter.get_option('buildelem'))

# import datastructures enriched by pure python extensions
from .Extensions import *

# import general purpose functions
from .RunManager.saving import saveObjects
from .Utilities import TestCase

<<<<<<< HEAD
=======
# import datastructures, physical quantities and constants
>>>>>>> a8456e58
# each package is responsible to export only the relevant objects
from .LinearAlgebra import *<|MERGE_RESOLUTION|>--- conflicted
+++ resolved
@@ -38,8 +38,9 @@
 
 from .Supervis import libFile
 
-import libaster
-from libaster import *
+# CHECK MERGE
+#import libaster
+#from libaster import *
 
 # automatic startup
 if executionParameter.get_option('autostart'):
@@ -52,9 +53,5 @@
 from .RunManager.saving import saveObjects
 from .Utilities import TestCase
 
-<<<<<<< HEAD
-=======
-# import datastructures, physical quantities and constants
->>>>>>> a8456e58
 # each package is responsible to export only the relevant objects
 from .LinearAlgebra import *