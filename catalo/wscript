--- conflicted
+++ resolved
@@ -35,11 +35,7 @@
     catalo = self.path
     deps = catalo.ant_glob('**/*.py')
     catalo.get_bld().mkdir()
-<<<<<<< HEAD
     capy = self.path.get_bld().find_or_declare('cata.py')
-    pickled = catalo.get_bld().make_node('cata_ele.pickled')
-=======
->>>>>>> e9cf4353
     ojb = catalo.get_bld().make_node('cata_ele.ojb')
     self.create_task('printcata', src=[catalo] + deps, tgt=ojb)
     self.source = [ojb] # bypass the execution of process_source
@@ -100,22 +96,15 @@
 
     try:
         #  generate the command line
-<<<<<<< HEAD
-        exec_pyaster(self, comm.abspath(), cwd=bldnode.abspath(), args=['--build-elem'])
-=======
-        exec_pyaster(self, 'Execution/E_SUPERV.py', cwd=bldnode.abspath(),
-                     args=['-commandes', comm.abspath(),
-                           '-memjeveux', '500',
-                           '-tpmax', '120'],
-                     with_aster=True)
->>>>>>> e9cf4353
+        exec_pyaster(self, comm.abspath(), cwd=bldnode.abspath(),
+                     args=['--build-elem'])
     finally: # fort.4 -> .ojb
         os.rename(after, before)
 
     elem = bldnode.find_node('elem.1')
     tsk = self.do_install(elem.abspath(), install_path)
 
-def exec_pyaster(self, pyfile, args, with_aster=False, **kwargs):
+def exec_pyaster(self, pyfile, args, **kwargs):
     """Execute aster depending on the configuration"""
     env = self.all_envs[self.variant]
     if "env" in kwargs:
@@ -124,15 +113,7 @@
     else:
         environ = os.environ.copy()
     cmdenv = []
-<<<<<<< HEAD
     python = list(env.PYTHON)[0]
-=======
-    if with_aster and env.ASTER_EMBEDS and 'bibc' in env.ASTER_EMBEDS:
-        exec_task = self.get_tgen_by_name('asterexec')
-        python = osp.join(exec_task.install_task.dest, exec_task.target)
-    else:
-        python = list(env.PYTHON)[0]
->>>>>>> e9cf4353
 
     ld_paths = get_ld_paths(self)
     if ld_paths:
