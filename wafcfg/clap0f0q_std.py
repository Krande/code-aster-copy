# coding=utf-8
# --------------------------------------------------------------------
# Copyright (C) 1991 - 2019 - EDF R&D - www.code-aster.org
# This file is part of code_aster.
#
# code_aster is free software: you can redistribute it and/or modify
# it under the terms of the GNU General Public License as published by
# the Free Software Foundation, either version 3 of the License, or
# (at your option) any later version.
#
# code_aster is distributed in the hope that it will be useful,
# but WITHOUT ANY WARRANTY; without even the implied warranty of
# MERCHANTABILITY or FITNESS FOR A PARTICULAR PURPOSE.  See the
# GNU General Public License for more details.
#
# You should have received a copy of the GNU General Public License
# along with code_aster.  If not, see <http://www.gnu.org/licenses/>.
# --------------------------------------------------------------------

"""
Configuration for clap0f0q (gfortran + openblas)

. $HOME/dev/codeaster/devtools/etc/env_unstable.sh

waf configure --use-config=clap0f0q_std --prefix=../install/std
waf install -p
"""

import os
ASTER_ROOT = os.environ['ASTER_ROOT']
YAMMROOT = ASTER_ROOT + '/public/default'

import official_programs


def configure(self):
    opts = self.options

    official_programs.configure(self)
    official_programs.check_prerequisites_package(self, YAMMROOT, '20180830')

#   for using metis with standard integer (since Metis_aster-510_aster4)
    self.env.append_value('CFLAGS', ['-DINTSIZE32'])
    self.env.append_value('OPT_ENV', [
        'export PATH=' + YAMMROOT + '/prerequisites/Medfichier-400/bin:$PATH'])
    self.env['ADDMEM'] = 300

    TFELHOME = YAMMROOT + '/prerequisites/Mfront-TFEL311_aster'
    TFELVERS = '3.1.1'
    self.env.TFELHOME = TFELHOME
    self.env.TFELVERS = TFELVERS

    self.env.append_value('LIBPATH', [
<<<<<<< HEAD
        '/home/aster/public/lib_boost_1_55_0_gcc49/lib',
        YAMMROOT + '/prerequisites/Python-2710/lib',
        YAMMROOT + '/prerequisites/Hdf5-1814/lib',
        YAMMROOT + '/prerequisites/Medfichier-331/lib',
=======
        YAMMROOT + '/prerequisites/Python-365/lib',
        YAMMROOT + '/prerequisites/Hdf5-1103/lib',
        YAMMROOT + '/prerequisites/Medfichier-400/lib',
>>>>>>> f3b52c42
        YAMMROOT + '/prerequisites/Metis_aster-510_aster4/lib',
        YAMMROOT + '/prerequisites/Scotch_aster-604_aster7/SEQ/lib',
        YAMMROOT + '/prerequisites/Mumps-512_consortium_aster3/SEQ/lib',
        TFELHOME + '/lib',
        # for openblas
        ASTER_ROOT + '/public/lib',
    ])

    self.env.append_value('INCLUDES', [
        YAMMROOT + '/prerequisites/Python-365/include/python2.7',
        YAMMROOT + '/prerequisites/Hdf5-1103/include',
        YAMMROOT + '/prerequisites/Medfichier-400/include',
        YAMMROOT + '/prerequisites/Metis_aster-510_aster4/include',
        YAMMROOT + '/prerequisites/Scotch_aster-604_aster7/SEQ/include',
        YAMMROOT + '/prerequisites/Mumps-512_consortium_aster3/SEQ/include',
        YAMMROOT + '/prerequisites/Mumps-512_consortium_aster3/SEQ/include_seq',
        TFELHOME + '/include',
    ])

    # openblas from $ASTER_ROOT/public/lib embeds lapack
    opts.maths_libs = 'openblas'

    # to fail if not found
    opts.enable_hdf5 = True
    opts.enable_med = True
    opts.enable_metis = True
    opts.enable_mumps = True
    opts.enable_scotch = True
    opts.enable_mfront = True

    opts.enable_petsc = False

    opts.boost_includes = '/home/aster/public/lib_boost_1_55_0_gcc49/include'
    opts.boost_libs = '/home/aster/public/lib_boost_1_55_0_gcc49/lib'<|MERGE_RESOLUTION|>--- conflicted
+++ resolved
@@ -51,16 +51,10 @@
     self.env.TFELVERS = TFELVERS
 
     self.env.append_value('LIBPATH', [
-<<<<<<< HEAD
-        '/home/aster/public/lib_boost_1_55_0_gcc49/lib',
-        YAMMROOT + '/prerequisites/Python-2710/lib',
-        YAMMROOT + '/prerequisites/Hdf5-1814/lib',
-        YAMMROOT + '/prerequisites/Medfichier-331/lib',
-=======
+        ASTER_ROOT + '/public/lib_boost_1_55_0_gcc49/lib',
         YAMMROOT + '/prerequisites/Python-365/lib',
         YAMMROOT + '/prerequisites/Hdf5-1103/lib',
         YAMMROOT + '/prerequisites/Medfichier-400/lib',
->>>>>>> f3b52c42
         YAMMROOT + '/prerequisites/Metis_aster-510_aster4/lib',
         YAMMROOT + '/prerequisites/Scotch_aster-604_aster7/SEQ/lib',
         YAMMROOT + '/prerequisites/Mumps-512_consortium_aster3/SEQ/lib',
