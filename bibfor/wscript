# coding=utf-8
# --------------------------------------------------------------------
# Copyright (C) 1991 - 2025 - EDF R&D - www.code-aster.org
# This file is part of code_aster.
#
# code_aster is free software: you can redistribute it and/or modify
# it under the terms of the GNU General Public License as published by
# the Free Software Foundation, either version 3 of the License, or
# (at your option) any later version.
#
# code_aster is distributed in the hope that it will be useful,
# but WITHOUT ANY WARRANTY; without even the implied warranty of
# MERCHANTABILITY or FITNESS FOR A PARTICULAR PURPOSE.  See the
# GNU General Public License for more details.
#
# You should have received a copy of the GNU General Public License
# along with code_aster.  If not, see <http://www.gnu.org/licenses/>.
# --------------------------------------------------------------------

import os.path as osp
from functools import partial

from waflib import Configure, Errors, Logs, Utils

import platform


def get_cpu_vendor():
    """Get CPU vendor."""
    if 'AMD' in platform.processor():
        return 'AMD'
    elif 'Intel' in platform.processor():
        return 'Intel'
    else:
        return 'Unknown'


def options(self):
    self.load("compiler_fc")


def configure(self):
    self.load("compiler_fc")
    incpath = osp.join(self.path.get_src().abspath(), "include")
    self.env.append_value("INCLUDES_BIBFOR", incpath)

    self.check_fortran()
    self.check_fortran_dummy_main()
    # mangling check may fail with some FCFLAGS (-flto for example)
    self.check_fortran_mangling()
    self.check_fortran_compiler_flags()
    if self.env.FORTRAN_MANGLING and self.env.FORTRAN_MANGLING[0] == "":
        Logs.info("No mangling detected, using no underscore")
        if self.env.CC_NAME == 'msvc':
            self.undefine("ASTER_NO_UNDERSCORE")
            # self.define("ASTER_NO_UNDERSCORE", 1)
        else:
            self.define("ASTER_NO_UNDERSCORE", 1)
    else:
        Logs.info("Mangling detected, using underscore")
        self.undefine("ASTER_NO_UNDERSCORE")
    self.check_fortran_types()
    self.check_fortran_preprocessor()
    self.check_optional_features()


def build(self):
    env = self.all_envs[self.variant]
    get_srcs = self.path.get_src().ant_glob

<<<<<<< HEAD
    use = ["BIBFOR", "PETSC", "MUMPS", "MATH", "NUMPY"]

=======
    use = ["BIBFOR", "MED", "PETSC", "MUMPS", "MATH", "NUMPY"]
>>>>>>> f3d8c4d6
    if self.env.BUILD_OPENMP:
        use.append("OPENMP")

    src_i8 = get_srcs("**/*.F90", excl="third_party_interf/*.F90")
    src_ext = get_srcs("third_party_interf/*.F90")
    # use int64 as default integer...
    self(
        features=("fc fcstlib" if self.env.ASTER_PLATFORM_MINGW else "fc fcshlib"),
        name="asterbibfor",
        target="bibfor",
        source=src_i8,
        use=use + ["INT64"],
        env=env.derive(),
        install_path=env.ASTERLIBDIR,
    )
    # ... except for subroutines linked against external libraries
    self(
        features=("fc fcstlib" if self.env.ASTER_PLATFORM_MINGW else "fc fcshlib"),
        name="asterbibfor_ext",
        target="bibfor_ext",
        source=src_ext,
        defines=["WITHOUT_INT64"],
        use=use,
        env=env.derive(),
        install_path=env.ASTERLIBDIR,
    )


###############################################################################
MAIN = "      program main\n      end program main\n"


@Configure.conf
def check_fortran_compiler_flags(self):
<<<<<<< HEAD
=======
    self.check_fortran_compiler_options("-fPIC")
    # self.check_fortran_compiler_options("-flto")
>>>>>>> f3d8c4d6
    if "gfortran" in self.env.FC_NAME.lower():
        self.check_fortran_compiler_options("-fPIC")
        if "64" in self.env.DEST_CPU:
            self.check_fortran_compiler_options("-fdefault-integer-8", dest="FCFLAGS_INT64")
            self.check_fortran_compiler_options(
                ["-fdefault-real-8", "-fdefault-double-8"], dest="FCFLAGS_INT64"
            )
        self.check_fortran_compiler_options("-Wimplicit-interface")
        self.check_fortran_compiler_options("-Wintrinsic-shadow")
        self.check_fortran_compiler_options("-fno-aggressive-loop-optimizations")
        # long lines after preprocessing
        self.check_fortran_compiler_options("-ffree-line-length-none")

    if "ifort" in self.env.FC_NAME.lower():
<<<<<<< HEAD
        self.check_fortran_compiler_options(["/nologo"])
=======
        self.check_fortran_compiler_options(["-fpe0", "-traceback"])
        if "64" in self.env.DEST_CPU:
            self.check_fortran_compiler_options("-i8", dest="FCFLAGS_INT64")
            self.check_fortran_compiler_options("-r8", dest="FCFLAGS_INT64")
        self.check_fortran_compiler_options(["-nogen-interfaces", "-xCORE-AVX2"])
        # all Intel specific features must use:
        #   ASTER_HAVE_INTEL_IFORT && ASTER_HAVE_xxx
        # this marker must be specified on command line (using -D)
        # because it must not be enabled by aslint
>>>>>>> f3d8c4d6
        self.env.append_unique("DEFINES", "ASTER_HAVE_INTEL_IFORT")
    self.start_msg("Fortran compiler flags")
    self.end_msg(self.env["FCFLAGS"])


@Configure.conf
def check_fortran_compiler_options(self, options, dest="FCFLAGS"):
    """Check fortran compiler options"""
    if type(options) not in (list, tuple):
        options = [options]
    self.start_msg("Checking for fortran option")
    if self.check_fc(fragment=MAIN, fcflags=options, mandatory=False):
        self.env.append_unique(dest, options)
        self.end_msg("yes (%s)" % " ".join(options))
    else:
        self.end_msg("no (%s)" % " ".join(options), "YELLOW")


@Configure.conf
def check_fortran_types(self):
    """Check fortran types and their matching C type"""
    self.check_sizeof_integer4()
    self.check_sizeof_integer()
    self.check_sizeof_logical()
    self.check_sizeof_real4()
    self.check_sizeof_real8()
    self.check_sizeof_complex()
    self.check_sizeof_string_size()
    self.check_sizeof_blas_int()
    self.check_sizeof_mpi_int()


@Configure.conf
def check_fortran_preprocessor(self):
    """Check how behaves the fortran preprocessor"""

    def _check(define, msg, fragment):
        """"""
        program = (
            "\n".join(["program main", "%s", "print *, str(hello)", "end program main", ""])
            % fragment
        )
        self.start_msg("Checking fpp stringify using %s" % msg)
        res = self.check_fc(
            fragment=program,
            compile_filename="test.F90",
            mandatory=False,
            execute=True,
            define_ret=True,
        )
        ok = res and "hello" in res
        if ok:
            self.define(define, 1)
        else:
            self.undefine(define)
        self.end_msg("yes" if ok else "no")

    _check("ASTER_STRINGIFY_USE_OPERATOR", "#", "#define str(arg) #arg")
    _check("ASTER_STRINGIFY_USE_QUOTES", '""', '#define str(arg) "arg"')
    # preprocessing may create long lines, test with more than 500 columns
    fragment = "\n".join(
        [
            "program main",
            "integer :: var",
            "var = 1 " + ("+" + " " * 100 + "1") * 5,
            "end program main",
            "",
        ]
    )
    if not self.check_fc(
        msg="Checking compilation with long lines",
        fragment=fragment,
        mandatory=False,
        compile_filename="test.F90",
    ):
        Logs.warn(
            "The compiler failed on long lines that may be generated "
            "by the precompiler. If the build fails, you must provide a "
            "relevant option using FCFLAGS."
        )


@Configure.conf
def code_checker(
    self,
    define,
    check,
    fragment,
    start_msg,
    error_msg,
    into=None,
    optional=False,
    setbool=False,
    use="",
):
    """Check the size of a type compiling 'fragment' code with 'check',
    add 'define' macro."""
    # @conf decorator use 'mandatory=True' argument to raise exception
    # so it should not be used here
    self.start_msg(start_msg)
    try:
        size = check(
            fragment=fragment, mandatory=not optional, execute=True, define_ret=True, use=use
        )
        if size is None:
            raise RuntimeError
        try:
            size = size.strip()  # raise AttributeError if size is None
            if size.isdigit():
                size = int(size)
            if into and size not in into:
                raise ValueError
            val = 1 if setbool else size
            if define:
                self.define(define, val, quote=False)
                # for easy access to the value in other wscripts
                self.env[define] = val
        except ValueError:
            raise Errors.ConfigurationError(error_msg % locals())
        except:
            raise RuntimeError
    except RuntimeError:
        self.end_msg("no", "YELLOW")
        if define and setbool:
            self.undefine(define)
    else:
        self.end_msg(str(size))


@Configure.conf
def set_define_from_env(self, define, start_msg, error_msg, into=None, default=None):
    """Set 'define' macro from the environment."""
    self.start_msg(start_msg)
    self.add_os_flags(define)
    try:
        try:
            size = self.env[define][0]
            size = size.strip()  # raise AttributeError if size is None
            if size.isdigit():
                size = int(size)
            if into and size not in into:
                raise ValueError
        except (IndexError, AttributeError):
            if default is None:
                size = "not defined, no default value"
                raise Errors.ConfigurationError(error_msg % locals())
            else:
                size = default
        except ValueError:
            raise Errors.ConfigurationError(error_msg % locals())
    except AttributeError:
        self.end_msg("no", "YELLOW")
    else:
        self.define(define, size, quote=False)
        # for easy access to the value in other wscripts
        self.env[define] = size
        self.end_msg(size)


@Configure.conf
def check_sizeof_integer(self):
    """Check fortran integer size"""
    fragment = "\n".join(["integer(kind=8) :: i", "print *, sizeof(i)", "end"])
    self.code_checker(
        "ASTER_INT_SIZE",
        self.check_fc,
        fragment,
        "Checking size of integer8 size",
        "unexpected value for sizeof(aster_int): %(size)s",
        into=(4, 8),
    )
    self.check_c_fortran_integer()


@Configure.conf
def check_sizeof_integer4(self):
    """Check fortran integer4 size"""
    fragment = "\n".join(["integer(kind=4) :: i", "print *, sizeof(i)", "end"])
    self.code_checker(
        "ASTER_INT4_SIZE",
        self.check_fc,
        fragment,
        "Checking size of integer4",
        "unexpected value for sizeof(aster_int4): %(size)s",
        into=(4,),
    )
    self.check_c_fortran_integer4()


@Configure.conf
def check_sizeof_logical(self):
    """Check fortran logical(kind=1) size"""
    fragment = "\n".join(["logical(kind=1) :: i", "print *, sizeof(i)", "end"])
    self.code_checker(
        "ASTER_LOGICAL_SIZE",
        self.check_fc,
        fragment,
        "Checking size of logical",
        "unexpected value for sizeof(aster_logical): %(size)s",
        into=(1,),
    )


@Configure.conf
def check_sizeof_real4(self):
    """Check fortran real4 size"""
    fragment = "\n".join(["real(kind=4) :: r", "print *, sizeof(r)", "end"])
    self.code_checker(
        "ASTER_REAL4_SIZE",
        self.check_fc,
        fragment,
        "Checking size of simple precision real",
        "unexpected value for sizeof(aster_real4): %(size)s",
        into=(4, 8),
    )
    self.check_c_fortran_real4()


@Configure.conf
def check_sizeof_real8(self):
    """Check fortran real8 size"""
    fragment = "\n".join(["real(kind=8) :: r", "print *, sizeof(r)", "end"])
    self.code_checker(
        "ASTER_REAL8_SIZE",
        self.check_fc,
        fragment,
        "Checking size of double precision real",
        "unexpected value for sizeof(aster_real8): %(size)s",
        into=(4, 8),
    )
    self.check_c_fortran_real8()


@Configure.conf
def check_sizeof_complex(self):
    """Check fortran complex size"""
    fragment = "\n".join(["complex(kind=8) :: r", "print *, sizeof(r)", "end"])
    self.code_checker(
        "ASTER_COMPLEX_SIZE",
        self.check_fc,
        fragment,
        "Checking size of double complex",
        "unexpected value for sizeof(aster_complex): %(size)s",
        into=(8, 16),
    )


@Configure.conf
def check_sizeof_string_size(self):
    """Check fortran string length size"""
    self.start_msg("Setting type for fortran string length")
    # prefer use ISO_C_BINDING
    # ref: https://gcc.gnu.org/onlinedocs/gfortran/Argument-passing-conventions.html
    # ref: http://gcc.gnu.org/onlinedocs/gfortran/Interoperability-with-C.html
    typ = "size_t"
    if self.env.FC_NAME.lower() == "gfortran" and int(self.env.FC_VERSION[0] or 0) <= 7:
        typ = "int"
    self.define("ASTER_C_STRING_SIZE", typ, quote=False)
    self.end_msg(typ)


def _test_type(size, values):
    """return code using size and test_cmd"""
    test_cmd = " else ".join(["test(%s)" % i for i in values])
    code = r"""
    #include <stdlib.h>
    #include <stdio.h>
    #include <stdint.h>
    #define SIZE  %s
    #define test(a) if (sizeof(a) == SIZE) { printf("%%s\n", #a); }
    int main(void){
        int ier;
        %s
        return 0;
    }
    """ % (
        size,
        test_cmd,
    )
    return code


@Configure.conf
def check_c_fortran_integer(self):
    """Check the C type equivalent to fortran integer"""
    assert self.env["ASTER_INT_SIZE"], "ASTER_INT_SIZE must be computed before"
    into = ("int64_t", "long")
    fragment = _test_type(self.env["ASTER_INT_SIZE"], into)
    self.code_checker(
        "ASTER_C_FORTRAN_INT",
        self.check_cc,
        fragment,
        "Checking the matching C type",
        "unexpected value for C integer type: %(size)s",
        into=into,
    )


@Configure.conf
def check_c_fortran_integer4(self):
    """Check the C type equivalent to fortran integer"""
    assert self.env["ASTER_INT4_SIZE"], "ASTER_INT4_SIZE must be computed before"
    into = ("int32_t", "int")
    fragment = _test_type(self.env["ASTER_INT4_SIZE"], into)
    self.code_checker(
        "ASTER_C_FORTRAN_INT4",
        self.check_cc,
        fragment,
        "Checking the matching C type",
        "unexpected value for C short int type: %(size)s",
        into=into,
    )


@Configure.conf
def check_c_fortran_real4(self):
    """Check the C type equivalent to fortran real4"""
    assert self.env["ASTER_REAL4_SIZE"], "ASTER_REAL4_SIZE must be computed before"
    into = ("float", "double")
    fragment = _test_type(self.env["ASTER_REAL4_SIZE"], into)
    self.code_checker(
        "ASTER_C_FORTRAN_REAL4",
        self.check_cc,
        fragment,
        "Checking the matching C type",
        "unexpected value for C float type: %(size)s",
        into=into,
    )


@Configure.conf
def check_c_fortran_real8(self):
    """Check the C type equivalent to fortran real8"""
    assert self.env["ASTER_REAL8_SIZE"], "ASTER_REAL8_SIZE must be computed before"
    into = ("double", "float")
    fragment = _test_type(self.env["ASTER_REAL8_SIZE"], into)
    self.code_checker(
        "ASTER_C_FORTRAN_REAL8",
        self.check_cc,
        fragment,
        "Checking the matching C type",
        "unexpected value for C double type: %(size)s",
        into=into,
    )


@Configure.conf
def check_optimization_fcflags(self):
    """Check for optimization FCFLAGS."""
    if self.env.ASTER_PLATFORM_MSVC64:
        return
    self.setenv("debug")
    self.start_msg("Setting fortran debug flags")
    self.define("ASTER_DEBUG_FC", 1)
    self.remove_optflags("FCFLAGS")
    flags = ["-g", "-O0"] + Utils.to_list(self.env["FCFLAGS_ASTER_DEBUG"])
    if self.options.enable_coverage:
        flags.append("--coverage")
        self.env.append_unique("LINKFLAGS", "--coverage")
    if self.options.enable_asan:
        flags.extend(["-fsanitize=address", "-fno-omit-frame-pointer"])
        self.env.append_unique("LINKFLAGS", ["-fsanitize=address", "-fno-omit-frame-pointer"])
    self.env.append_unique("FCFLAGS", flags)
    self.end_msg(flags)

    self.setenv("release")
    self.start_msg("Checking loop optimization with LOC")
    testit = partial(self.check_fc, mandatory=False, compile_filename="snippet.f", execute=True)
    flags = [f for f in self.env.FCFLAGS if (f.startswith("-O") and f[-1].isdigit()) or f == "-g"]
    # remove existing optimization flags
    list(map(self.env.FCFLAGS.remove, flags))
    if not flags:
        flags = ["-O2"]
    # Loop optimization error using LOC function in gfortran
    # GCC bug: http://gcc.gnu.org/bugzilla/show_bug.cgi?id=51267
    # Check if it must be fixed using the 'VOLATILE' statement.
    # different cases to check
    # '-fno-tree-dse' is a workaround that works with gfortran 4.6
    last_ressort = ["-O0"]
    cases = [
        (fragment_without_volatile, (flags, flags + ["-fno-tree-dse"])),
        (fragment_with_volatile, (flags, flags + ["-fno-tree-dse"], last_ressort)),
    ]
    optflag = ""
    legend = "failed"
    for code, all_opts in cases:
        for opts in all_opts:
            if testit(fcflags=opts, fragment=code, mandatory=opts is last_ressort):
                optflag = opts
                if code is fragment_with_volatile:
                    # should be used in jeveux*.h in future
                    legend = "VOLATILE is required"
                    self.define("ASTER_USE_VOLATILE_COMMON", 1)
                else:
                    legend = "VOLATILE not required"
                break
        if optflag:
            break
    self.end_msg(legend)

    # GCC bug: https://gcc.gnu.org/bugzilla/show_bug.cgi?id=100227
    self.start_msg("Checking implicit loop in write")
    res = None
    for flag in ("", "-fno-frontend-optimize"):
        out = self.check_fc(
            fcflags=optflag + [flag],
            compile_filename="test.F90",
            fragment=fragment_write_loop,
            execute=True,
            mandatory=False,
            define_ret=True,
        )
        try:
            values = [int(float(i)) for i in out.split()]
            if values == [2, 4, 6]:
                res = "%s is required" % repr(flag) if flag else "ok"
                optflag.append(flag)
                break
        except ValueError:
            pass
    if res is None:
        self.end_msg("failed", "YELLOW")
    else:
        self.end_msg(res)
    if "gfortran" in self.env.FC_NAME.lower():
        if "-fno-frontend-optimize" not in optflag:
            self.check_fortran_compiler_options("-finline-matmul-limit=6")
    self.start_msg("Setting Fortran optimization flags")
    self.env.append_unique("FCFLAGS", optflag)
    self.end_msg(optflag)


@Configure.conf
def check_optimization_fcflags_msvc(self):
    if not self.env.ASTER_PLATFORM_MSVC64:
        return
    self.setenv("debug")
    self.start_msg("Setting Fortran debug flags for IFort")
    self.remove_optflags("FCFLAGS")
    flags_symbols = ["/Zi", "/debug:full", "/debug-parameters:all", "/traceback"]
    flags = ["/Od"] + flags_symbols + Utils.to_list(self.env["FCFLAGS_ASTER_DEBUG"])
    # Note: IFort uses different tools for memory checking and code coverage.
    self.env.append_unique("FCFLAGS", flags)
    self.end_msg(flags)

    self.setenv("release")
    self.start_msg("Setting Fortran optimization flags for IFort")
    flags = ["/Od"]  # Intel Fortran on Windows can't handle optimizations
    self.env.append_unique("FCFLAGS", flags)
    self.end_msg(flags)


@Configure.conf
def check_optional_features(self):
    """Check for optional features depending on compiler type or version"""
    fragment = "\n".join(["call backtrace", "print *, 'yes'", "end"])
    self.code_checker(
        "ASTER_HAVE_BACKTRACE",
        self.check_fc,
        fragment,
        "Check for backtrace feature",
        "failure",
        optional=True,
        setbool=True,
    )

    fragment = "\n".join(
        ["use ifcore", "call tracebackqq(USER_EXIT_CODE=-1)", "print *, 'yes'", "end"]
    )
    self.code_checker(
        "ASTER_HAVE_TRACEBACKQQ",
        self.check_fc,
        fragment,
        "Check for tracebackqq feature",
        "failure",
        optional=True,
        setbool=True,
    )


# code fragments
fragment_with_volatile = """
       program testloc
       volatile ius
       integer*8 ius(1)
       integer*8 i,iad,n,loc,exitcode
       logical ok
       integer*8 tab(6)
       n = 2
       iad = ( loc(tab) - loc(ius) ) / 8
       do 11 i=1,n
         ius(iad+(i*3-2) ) = -1
         ius(iad+(i*3-1) ) = -1
         ius(iad+(i*3  ) ) = -1
  11   continue
       ok = .true.
       do 22 i=1,3*n
         if (tab(i) .ne. -1) ok = .false.
  22   continue
       if (ok) then
         exitcode = 0
         print *, 'OK'
       else
         exitcode = 1
         print *, 'FAILED'
       endif
       call EXIT(exitcode)
       end program testloc
"""

fragment_without_volatile = fragment_with_volatile.replace("volatile ius", "")

fragment_write_loop = """
program p
    implicit none
    integer, parameter :: nbmode = 3
    integer :: k
    real    :: mass(nbmode*2)
    do k = 1, nbmode*2
       mass(k) = k
    end do
    print *, (mass(k+k), k=1,nbmode)
  end program
"""<|MERGE_RESOLUTION|>--- conflicted
+++ resolved
@@ -22,18 +22,6 @@
 
 from waflib import Configure, Errors, Logs, Utils
 
-import platform
-
-
-def get_cpu_vendor():
-    """Get CPU vendor."""
-    if 'AMD' in platform.processor():
-        return 'AMD'
-    elif 'Intel' in platform.processor():
-        return 'Intel'
-    else:
-        return 'Unknown'
-
 
 def options(self):
     self.load("compiler_fc")
@@ -68,12 +56,7 @@
     env = self.all_envs[self.variant]
     get_srcs = self.path.get_src().ant_glob
 
-<<<<<<< HEAD
-    use = ["BIBFOR", "PETSC", "MUMPS", "MATH", "NUMPY"]
-
-=======
     use = ["BIBFOR", "MED", "PETSC", "MUMPS", "MATH", "NUMPY"]
->>>>>>> f3d8c4d6
     if self.env.BUILD_OPENMP:
         use.append("OPENMP")
 
@@ -108,13 +91,9 @@
 
 @Configure.conf
 def check_fortran_compiler_flags(self):
-<<<<<<< HEAD
-=======
     self.check_fortran_compiler_options("-fPIC")
     # self.check_fortran_compiler_options("-flto")
->>>>>>> f3d8c4d6
     if "gfortran" in self.env.FC_NAME.lower():
-        self.check_fortran_compiler_options("-fPIC")
         if "64" in self.env.DEST_CPU:
             self.check_fortran_compiler_options("-fdefault-integer-8", dest="FCFLAGS_INT64")
             self.check_fortran_compiler_options(
@@ -125,21 +104,18 @@
         self.check_fortran_compiler_options("-fno-aggressive-loop-optimizations")
         # long lines after preprocessing
         self.check_fortran_compiler_options("-ffree-line-length-none")
-
     if "ifort" in self.env.FC_NAME.lower():
-<<<<<<< HEAD
-        self.check_fortran_compiler_options(["/nologo"])
-=======
         self.check_fortran_compiler_options(["-fpe0", "-traceback"])
         if "64" in self.env.DEST_CPU:
             self.check_fortran_compiler_options("-i8", dest="FCFLAGS_INT64")
             self.check_fortran_compiler_options("-r8", dest="FCFLAGS_INT64")
         self.check_fortran_compiler_options(["-nogen-interfaces", "-xCORE-AVX2"])
+        if env.ASTER_PLATFORM_MSVC64:
+            self.check_fortran_compiler_options(["/nologo"])
         # all Intel specific features must use:
         #   ASTER_HAVE_INTEL_IFORT && ASTER_HAVE_xxx
         # this marker must be specified on command line (using -D)
         # because it must not be enabled by aslint
->>>>>>> f3d8c4d6
         self.env.append_unique("DEFINES", "ASTER_HAVE_INTEL_IFORT")
     self.start_msg("Fortran compiler flags")
     self.end_msg(self.env["FCFLAGS"])
