<<<<<<< HEAD
subroutine execop( nuoper )
=======
subroutine execop()
use calcul_module, only : ca_iactif_
>>>>>>> cf4c0c45
    implicit none
    integer, intent(in) :: nuoper
!     ------------------------------------------------------------------
! ======================================================================
! COPYRIGHT (C) 1991 - 2015  EDF R&D                  WWW.CODE-ASTER.ORG
! THIS PROGRAM IS FREE SOFTWARE; YOU CAN REDISTRIBUTE IT AND/OR MODIFY
! IT UNDER THE TERMS OF THE GNU GENERAL PUBLIC LICENSE AS PUBLISHED BY
! THE FREE SOFTWARE FOUNDATION; EITHER VERSION 2 OF THE LICENSE, OR
! (AT YOUR OPTION) ANY LATER VERSION.
!
! THIS PROGRAM IS DISTRIBUTED IN THE HOPE THAT IT WILL BE USEFUL, BUT
! WITHOUT ANY WARRANTY; WITHOUT EVEN THE IMPLIED WARRANTY OF
! MERCHANTABILITY OR FITNESS FOR A PARTICULAR PURPOSE. SEE THE GNU
! GENERAL PUBLIC LICENSE FOR MORE DETAILS.
!
! YOU SHOULD HAVE RECEIVED A COPY OF THE GNU GENERAL PUBLIC LICENSE
! ALONG WITH THIS PROGRAM; IF NOT, WRITE TO EDF R&D CODE_ASTER,
!    1 AVENUE DU GENERAL DE GAULLE, 92141 CLAMART CEDEX, FRANCE.
! ======================================================================
!     EXECUTION DE LA COMMANDE
!     ------------------------------------------------------------------
!     COMMON POUR LE NIVEAU D'"INFO"
#include "asterf_types.h"
#include "asterc/asmpi_comm.h"
#include "asterc/etausr.h"
#include "asterc/uttrst.h"
#include "asterfort/assert.h"
#include "asterfort/ex0000.h"
#include "asterfort/foint0.h"
#include "asterfort/iunifi.h"
#include "asterfort/jermxd.h"
#include "asterfort/jevema.h"
#include "asterfort/op9999.h"
#include "asterfort/opsexe.h"
#include "asterfort/post_op.h"
#include "asterfort/sigusr.h"
#include "asterfort/utgtme.h"
#include "asterfort/utmess.h"
#include "asterfort/utptme.h"
#include "asterfort/uttcpg.h"
#include "asterfort/check_aster_allocate.h"
    mpi_int :: mpicow, mpicou
    integer :: nivuti, nivpgm, unite
    common /inf001/ nivuti,nivpgm,unite
!
    integer :: nuop2, imaav, imaap
    real(kind=8) :: tpres, rval(12), v0
    character(len=8) :: k8tab(7)
    integer :: iret, iret2
!     ------------------------------------------------------------------
!
    if (nuoper .eq. 9999) then
        call op9999()
! FIXME: why the end of subroutine fails in jeveux ?
        return
    endif
!
!     -- ON NOTE LA MARQUE AVANT D'APPELER LA PROCHAINE COMMANDE :
    call jevema(imaav)
!
!     -- ON REMET A "ZERO" LES COMMONS UTILISES PAR FOINTE :
    call foint0()
!
!     -- on remet a "zero" le compteur pour les routines as_[de]allocate :
    call check_aster_allocate(init=0)
!
!     -- ON INITIALISATION DES COMPTEURS DE TEMPS :
    call uttcpg('INIT', ' ')
!
!     -- ON MET A JOUR LE COMMON INF001 :
    nivuti = 1
    nivpgm = 1
    unite = iunifi('MESSAGE')
!
!   -- on initialise la variable ca_iactif de calcul_module
!      (pour le cas ou on serait sorti brutalement de la routine calcul (exception))
    ca_iactif_ = 0
!
    k8tab(1) = 'LIMIT_JV'
    k8tab(2) = 'MEM_TOTA'
    k8tab(3) = 'VMSIZE'
    k8tab(4) = 'CMAX_JV'
    k8tab(5) = 'RLQ_MEM'
    k8tab(6) = 'COUR_JV'
    k8tab(7) = 'VMPEAK'
    call utgtme(7, k8tab, rval, iret)
    v0=rval(1)
    if (rval(5)+rval(6) .gt. rval(3)) then
!
! --- ON AJUSTE LE RELIQUAT CAR IL A DIMINUE
!
        call utptme('RLQ_MEM ', rval(3) - rval(6), iret)
    endif
    if (rval(2)-rval(5) .ge. 0) then
        if ((rval(2)-rval(5)) .gt. rval(1)) then
            call jermxd((rval(2)-rval(5))*1024*1024, iret)
            if (iret .eq. 0) then
                k8tab(1) = 'RLQ_MEM'
                k8tab(2) = 'LIMIT_JV'
                call utgtme(2, k8tab, rval, iret2)
                if (abs(rval(2)-v0) .gt. v0*0.1d0) then
                   call utmess('I', 'JEVEUX1_73', nr=2, valr=rval)
                endif
            endif
        endif
    endif
!
! --- COMMUNICATEUR MPI_COMM_WORLD ET COMMUNICATEUR COURANT
! --- ON VERIFIE QU'ILS SONT IDENTIQUES (SINON ERREUR PROGRAMMEUR)
! --- AVANT ET APRES L'APPEL A L'OPERATEUR
    call asmpi_comm('GET_WORLD', mpicow)
    call asmpi_comm('GET', mpicou)
    ASSERT(mpicow == mpicou)
!
    if (nuoper .lt. 0) then
        nuop2 = abs(nuoper)
        call opsexe(nuop2)
    else if (nuoper.lt. 200) then
        call ex0000(nuoper)
    else if (nuoper.ne.9999) then
        call utmess('E', 'SUPERVIS_61', si=nuoper)
    endif
!
    call asmpi_comm('GET_WORLD', mpicow)
    call asmpi_comm('GET', mpicou)
    ASSERT(mpicow == mpicou)
!
! --- VERIFICATION SI INTERRUPTION DEMANDEE PAR SIGNAL USR1
!
    if (etausr() .eq. 1) then
        call sigusr()
    endif
!
    call uttrst(tpres)
    if (tpres .lt. 0.d0) then
        call utmess('Z', 'SUPERVIS_63', sr=-tpres, num_except=28)
    endif
!
!     -- CONTROLE DE L'APPARIEMMENT DES JEMARQ/JEDEMA
    call jevema(imaap)
    if (imaav .ne. imaap) then
        call utmess('F', 'SUPERVIS_3', sk='JEMARQ/JEDEMA')
    endif
!
!     -- controle du compteur pour les routines as_[de]allocate :
    call check_aster_allocate()
!
!     -- ON IMPRIME LES COMPTEURS DE TEMPS :
!        (IL FAUT LE FAIRE AVANT LA DESTRUCTION DES OBJETS VOLATILES)
    call uttcpg('IMPR', 'CUMU')
!
    call post_op()
!
end subroutine<|MERGE_RESOLUTION|>--- conflicted
+++ resolved
@@ -1,9 +1,5 @@
-<<<<<<< HEAD
 subroutine execop( nuoper )
-=======
-subroutine execop()
 use calcul_module, only : ca_iactif_
->>>>>>> cf4c0c45
     implicit none
     integer, intent(in) :: nuoper
 !     ------------------------------------------------------------------
