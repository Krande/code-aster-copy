! --------------------------------------------------------------------
! Copyright (C) 1991 - 2017 - EDF R&D - www.code-aster.org
! This file is part of code_aster.
!
! code_aster is free software: you can redistribute it and/or modify
! it under the terms of the GNU General Public License as published by
! the Free Software Foundation, either version 3 of the License, or
! (at your option) any later version.
!
! code_aster is distributed in the hope that it will be useful,
! but WITHOUT ANY WARRANTY; without even the implied warranty of
! MERCHANTABILITY or FITNESS FOR A PARTICULAR PURPOSE.  See the
! GNU General Public License for more details.
!
! You should have received a copy of the GNU General Public License
! along with code_aster.  If not, see <http://www.gnu.org/licenses/>.
! --------------------------------------------------------------------

!> Register the supervisor type name in the result itself.

!> The type name is the name of the Python class in uppercases.
!>
!> Only the datastructures created by calling an opXXXX subroutine are registered
!> by the supervisor (see E_ETAPE.Exec).

!> @param[in]  name     name of the datastructure
!> @param[in]  typeco   name of the supervisor type.

subroutine settco(name, typeco)
! person_in_charge: mathieu.courtois@edf.fr

    implicit none

#include "jeveux.h"
#include "asterfort/assert.h"
#include "asterfort/jedema.h"
#include "asterfort/jeexin.h"
#include "asterfort/jemarq.h"
#include "asterfort/jeveuo.h"
#include "asterfort/lxlgut.h"
#include "asterfort/wkvect.h"

!   arguments
    character(len=*), intent(in) :: name
    character(len=*), intent(in) :: typeco

    character(len=19) :: name19
<<<<<<< HEAD
    character(len=16) :: attr
=======
    character(len=24) :: attr
>>>>>>> 644f94d2
    character(len=24) :: type24
    integer :: iret
    character(len=24), pointer :: vk(:) => null()

    call jemarq()

    ASSERT(lxlgut(name) .le. 19)
    name19 = name
    type24 = typeco
    attr = name19//'._TCO'
    call jeexin(attr, iret)
    if (iret .eq. 0) then
        call wkvect(attr, 'G V K24', 1, vk24=vk)
    else
        call jeveuo(attr, 'E', vk24=vk)
    endif
    vk(1) = type24

    call jedema()

end subroutine settco<|MERGE_RESOLUTION|>--- conflicted
+++ resolved
@@ -45,11 +45,7 @@
     character(len=*), intent(in) :: typeco
 
     character(len=19) :: name19
-<<<<<<< HEAD
-    character(len=16) :: attr
-=======
     character(len=24) :: attr
->>>>>>> 644f94d2
     character(len=24) :: type24
     integer :: iret
     character(len=24), pointer :: vk(:) => null()
