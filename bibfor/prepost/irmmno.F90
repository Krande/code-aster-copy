! --------------------------------------------------------------------
! Copyright (C) 1991 - 2025 - EDF R&D - www.code-aster.org
! This file is part of code_aster.
!
! code_aster is free software: you can redistribute it and/or modify
! it under the terms of the GNU General Public License as published by
! the Free Software Foundation, either version 3 of the License, or
! (at your option) any later version.
!
! code_aster is distributed in the hope that it will be useful,
! but WITHOUT ANY WARRANTY; without even the implied warranty of
! MERCHANTABILITY or FITNESS FOR A PARTICULAR PURPOSE.  See the
! GNU General Public License for more details.
!
! You should have received a copy of the GNU General Public License
! along with code_aster.  If not, see <http://www.gnu.org/licenses/>.
! --------------------------------------------------------------------

subroutine irmmno(idfimd, nomamd, ndim, nbnoeu, coordo, &
                  nomnoe, nosdfu)
! person_in_charge: nicolas.sellenet at edf.fr
!-----------------------------------------------------------------------
!     ECRITURE DU MAILLAGE -  FORMAT MED - LES NOEUDS
!        -  -     -                  -         --
!-----------------------------------------------------------------------
!     ENTREE:
!       IDFIMD  : IDENTIFIANT DU FICHIER MED
!       NOMAMD : NOM DU MAILLAGE MED
!       NDIM   : DIMENSION DU PROBLEME (2  OU 3)
!       NBNOEU : NOMBRE DE NOEUDS DU MAILLAGE
!       COORDO : VECTEUR DES COORDONNEES DES NOEUDS
!       NOMNOE : VECTEUR NOMS DES NOEUDS
!       NOSDFU : NOM STRUCTURE DONNEE
!-----------------------------------------------------------------------
!
    implicit none
!
! 0.1. ==> ARGUMENTS
!
#include "jeveux.h"
#include "asterfort/as_mfrall.h"
#include "asterfort/as_mfrblc.h"
#include "asterfort/as_mfrdea.h"
#include "asterfort/as_mmhcow.h"
#include "asterfort/as_mmhcaw.h"
#include "asterfort/asmpi_info.h"
#include "asterfort/infniv.h"
#include "asterfort/jedema.h"
#include "asterfort/jedetr.h"
#include "asterfort/jemarq.h"
#include "asterfort/jeveuo.h"
#include "asterfort/utmess.h"
#include "asterfort/wkvect.h"
<<<<<<< HEAD
    integer :: idfimd
    integer :: ndim, nbnoeu
=======
    med_idt :: idfimd
    integer(kind=8) :: ndim, nbnoeu
>>>>>>> 74043090
!
    real(kind=8) :: coordo(*)
!
    character(len=*) :: nomnoe(*)
    character(len=*) :: nomamd
    character(len=8) :: nosdfu
!
! 0.2. ==> COMMUNS
!
!
! 0.3. ==> VARIABLES LOCALES
!
    character(len=6) :: nompro
    parameter(nompro='IRMMNO')
!
    integer(kind=8) :: edfuin
    parameter(edfuin=0)
!
    integer(kind=8) :: codret
    integer(kind=8) :: iaux
    integer(kind=8) :: jcoord
    integer(kind=8) :: ifm, nivinf, rang, nbproc, start, filter(1), jaux
    integer(kind=8) :: jnbno, nbnot, jno, nbnol, cmpt
    mpi_int :: mrank, msize
    aster_logical :: lfu
    real(kind=8) :: start1, end1
!
    character(len=8) :: saux08
!
!====
! 1. PREALABLES
!====
!
    call jemarq()
!
    call infniv(ifm, nivinf)
    if (nivinf .gt. 1) then
        call cpu_time(start1)
        write (ifm, *) '<', nompro, '> DEBUT ECRITURE DES NOEUDS : '
    end if
!
    call asmpi_info(rank=mrank, size=msize)
    rang = to_aster_int(mrank)
    nbproc = to_aster_int(msize)
!
    lfu = .false._1
    if (nosdfu .ne. ' ') then
        lfu = .true._1
        call jeveuo(nosdfu//'.NBNO', 'L', jnbno)
        call jeveuo(nosdfu//'.NOEU', 'L', jno)
        start = zi(jnbno)
        nbnol = zi(jnbno+1)
        nbnot = zi(jnbno+2)
        call as_mfrall(1, filter, codret)
!
        call as_mfrblc(idfimd, nbnot, 1, ndim, 0, &
                       edfuin, 2, "", start, nbnol, &
                       1, nbnol, 0, filter(1), codret)
        if (codret .ne. 0) then
            saux08 = 'mfrblc'
            call utmess('F', 'DVP_97', sk=saux08, si=codret)
        end if
    else
        jnbno = 0
        jno = 0
        nbnol = nbnoeu
    end if
!
!====
! 2. ECRITURE DES COORDONNEES DES NOEUDS
!    LA DIMENSION DU PROBLEME PHYSIQUE EST VARIABLE (1,2,3), MAIS
!    ASTER STOCKE TOUJOURS 3 COORDONNEES PAR NOEUDS.
!====
!
!    LE TABLEAU COORDO EST UTILISE AINSI : COORDO(NDIM,NBNOEU)
!    EN FORTRAN, CELA CORRESPOND AU STOCKAGE MEMOIRE SUIVANT :
!    COORDO(1,1), COORDO(2,1), COORDO(3,1), COORDO(1,2), COORDO(2,2),
!    COORDO(3,2), COORDO(1,3), ... , COORDO(1,NBNOEU), COORDO(2,NBNOEU),
!    COORDO(3,NBNOEU)
!    C'EST CE QUE MED APPELLE LE MODE ENTRELACE
!
    call wkvect('&&'//nompro//'.COORDO', 'V V R', nbnol*ndim, jcoord)
!
    if (lfu) then
        cmpt = 0
        do iaux = 0, nbnoeu-1
            if (zi(jno+iaux) .gt. 0) then
                do jaux = 0, ndim-1
                    zr(jcoord+ndim*cmpt+jaux) = coordo(3*iaux+jaux+1)
                end do
                cmpt = cmpt+1
            end if
        end do
        call as_mmhcaw(idfimd, nomamd, filter(1), zr(jcoord), codret)
    else
        do iaux = 0, nbnoeu-1
            do jaux = 0, ndim-1
                zr(jcoord+ndim*iaux+jaux) = coordo(3*iaux+jaux+1)
            end do
        end do

!        print *, "Calling as_mmhcow with:"
!        print *, "IDFIMD (fid):", idfimd
!        print *, "Address of NOMAMD (maa):", LOC(nomamd)
!        print *, "NOMAMD (maa):", nomamd
!        print *, "ZR(JCOORD) (coo):", zr(jcoord)
!        print *, "EDFUIN (modcoo):", edfuin
!        print *, "NBNOT (n):", nbnoeu
!        print *, "CODRET (cret):", codret
        call as_mmhcow(idfimd, nomamd, zr(jcoord), edfuin, nbnoeu, &
                       codret)
    end if
!
    if (codret .ne. 0) then
        saux08 = 'mmhcow'
        call utmess('F', 'DVP_97', sk=saux08, si=codret)
    end if
!
    call jedetr('&&'//nompro//'.COORDO')
!
!
!====
! 3. LA FIN
!====
!
    if (lfu) then
        call as_mfrdea(1, filter, codret)
        if (codret .ne. 0) then
            saux08 = 'mfrdea'
            call utmess('F', 'DVP_97', sk=saux08, si=codret)
        end if
    end if
!
    call jedetr('&&'//nompro//'NOMNOE')
!
    call jedema()
!
    if (nivinf .gt. 1) then
        call cpu_time(end1)
        write (ifm, *) '<', nompro, '> FIN ECRITURE DES NOEUDS EN ', end1-start1, 'SEC'
    end if
!
end subroutine<|MERGE_RESOLUTION|>--- conflicted
+++ resolved
@@ -51,13 +51,8 @@
 #include "asterfort/jeveuo.h"
 #include "asterfort/utmess.h"
 #include "asterfort/wkvect.h"
-<<<<<<< HEAD
-    integer :: idfimd
-    integer :: ndim, nbnoeu
-=======
     med_idt :: idfimd
     integer(kind=8) :: ndim, nbnoeu
->>>>>>> 74043090
 !
     real(kind=8) :: coordo(*)
 !
@@ -158,15 +153,6 @@
                 zr(jcoord+ndim*iaux+jaux) = coordo(3*iaux+jaux+1)
             end do
         end do
-
-!        print *, "Calling as_mmhcow with:"
-!        print *, "IDFIMD (fid):", idfimd
-!        print *, "Address of NOMAMD (maa):", LOC(nomamd)
-!        print *, "NOMAMD (maa):", nomamd
-!        print *, "ZR(JCOORD) (coo):", zr(jcoord)
-!        print *, "EDFUIN (modcoo):", edfuin
-!        print *, "NBNOT (n):", nbnoeu
-!        print *, "CODRET (cret):", codret
         call as_mmhcow(idfimd, nomamd, zr(jcoord), edfuin, nbnoeu, &
                        codret)
     end if
