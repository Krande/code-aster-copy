--- conflicted
+++ resolved
@@ -72,11 +72,8 @@
       nbrank = 0
     endif
 !
-<<<<<<< HEAD
-    !if ( nbrank .eq. 0 ) then 
-=======
-    if ( nbrank .eq. 0 ) then
->>>>>>> 50d6f573
+!   Should not be skipped if a parallel mesh is in used
+!   if ( nbrank .eq. 0 ) then 
 !     --- RECUPERATION DU NOMBRE DE MISES EN FACTEUR DU MOT-CLE RESU ---
        call getfac('RESU', nocc)
 !
