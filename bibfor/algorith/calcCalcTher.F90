! --------------------------------------------------------------------
! Copyright (C) 1991 - 2020 - EDF R&D - www.code-aster.org
! This file is part of code_aster.
!
! code_aster is free software: you can redistribute it and/or modify
! it under the terms of the GNU General Public License as published by
! the Free Software Foundation, either version 3 of the License, or
! (at your option) any later version.
!
! code_aster is distributed in the hope that it will be useful,
! but WITHOUT ANY WARRANTY; without even the implied warranty of
! MERCHANTABILITY or FITNESS FOR A PARTICULAR PURPOSE.  See the
! GNU General Public License for more details.
!
! You should have received a copy of the GNU General Public License
! along with code_aster.  If not, see <http://www.gnu.org/licenses/>.
! --------------------------------------------------------------------
! person_in_charge: mickael.abbas at edf.fr
! aslint: disable=W1504
!
subroutine calcCalcTher(nb_option    , list_option   ,&
                        list_load    , model         , mate        , mateco, cara_elem,&
                        time_curr    , time,&
                        temp_prev    , incr_temp     , compor_ther , temp_curr,&
                        ve_charther  , me_mtanther   , ve_dirichlet,&
                        ve_evolther_l, ve_evolther_nl, ve_resither ,&
                        nb_obje_maxi , obje_name     , obje_sdname , nb_obje)
!
implicit none
!
#include "asterf_types.h"
#include "asterfort/knindi.h"
#include "asterfort/assert.h"
#include "asterfort/vechnl.h"
#include "asterfort/merxth.h"
#include "asterfort/vetnth_nonl.h"
#include "asterfort/verstp.h"
#include "asterfort/medith.h"
#include "asterfort/vethbt.h"
#include "asterfort/nmvcle.h"
!
integer, intent(in) :: nb_option
character(len=16), intent(in) :: list_option(:)
character(len=19), intent(in) :: list_load
character(len=24), intent(in) :: model, mate, mateco, cara_elem
real(kind=8), intent(in) :: time_curr
character(len=24), intent(in) :: time
character(len=*), intent(in) :: temp_prev, incr_temp, temp_curr
character(len=24), intent(in) :: compor_ther
character(len=24), intent(in) :: ve_charther
character(len=24), intent(inout) :: me_mtanther
character(len=24), intent(in) :: ve_evolther_l, ve_evolther_nl
character(len=*), intent(in) :: ve_dirichlet
character(len=24), intent(inout) :: ve_resither
integer, intent(in) :: nb_obje_maxi
character(len=16), intent(inout) :: obje_name(nb_obje_maxi)
character(len=24), intent(inout) :: obje_sdname(nb_obje_maxi)
integer, intent(out) ::  nb_obje
!
! --------------------------------------------------------------------------------------------------
!
! Command CALCUL
!
! Compute for thermics
!
! --------------------------------------------------------------------------------------------------
!
! In  nb_option        : number of options to compute
! In  list_option      : list of options to compute
! In  list_load        : name of datastructure for list of loads
! In  model            : name of model
! In  mate             : name of material characteristics (field)
! In  cara_elem        : name of elementary characteristics (field)
! In  time_curr        : current time
! In  time             : name of field for time parameters
! In  temp_prev        : temperature at beginning of step
! In  incr_temp        : increment of temperature
! In  compor_ther      : name of comportment definition (field)
! In  temp_curr        : temperature at end of step
! In  ve_charther      : name of elementary for loads vector
! In  ve_mtanther      : name of elementary for tangent matrix
! In  ve_evolther_l    : name of elementary for linear transient vector
! In  ve_evolther_nl   : name of elementary for non-linear transient vector
! In  ve_resither      : name of elementary for residual vector
! In  ve_dirichlet     : name of elementary for reaction (Lagrange) vector
! In  nb_obje_maxi     : maximum number of new objects to add
! IO  obje_name        : name of new objects to add
! IO  obje_sdname      : datastructure name of new objects to add
! Out nb_obje          : number of new objects to add
!
! --------------------------------------------------------------------------------------------------
!
    aster_logical :: l_char_ther , l_mtan_ther, l_char_evol, l_resi_ther, l_lagr
    character(len=24) :: lload_name, lload_info, varc_curr
!
! --------------------------------------------------------------------------------------------------
!
    lload_name  = list_load(1:19)//'.LCHA'
    lload_info  = list_load(1:19)//'.INFC'
!
! - Prepare command variables
!
    varc_curr = '&&OP0026.VARC_CURR'
    call nmvcle(model, mate, cara_elem, time_curr, varc_curr)
!
! - What we are computing
!
    l_char_ther = (knindi(16, 'CHAR_THER_ELEM' ,list_option, nb_option) .gt. 0)
    l_mtan_ther = (knindi(16, 'MATR_TANG_ELEM', list_option ,nb_option) .gt. 0)
    l_char_evol = (knindi(16, 'CHAR_EVOL_ELEM', list_option, nb_option) .gt. 0)
    l_resi_ther = (knindi(16, 'RESI_THER_ELEM', list_option, nb_option) .gt. 0)
    l_lagr      = l_mtan_ther
!
! - Loads
!
    if (l_char_ther) then
        call vechnl(model    , lload_name , lload_info, time,&
                    temp_prev, ve_charther, 'G')
    endif
!
! - Physical dof computation
!
    if (l_mtan_ther) then
        call merxth(model      , lload_name, lload_info , cara_elem  , mate     , mateco, &
                    time_curr  , time      , temp_curr  , compor_ther, varc_curr,&
                    me_mtanther, 'G')
    endif
!
! - Lagrange dof computation
!
    if (l_lagr) then
        call medith('G', 'CUMU', model, list_load, me_mtanther)
        call vethbt(model    , lload_name, lload_info, cara_elem, mate,&
                    temp_curr, ve_dirichlet, 'G')
    endif
!
! - Loads
!
    if (l_char_evol) then
        call vetnth_nonl(model        , cara_elem     , mate, mateco, time  , compor_ther,&
                         temp_prev    , varc_curr     , &
                         ve_evolther_l, ve_evolther_nl, 'G')
    endif
!
! - Residuals
!
    if (l_resi_ther) then
<<<<<<< HEAD
        call verstp(model      , lload_name , lload_info, mateco   , time_curr,&
                    time       , compor_ther, temp_prev , incr_temp, varc_curr,&
                    ve_resither, 'G')
=======
        call verstp(model    , lload_name,  lload_info, cara_elem, mate     ,&
                    time_curr, time      , compor_ther, temp_prev, incr_temp,&
                    varc_curr, ve_resither, 'G')
>>>>>>> 5bfd3bce
    endif
!
! - New objects in table
!
    nb_obje = 0
    if (l_lagr) then
        nb_obje = nb_obje + 1
        ASSERT(nb_obje.le.nb_obje_maxi)
        obje_name(nb_obje) = 'FORC_DIRI_ELEM'
        obje_sdname(nb_obje) = ve_dirichlet
    endif
    if (l_char_ther) then
        nb_obje = nb_obje + 1
        ASSERT(nb_obje.le.nb_obje_maxi)
        obje_name(nb_obje) = 'CHAR_THER_ELEM'
        obje_sdname(nb_obje) = ve_charther
    endif
    if (l_mtan_ther) then
        nb_obje = nb_obje + 1
        ASSERT(nb_obje.le.nb_obje_maxi)
        obje_name(nb_obje) = 'MATR_TANG_ELEM'
        obje_sdname(nb_obje) = me_mtanther
    endif
    if (l_char_evol) then
        nb_obje = nb_obje + 1
        ASSERT(nb_obje.le.nb_obje_maxi)
        obje_name(nb_obje) = 'CHAR_EVOL_ELEM'
        obje_sdname(nb_obje) = ve_evolther_l
        nb_obje = nb_obje + 1
        ASSERT(nb_obje.le.nb_obje_maxi)
        obje_name(nb_obje) = 'CHAR_EVNL_ELEM'
        obje_sdname(nb_obje) = ve_evolther_nl
    endif
    if (l_resi_ther) then
        nb_obje = nb_obje + 1
        ASSERT(nb_obje.le.nb_obje_maxi)
        obje_name(nb_obje) = 'RESI_THER_ELEM'
        obje_sdname(nb_obje) = ve_resither
    endif
!
end subroutine<|MERGE_RESOLUTION|>--- conflicted
+++ resolved
@@ -145,15 +145,9 @@
 ! - Residuals
 !
     if (l_resi_ther) then
-<<<<<<< HEAD
-        call verstp(model      , lload_name , lload_info, mateco   , time_curr,&
-                    time       , compor_ther, temp_prev , incr_temp, varc_curr,&
-                    ve_resither, 'G')
-=======
-        call verstp(model    , lload_name,  lload_info, cara_elem, mate     ,&
+        call verstp(model    , lload_name,  lload_info, cara_elem, mateco   ,&
                     time_curr, time      , compor_ther, temp_prev, incr_temp,&
                     varc_curr, ve_resither, 'G')
->>>>>>> 5bfd3bce
     endif
 !
 ! - New objects in table
