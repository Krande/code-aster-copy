! --------------------------------------------------------------------
! Copyright (C) 1991 - 2025 - EDF R&D - www.code-aster.org
! This file is part of code_aster.
!
! code_aster is free software: you can redistribute it and/or modify
! it under the terms of the GNU General Public License as published by
! the Free Software Foundation, either version 3 of the License, or
! (at your option) any later version.
!
! code_aster is distributed in the hope that it will be useful,
! but WITHOUT ANY WARRANTY; without even the implied warranty of
! MERCHANTABILITY or FITNESS FOR A PARTICULAR PURPOSE.  See the
! GNU General Public License for more details.
!
! You should have received a copy of the GNU General Public License
! along with code_aster.  If not, see <http://www.gnu.org/licenses/>.
! --------------------------------------------------------------------
! aslint: disable=W1306

module lcgtn_module

    use scalar_newton_module, only: &
        newton_state, &
        utnewt

    use tenseur_dime_module, only: &
        proten, &
        kron, &
        voigt, &
        identity

    use visc_norton_module, only: &
        VISCO, &
        ViscoInit => Init, &
        f_dka, &
        dkv_dka, &
        f_vsc, &
        dkv_vsc, &
        ddka_vsc, &
        solve_slope_dka

    implicit none
    private
    public:: CONSTITUTIVE_LAW, Init, InitGradVari, InitViscoPlasticity, Integrate

#include "asterf_types.h"
#include "asterc/r8nnem.h"
#include "asterc/r8prem.h"
#include "asterfort/assert.h"
#include "asterfort/rcvalb.h"
#include "asterfort/utmess.h"

    ! Material characteristics (without viscosity)
    type MATERIAL
        real(kind=8) :: lambda, deuxmu, troismu, troisk, young, nu
        real(kind=8) :: r0, rh, r1, g1, r2, g2, rk, p0, gk
        real(kind=8) :: q1, q2, f0, fc, fr, hc, dv
        real(kind=8) :: fn, pn, sn, c0, kf, ki, epc, b0
        real(kind=8) :: sig0
        real(kind=8) :: dam_bkn
        real(kind=8) :: c = 0.d0
        real(kind=8) :: r = 0.d0
        type(VISCO)  :: norton
    end type MATERIAL

    ! Parameters related to the coupling between Norton viscosity and GTN
    type VISC_GTN
        aster_logical :: is_visc = ASTER_FALSE
        type(VISCO) :: norton
        real(kind=8):: dka = 0.d0
        real(kind=8):: ts = 0.d0
        real(kind=8):: vsc = 0.d0
    end type VISC_GTN

    ! Porosity and damage
    type PORO_DAM
        real(kind=8):: poro, poro_nucl, poro_grow
        real(kind=8):: dam, dam_coal
        real(kind=8):: epcum
        real(kind=8):: dam_rate
    end type PORO_DAM

    ! GTN class
    type CONSTITUTIVE_LAW
        integer(kind=8)       :: exception = 0
        aster_logical :: elas, rigi, vari, pred
        aster_logical :: grvi = ASTER_FALSE
        aster_logical :: loaded = ASTER_FALSE
        integer(kind=8)       :: ndimsi, itemax
        real(kind=8)  :: theta
        real(kind=8)  :: cvuser
        real(kind=8)  :: dt
        real(kind=8)  :: phi = 0.d0
        real(kind=8)  :: telh
        real(kind=8)  :: telq
        real(kind=8)  :: dam
        real(kind=8)  :: jac
        real(kind=8)  :: kam
        type(VISC_GTN):: vgtn
        type(MATERIAL):: mat
    end type CONSTITUTIVE_LAW

    ! Post-treatment
    type POST_TREATMENT
        real(kind=8) :: sieq_erx = 0.d0
        real(kind=8) :: sieq_ecr = 0.d0
        real(kind=8) :: sieq_vsc = 0.d0
        real(kind=8) :: sieq_nlc = 0.d0
        integer(kind=8)      :: arret = 0
    end type POST_TREATMENT

    integer(kind=8), parameter:: ELASTIC_STATE = 0
    integer(kind=8), parameter:: PLASTIC_STATE = 1
    integer(kind=8), parameter:: SINGULAR_STATE = 2
    integer(kind=8), parameter:: BROKEN_STATE = 3

    aster_logical:: DBG = ASTER_FALSE
    real(kind=8) :: dbg_tmp1, dbg_tmp2, dbg_tmp3, dbg_tmp4

contains

! ==================================================================================================
!  OBJECT CREATION AND INITIALISATION
! ==================================================================================================

    function Init(ndimsi, option, fami, kpg, ksp, imate, itemax, precvg, parm_theta, deltat) &
        result(self)

        implicit none

        integer(kind=8), intent(in)          :: kpg, ksp, imate, itemax, ndimsi
        real(kind=8), intent(in)    :: precvg, deltat, parm_theta
        character(len=16), intent(in):: option
        character(len=*), intent(in) :: fami
        type(CONSTITUTIVE_LAW)      :: self
! --------------------------------------------------------------------------------------------------
! ndimsi        symmetric tensor dimension (2*ndim)
! option        computation option
! fami          Gauss point set
! kpg           Gauss point number
! ksp           Layer number (for structure elements)
! imate         material pointer
! itemax        max number of iterations for the solver
! precvg        required accuracy (with respect to stress level))
! parm_theta    theta value for the porosity prediction (theta-predictor)
! deltat    time increment
! --------------------------------------------------------------------------------------------------
        integer(kind=8), parameter   :: nbel = 2, nbec = 10, nben = 16
! --------------------------------------------------------------------------------------------------
        integer(kind=8)             :: iokel(nbel), iokec(nbec), ioken(nben)
        real(kind=8)        :: valel(nbel), valec(nbec), valen(nben)
        real(kind=8)        :: r8nan
        character(len=16)   :: nomel(nbel), nomec(nbec), nomen(nben)
! --------------------------------------------------------------------------------------------------
        data nomel/'E', 'NU'/
        data nomec/'R0', 'RH', 'R1', 'GAMMA_1', 'R2', 'GAMMA_2', 'RK', 'P0', 'GAMMA_M', &
            'EPSP_LUDERS'/
        data nomen/'Q1', 'Q2', 'PORO_INIT', 'COAL_PORO', 'COAL_ACCE', 'PORO_RUPT', &
            'NUCL_GAUSS_PORO', 'NUCL_GAUSS_PLAS', 'NUCL_GAUSS_DEV', &
            'NUCL_CRAN_PORO', 'NUCL_CRAN_INIT', 'NUCL_CRAN_FIN', &
            'NUCL_EPSI_PENTE', 'NUCL_EPSI_INIT', 'ENDO_CRIT_VISC', 'ENDO_CRIT_RUPT'/
! --------------------------------------------------------------------------------------------------

        ! Variables non initialisees
        r8nan = r8nnem()
        self%telh = r8nan
        self%telq = r8nan
        self%dam = r8nan
        self%jac = r8nan
        self%kam = r8nan

        ! Parametres generaux
        self%ndimsi = ndimsi
        self%itemax = itemax
        self%cvuser = precvg
        self%theta = parm_theta
        self%dt = deltat

        ! Options de calcul
        self%elas = option .eq. 'RIGI_MECA_ELAS' .or. option .eq. 'FULL_MECA_ELAS'
        self%rigi = option .eq. 'RIGI_MECA_TANG' .or. option .eq. 'RIGI_MECA_ELAS' &
                    .or. option .eq. 'FULL_MECA' .or. option .eq. 'FULL_MECA_ELAS'
        self%vari = option .eq. 'FULL_MECA_ELAS' .or. option .eq. 'FULL_MECA' &
                    .or. option .eq. 'RAPH_MECA'
        self%pred = option .eq. 'RIGI_MECA_ELAS' .or. option .eq. 'RIGI_MECA_TANG'

        ! Elasticity material parameters
        call rcvalb(fami, kpg, ksp, '+', imate, ' ', 'ELAS', 0, ' ', [0.d0], &
                    nbel, nomel, valel, iokel, 2)
        self%mat%young = valel(1)
        self%mat%nu = valel(2)

        ! Hardening material parameters
        call rcvalb(fami, kpg, ksp, '+', imate, ' ', 'ECRO_NL', 0, ' ', [0.d0], &
                    nbec, nomec, valec, iokec, 0)
        if (iokec(1) .ne. 0) call utmess('F', 'COMPOR1_52')
        self%mat%r0 = valec(1)
        self%mat%rh = merge(valec(2), 0.d0, iokec(2) .eq. 0)
        self%mat%r1 = merge(valec(3), 0.d0, iokec(3) .eq. 0)
        self%mat%g1 = merge(valec(4), 0.d0, iokec(4) .eq. 0)
        self%mat%r2 = merge(valec(5), 0.d0, iokec(5) .eq. 0)
        self%mat%g2 = merge(valec(6), 0.d0, iokec(6) .eq. 0)
        self%mat%rk = merge(valec(7), 0.d0, iokec(7) .eq. 0)
        self%mat%p0 = merge(valec(8), 0.d0, iokec(8) .eq. 0)
        self%mat%gk = merge(valec(9), 1.d0, iokec(9) .eq. 0)

        ! Luders hardening is not implemented in the GTN model
        ASSERT(iokec(10) .ne. 0)

        !  Damage parameters
        call rcvalb(fami, kpg, ksp, '+', imate, ' ', 'GTN', 0, ' ', [0.d0], &
                    nben, nomen, valen, ioken, 0)
        self%mat%q1 = valen(1)
        self%mat%q2 = valen(2)
        self%mat%f0 = valen(3)
        self%mat%fc = merge(valen(4), r8nan, ioken(4) .eq. 0)
        self%mat%hc = merge(valen(5)-1, r8nan, ioken(5) .eq. 0)
        self%mat%fr = merge(valen(6), r8nan, ioken(6) .eq. 0)
        self%mat%fn = merge(valen(7), 0.00d0, ioken(7) .eq. 0)
        self%mat%pn = merge(valen(8), 0.10d0, ioken(8) .eq. 0)
        self%mat%sn = merge(valen(9), 0.05d0, ioken(8) .eq. 0)
        self%mat%c0 = merge(valen(10), 0.00d0, ioken(10) .eq. 0)
        self%mat%ki = merge(valen(11), 0.05d0, ioken(11) .eq. 0)
        self%mat%kf = merge(valen(12), 0.15d0, ioken(12) .eq. 0)
        self%mat%b0 = merge(valen(13), 0.00d0, ioken(13) .eq. 0)
        self%mat%epc = merge(valen(14), 0.80d0, ioken(14) .eq. 0)
        self%mat%dv = merge(valen(15), 1.d0, ioken(15) .eq. 0)
        self%mat%dam_bkn = merge(valen(16), 1.d0, ioken(16) .eq. 0)

        ASSERT(ioken(1) .eq. 0)
        ASSERT(ioken(4) .eq. 0 .eqv. (ioken(5) .eq. 0 .or. ioken(6) .eq. 0))

! --------------------------------------------------------------------------------------------------
        ! Tests and complements
! --------------------------------------------------------------------------------------------------

        ! Elasticity
        ASSERT(self%mat%young .gt. 0.d0)
        ASSERT(self%mat%nu .gt. -1.d0 .and. self%mat%nu .lt. 0.5d0)

        self%mat%lambda = self%mat%young*self%mat%nu/((1+self%mat%nu)*(1-2*self%mat%nu))
        self%mat%deuxmu = self%mat%young/(1+self%mat%nu)
        self%mat%troismu = 1.5d0*self%mat%deuxmu
        self%mat%troisk = self%mat%young/(1.d0-2.d0*self%mat%nu)

        ! Damage parameters
        ASSERT(self%theta .ge. 0.d0 .and. self%theta .le. 1.d0)
        ASSERT(self%mat%q1 .gt. 0)
        ASSERT(self%mat%q2 .gt. 0)
        ASSERT(self%mat%f0 .gt. 0)

        ! No coalescence
        if (ioken(4) .ne. 0) then
            self%mat%fc = 0.d0
            self%mat%hc = 0.d0
            self%mat%fr = 1.d0/self%mat%q1

            ! Coalescence slope is given
        else if (ioken(5) .eq. 0) then
            ASSERT(self%mat%fc .lt. 1.d0/self%mat%q1)
            ASSERT(self%mat%hc .ge. 0)
            ASSERT(1.d0/self%mat%q1 .le. self%mat%fc+(1+self%mat%hc)*(1-self%mat%fc))

            self%mat%fr = self%mat%fc+(1.d0/self%mat%q1-self%mat%fc)/(1+self%mat%hc)

            ! Fracture porosity is given
        else if (ioken(6) .eq. 0) then
            ASSERT(self%mat%fc .lt. self%mat%fr)
            ASSERT(self%mat%fr .le. 1)
            ASSERT(self%mat%fr .le. 1.d0/self%mat%q1)

            self%mat%hc = max(0.d0, (1.d0/self%mat%q1-self%mat%fc)/(self%mat%fr-self%mat%fc)-1)

        end if
        ASSERT(self%mat%f0 .le. self%mat%fr)

        ! Coupling between damage and viscosity
        ASSERT(self%mat%dv .ge. 0.d0)
        ASSERT(self%mat%dv .le. 1.d0)

        ! Strees reference as the inital yield threshold
        self%mat%sig0 = f_ecro(self, 0.d0)

        ! Damage threshold above which the point is considered broken (numerical motivations)
        self%mat%dam_bkn = min(self%mat%dam_bkn, 1.d0-sqrt(self%cvuser))
        ASSERT(self%mat%dam_bkn .ge. 0.d0)

    end function Init

! ==================================================================================================
!  COMPLEMENTARY INITIALISATION FOR GRAD_VARI
! ==================================================================================================

    subroutine InitGradVari(self, fami, kpg, ksp, imate, lag, apg)

        implicit none
        integer(kind=8), intent(in)          :: kpg, ksp, imate
        real(kind=8), intent(in)     :: lag, apg
        character(len=*), intent(in) :: fami
        type(CONSTITUTIVE_LAW), intent(inout)      :: self
! --------------------------------------------------------------------------------------------------
! fami      Gauss point set
! kpg       Gauss point number
! ksp       Layer number (for structure elements)
! imate     material pointer
! lag       Lagrangian value
! apg       nonlocal hardening variable
! --------------------------------------------------------------------------------------------------
        integer(kind=8), parameter:: nb = 2
! --------------------------------------------------------------------------------------------------
        integer(kind=8)             :: iok(nb)
        real(kind=8)        :: vale(nb)
        character(len=16)   :: nom(nb)
! --------------------------------------------------------------------------------------------------
        data nom/'C_GRAD_VARI', 'PENA_LAGR'/
! --------------------------------------------------------------------------------------------------

        self%grvi = ASTER_TRUE

        call rcvalb(fami, kpg, ksp, '+', imate, ' ', 'NON_LOCAL', 0, ' ', [0.d0], &
                    nb, nom, vale, iok, 2)
        self%mat%c = vale(1)
        self%mat%r = vale(2)
        self%phi = lag+self%mat%r*apg

    end subroutine InitGradVari

! ==================================================================================================
!  COMPLEMENTARY INITIALISATION FOR VISCOPLASTICITY
! ==================================================================================================

    subroutine InitViscoPlasticity(self, visc, fami, kpg, ksp, imate, deltat)

        implicit none
        aster_logical, intent(in)            :: visc
        integer(kind=8), intent(in)                  :: kpg, ksp, imate
        real(kind=8), intent(in)             :: deltat
        character(len=*), intent(in)         :: fami
        type(CONSTITUTIVE_LAW), intent(inout):: self
! --------------------------------------------------------------------------------------------------
! visc      True if viscosity is present
! fami      Gauss point set
! kpg       Gauss point number
! ksp       Layer number (for structure elements)
! imate     material pointer
! deltat    time increment (instap - instam)
! --------------------------------------------------------------------------------------------------

        self%mat%norton = ViscoInit(visc, fami, kpg, ksp, imate, deltat)

    end subroutine InitViscoPlasticity

! ==================================================================================================
!  INTEGRATION OF THE CONSTITUTIVE LAW (MAIN ROUTINE)
! ==================================================================================================

    subroutine Integrate(self, eps, vim, sig, vip, deps_sig, dphi_sig, deps_vi, dphi_vi)

        implicit none
        type(CONSTITUTIVE_LAW), intent(inout):: self
        real(kind=8), intent(in)           :: eps(:), vim(:)
        real(kind=8), intent(out)          :: sig(:), vip(:), deps_sig(:, :)
        real(kind=8), intent(out), optional:: dphi_sig(:), deps_vi(:), dphi_vi
! --------------------------------------------------------------------------------------------------
! eps       strain at the end of the time step
! vim       internal variables at the beginning of the time step
! sig       stress at the end of the time step (resi) or the beginning of the time step (not resi)
! vip       internal variables at the end of the time step
! deps_sig  derivee dsig / deps
! dphi_sig  derivee dsig / dphi   (grad_vari)
! deps_vi   derivee dka  / deps  (grad_vari)
! dphi_vi   derivee dka  / dphi  (grad_vari)
! --------------------------------------------------------------------------------------------------
<<<<<<< HEAD

#ifdef ASTER_INT4
        integer(kind=8) :: state
#else
        integer         :: state
#endif
=======
        integer(kind=8)         :: state
>>>>>>> 74043090
        real(kind=8)    :: kam, dka, epm(self%ndimsi), ep(self%ndimsi), rac2(self%ndimsi)
        real(kind=8)    :: vdum1(self%ndimsi), vdum2(self%ndimsi), rdum
        real(kind=8)    :: sigm(self%ndimsi)
        real(kind=8)    :: epcum_m, poro_m, poro_nucl_m, dam_m, dam_rate_m, dam_extr
        type(PORO_DAM):: pd_m, pd
        type(POST_TREATMENT):: post
! --------------------------------------------------------------------------------------------------

        if (DBG) write (6, *) 'START Integrate'
        if (DBG) write (6, *) 'eps = ', eps
        if (DBG) write (6, *) 'vim = ', vim

        ASSERT(present(dphi_sig) .eqv. self%grvi)
        ASSERT(present(deps_vi) .eqv. self%grvi)
        ASSERT(present(dphi_vi) .eqv. self%grvi)

        ! unpack internal variables
        rac2 = voigt(self%ndimsi)
        kam = vim(1)
        poro_m = vim(2)
        epm = vim(4:3+self%ndimsi)*rac2
        epcum_m = vim(10)
        poro_nucl_m = vim(11)
        dam_m = vim(12)
        dam_rate_m = vim(13)
        sigm = vim(14:13+self%ndimsi)*rac2

        ! Initial porosity and damage
        pd_m = Set_Porosity_Damage(self, poro_m, poro_nucl_m, dam_m, epcum_m, dam_rate_m)

        ! Extrapolated damage for plasticity computation
        dam_extr = Extrapolate_Damage(self, pd_m)

        ! Special behaviour in case of a broken point
        if (is_broken(self, pd_m%dam) .or. is_broken(self, dam_extr)) then
            if (self%grvi) then
                call Broken_Point(self, eps, sigm, state, dka, ep, &
                                  sig, deps_sig, dphi_sig, deps_vi, dphi_vi)
            else
                call Broken_Point(self, eps, sigm, state, dka, ep, &
                                  sig, deps_sig, vdum1, vdum2, rdum)
            end if

            ! (Visco) Plasticity behaviour integration
        else
            if (self%grvi) then
                call ComputePlasticity(self, eps, kam, epm, dam_extr, state, dka, ep, &
                                       sig, deps_sig, dphi_sig, deps_vi, dphi_vi)
            else
                call ComputePlasticity(self, eps, kam, epm, dam_extr, state, dka, ep, &
                                       sig, deps_sig, vdum1, vdum2, rdum)
            end if
            if (self%exception .ne. 0) goto 999
        end if

        ! Porosity update
        if (self%vari) then
            pd = Update_Porosity_Damage(self, state, epm, ep, kam+dka, pd_m)

        end if

! Post-treatment
        if (self%vari) then
            post = Compute_Post(self, pd_m, pd, dam_extr, sig, dka)
        end if

! pack internal variables
        if (self%vari) then
            vip(1) = kam+dka
            vip(2) = pd%poro
            vip(3) = state
            vip(8:9) = 0
            vip(4:3+self%ndimsi) = ep/rac2
            vip(10) = pd%epcum
            vip(11) = pd%poro_nucl
            vip(12) = pd%dam
            vip(13) = pd%dam_rate
            vip(18:19) = 0
            vip(14:13+self%ndimsi) = sig/rac2
            vip(20) = dam_extr
            vip(21) = post%sieq_erx
            vip(22) = post%sieq_ecr
            vip(23) = post%sieq_vsc
            vip(24) = post%sieq_nlc
            vip(25) = post%arret
        end if

999     continue
        if (DBG) write (6, *) 'END Integrate'
    end subroutine Integrate

! ==================================================================================================
!  PLASTICITY AND DAMAGE COMPUTATION
! ==================================================================================================

    subroutine ComputePlasticity(self, eps, kam, epm, dam, state, dka, ep, &
                                 t, deps_t, dphi_t, deps_ka, dphi_ka)

        implicit none

        type(CONSTITUTIVE_LAW), intent(inout):: self
        real(kind=8), intent(in)             :: eps(:), kam, epm(:), dam
        integer(kind=8), intent(out)         :: state
        real(kind=8), intent(out)            :: dka, ep(:), t(:)
        real(kind=8), intent(out)            :: deps_t(:, :), dphi_t(:), deps_ka(:), dphi_ka
! --------------------------------------------------------------------------------------------------
! eps       final strain
! kam       initial hardening variable
! epm       initial plastic strain
! dam       current damage
! state     final regime state
! dka       increment of hardening variable
! ep        final plastic strain
! t         final stress
! deps_t    derivate dt / deps
! dphi_t    derivate dt / dphi   (grad_vari)
! deps_ka   derivate dka / deps  (grad_vari)
! dphi_ka   derivate dka / dphi  (grad_vari)
! --------------------------------------------------------------------------------------------------
        integer(kind=8)     :: iteint, iteext, i, typmin, typmax, flow_type
        real(kind=8):: kr(size(eps)), cvsigm, cv_fine, cveps, cv_g, jac
        real(kind=8):: tel(size(eps)), telh, telq, teld(size(eps))
        real(kind=8):: tels, deph, depd(size(eps))
        real(kind=8):: gamm1, desh, desq, pin, chim1, cs
        real(kind=8):: kv, kvmin, kvmax
        real(kind=8):: dkas, dkaz, dkamin, dkamax, dkaini, coef
        real(kind=8):: tsm, tss, tshmin, tshmax
        real(kind=8):: kml1, kml2, lbd, lbd1, lbd2
        real(kind=8):: equint, equext, d_equint, d_equext, p, q, ts
        real(kind=8):: p1, p2, fg1, fg2, sgn, dts_p, dkv_ts, dka_ts
        real(kind=8):: lambda_bar, deuxmu_bar
        real(kind=8):: mat(2, 2), vec(2)
        real(kind=8):: djac_p, dteh_p, dteq_p, dphi_p, deps_p(size(eps))
        real(kind=8):: deps_jac(size(eps)), deps_teh(size(eps)), deps_teq(size(eps))
        real(kind=8):: dp_q, dts_q, djac_q, dteh_q, dteq_q, dphi_q, deps_q(size(eps))
        real(kind=8):: djac_ts, dteh_ts, dteq_ts, dphi_ts
        real(kind=8):: djac_ka, dteh_ka, dteq_ka
        type(newton_state):: memint, memext
! ----------------------------------------------------------------------

        if (DBG) write (6, *) 'START Compute_Plasticity'

! --------------------------------------------------------------------------------------------------
!   Initialisation
! --------------------------------------------------------------------------------------------------

        kr = kron(self%ndimsi)
        ep = epm
        dka = 0.d0

        cvsigm = self%mat%sig0*self%cvuser
        cv_fine = 1.d-1*cvsigm
        cveps = cv_fine/self%mat%young

        ! Adjust viscosity with respect to damage
        call Set_Visc_Damage(self, dam)

        ! Caracteristiques des deformations
        jac = exp(sum(eps(1:3)))

        ! Contrainte elastique
        tel = self%mat%lambda*sum(eps(1:3)-epm(1:3))*kr+self%mat%deuxmu*(eps-epm)
        telh = sum(tel(1:3))/3.d0
        teld = tel-telh*kr
        telq = sqrt(1.5d0*dot_product(teld, teld))

        ! Perturbation en cvsigm*1e-3 pour eviter la singularite TELH=0
        telh = sign(max(cvsigm*1.d-3, abs(telh)), telh)

        ! Copie des informations dans self pour utilisation des fonctions du module
        self%kam = kam
        self%telh = telh
        self%telq = telq
        self%dam = dam
        self%jac = jac
        self%loaded = ASTER_TRUE

        ! Algorithmic parameters for transition between weak and strong viscosity
        call Set_Visc_Transition(self)

        ! Precision sur la fonction G
        cv_g = (1-dam)*self%cvuser

        ! Frontieres des regimes elastique et singulier
        gamm1 = (1-dam)**2/(2*dam)
        desh = telh/self%mat%troisk
        desq = telq/self%mat%deuxmu
        if (desh**2+desq**2 .eq. 0) then
            pin = 0
        else
            chim1 = (self%mat%q2*desq)**2/(9*desh**2/dam+(self%mat%q2*desq)**2)
            cs = 2*gamm1*(1-chim1)/(1+sqrt(1+2*gamm1*chim1*(1-chim1)))
            pin = 2/self%mat%q2*acosh(1+cs)*abs(desh)+2.d0/3.d0*(1-dam)*sqrt(1-cs/gamm1)*desq
        end if
        dkas = jac*pin
        tsm = f_ts_hat(self, dka=0.d0)
        tss = f_ts_hat(self, dka=dkas)

        if (DBG) write (6, *) 'telh  = ', telh
        if (DBG) write (6, *) 'telq  = ', telq
        if (DBG) write (6, *) 'jac   = ', jac
        if (DBG) write (6, *) 'dkas  = ', dkas
        if (DBG) write (6, *) 'tsm   = ', tsm
        if (DBG) write (6, *) 'tss   = ', tss

        if (DBG) write (6, *) 'INTEGRATION'
        if (DBG) write (6, *) 'rigi = ', self%rigi
        if (DBG) write (6, *) 'vari = ', self%vari

! --------------------------------------------------------------------------------------------------
!  INTEGRATION DE LA LOI DE COMPORTEMENT
! --------------------------------------------------------------------------------------------------

! ----------------------------------------------------------------------
!  REGIME SINGULIER SANS PLASTICITE
! ----------------------------------------------------------------------

        ! Elasticite (avec marge) si tels < T(kam) + cvsigm
        if (abs(tsm) .le. cvsigm) then
            state = SINGULAR_STATE
            ep = eps
            t = 0
            goto 500
        end if

! ----------------------------------------------------------------------
!  REGIME ELASTIQUE
! ----------------------------------------------------------------------

        ! Elasticite (avec marge) si tels < T(kam) + cvsigm
        if (is_tels_less_than(self, tsm+cvsigm)) then
            state = ELASTIC_STATE
            t = tel
            goto 500
        end if

! ----------------------------------------------------------------------
!  REGIME PLASTIQUE SINGULIER
! ----------------------------------------------------------------------

        ! Cas singulier standard (tss < 0) ou si T* petit (tels<cvsigm)
        if (tss .le. cvsigm .or. is_tels_less_than(self, cvsigm)) then

            ! Calcul de dkaz tq T_hat(dkaz) = 0
            if (abs(tss) .le. cvsigm) then
                dkaz = dkas
            else
                dkamin = merge(dkas, 0.d0, tss .lt. 0)
                call Solve_ts_hat(self, 0.d0, cvsigm, dkamin, dkaz)
                if (self%exception .eq. 1) goto 999
            end if

            ! Mise a jour de la plasticite et des contraintes
            dka = dkaz
            ep = eps
            t = 0
            state = SINGULAR_STATE
            goto 500
        end if

! ----------------------------------------------------------------------
!  REGIME PLASTIQUE REGULIER
! ----------------------------------------------------------------------

        ! 1. Calcul d'une borne min dkamin = max(0.d0 , dkaz) avec tolerance

        if (tsm .ge. cv_fine) then
            dkamin = 0.d0
            typmin = 1
            tshmin = tsm
        else
            call Solve_ts_hat(self, 2*cv_fine, cv_fine, 0.d0, dkaz)
            if (self%exception .eq. 1) goto 999
            dkamin = dkaz
            typmin = 2
            tshmin = f_ts_hat(self, dka=dkamin)
        end if

        ! Test si la borne min conduit a une solution facile
        ! precision numerique pour garantir dkamin < lbd
        if (typmin .eq. 2) then
            p = Solve_g_hat(self, tshmin, cv_g, 0.d0)
            if (self%exception .eq. 1) goto 999
            lbd = f_lbd_hat(self, p, tshmin)
            if (lbd .le. dkamin) then
                p = 0.d0
                q = 0.d0
                ts = 0.d0
                dka = dkamin
                state = SINGULAR_STATE
                goto 400
            end if
        end if

        ! 2. Calcul d'une borne max dkamax = min(dkas, dkael) ou T_hat(dkael)=tels

        tels = Compute_Star(self, 1.d0, 1.d0, cv_fine)
        if (self%exception .eq. 1) goto 999

        if (.not. is_tels_less_than(self, tss+cv_fine)) then
            dkamax = dkas
            typmax = 1
            tshmax = tss
        else
            call Solve_ts_hat(self, tels-1.5d0*cv_fine, 0.5d0*cv_fine, 0.d0, dkamax)
            if (self%exception .eq. 1) goto 999
            typmax = 2
            tshmax = f_ts_hat(self, dka=dkamax)
        end if
        if (DBG) write (6, *) 'typmax, dkamax, tshmax', typmax, dkamax, tshmax

        ASSERT(dkamin .le. dkamax)
        ASSERT(tshmin .le. tshmax)
        ASSERT(tshmin .le. tels)
        ASSERT(tshmin .gt. 0)
        ASSERT(.not. is_tels_less_than(self, tshmax))

        ! Test si la borne max conduit a une solution facile
        ! precision numerique pour garantir lbd < dkamax
        if (typmax .eq. 2) then
            p = Solve_g_hat(self, tshmax, cv_g, 0.d0)
            lbd = f_lbd_hat(self, p, tshmax)
            if (lbd .ge. dkamax) then
                p = 1.d0
                q = 1.d0
                ts = tels
                dka = dkamax
                state = ELASTIC_STATE
                goto 400
            end if
        end if

        ! 3. Estimation initiale par resolution du probleme de von Mises

        call Solve_Mises(self, cv_fine, dkaz, flow_type, dkaini)
        if (self%exception .eq. 1) goto 999

        ! Si Mises ne fournit pas une initialisation pertinente
        !   -> initialisation par une methode de corde
        if (flow_type .eq. 0 .or. flow_type .eq. 2 .or. &
            (flow_type .eq. 1 .and. (dkaini .le. dkamin .or. dkaini .ge. dkamax))) then
            if (DBG) write (6, *) 'tels     =', tels
            coef = (tels-tshmin)/(tels-tshmin+tshmax)
            dkaini = dkamin+coef*(dkamax-dkamin)
        end if

        ASSERT(dkaini .ge. dkamin .and. dkaini .le. dkamax)
        if (DBG) write (6, *) 'flow_type=', flow_type
        if (DBG) write (6, *) 'kam      = ', kam
        if (DBG) write (6, *) 'dkaini   =', dkaini
        if (DBG) write (6, *) 'dkamin   =', dkamin, '  tshmin = ', tshmin
        if (DBG) write (6, *) 'dkamax   =', dkamax, '  tshmax = ', tshmax

        ! 4. Preparation du changement de variable en presence de viscoplasticite

        ! La solution est-elle dans le domaine ou la viscoplasticite est dominante
        if (self%vgtn%is_visc) then
            if (self%vgtn%dka .le. dkamin) then
                self%vgtn%norton%active = ASTER_FALSE
            else if (self%vgtn%dka .ge. dkamax) then
                self%vgtn%norton%active = ASTER_TRUE
            else
                p = Solve_g_hat(self, self%vgtn%ts, cv_g, 0.d0)
                self%vgtn%norton%active = f_lbd_hat(self, p, self%vgtn%ts) .lt. self%vgtn%dka
            end if
        else
            self%vgtn%norton%active = ASTER_FALSE
        end if

        ! Correction des bornes si viscoplasticite dominante ou non
        if (self%vgtn%is_visc) then
            if (self%vgtn%norton%active) then
                kvmin = f_vsc(self%vgtn%norton, dka=dkamin)
                kvmax = min(self%vgtn%vsc, f_vsc(self%vgtn%norton, dka=dkamax))
                kv = min(self%vgtn%vsc, f_vsc(self%vgtn%norton, dka=dkaini))
            else
                kvmin = max(self%vgtn%dka, dkamin)
                kvmax = dkamax
                kv = max(self%vgtn%dka, dkaini)
            end if
        else
            kvmin = dkamin
            kvmax = dkamax
            kv = dkaini
        end if
        ASSERT(kvmin .le. kv .and. kv .le. kvmax)

        ! 5. Resolution du systeme non lineaire de deux equations
        ! Resolution par rapport a kv de : kml := dka - lbd(p,Ts) == 0

        do iteext = 1, self%itemax

            ! 3.1 Calcul de Ts(ka)
            if (DBG) write (6, *) '3.1'
            dka = f_dka(self%vgtn%norton, kv)
            ts = f_ts_hat(self, kv=kv)
            if (DBG) write (6, *) 'kv = ', kv, '  dka = ', dka, '  ts = ', ts

            ! 3.2 Resolution de G_hat(p,ts) == -prec/2 par rapport a p
            !     --> borne min de l'encadrement de la solution exacte
            !     (Rappel: G croissant par rapport a p)
            p1 = Solve_g_hat(self, ts, 0.5d0*cv_g, -0.5d0*cv_g)
            if (self%exception .eq. 1) goto 999
            fg1 = f_g_hat(self, p1, ts)
            lbd1 = f_lbd_hat(self, p1, ts)
            kml1 = dka-lbd1
            if (DBG) write (6, *) 'p1=', p1, '  lbd1=', lbd1, ' kml1=', kml1, '  fg1=', fg1

            ! Test si convergence de la boucle exterieure
            if (abs(ts-f_ts_hat(self, dka=lbd1)) .le. cvsigm) then
                if (DBG) write (6, *) 'CVG-1.SIGM'
                p = p1
                dka = lbd1
                exit
            end if
            if (abs(dka-lbd1) .le. cveps) then
                if (DBG) write (6, *) 'CVG-1.EPSI'
                p = p1
                exit
            end if

            ! 3.3 Resolution de G_hat(p,ts)=prec/2
            !     --> borne max de l'encadrement de la solution exacte
            if (DBG) write (6, *) '3.3'

            p2 = Solve_g_hat(self, ts, 0.5d0*cv_g, 0.5d0*cv_g, p_ini=p1)
            if (self%exception .eq. 1) goto 999
            fg2 = f_g_hat(self, p2, ts)

            lbd2 = f_lbd_hat(self, p2, ts)
            kml2 = dka-lbd2
            if (DBG) then
                dbg_tmp1 = f_lbd_hat(self, p2, ts)
                dbg_tmp2 = f_g_hat(self, p2, ts)
                write (6, *) 'p2=', p2, '  lbd2=', lbd2, '=', dbg_tmp1, ' kml2=', kml2, &
                    '  fg2=', fg2, '=', dbg_tmp2
            end if

            ! Test de convergence de la boucle exterieure sur la seconde borne
            if (abs(ts-f_ts_hat(self, dka=lbd2)) .le. cvsigm) then
                if (DBG) write (6, *) 'CVG-2.SIGM'
                p = p2
                dka = lbd2
                exit
            end if
            if (abs(dka-lbd2) .le. cveps) then
                if (DBG) write (6, *) 'CVG-2.EPSI'
                p = p2
                exit
            end if

            ! Valeur de p optimale -> celle qui conduit au meilleur lambda
            ASSERT(fg1*fg2 .le. 0)
            ASSERT(p2 .ge. p1)
            p = merge(p1, p2, abs(dka-lbd1) .le. abs(dka-lbd2))

            ! 3.4 Si l'intervalle (p1,p2) permet de trouver une solution KML(p,ts,ka)==0
            !   -> recherche de p
            if (DBG) write (6, *) '3.4'
            if (kml1*kml2 .lt. 0) then
                if (DBG) then
                    write (6, *) '3.4 -> GO'
                    dbg_tmp1 = f_g_hat(self, p1, ts)
                    dbg_tmp2 = f_g_hat(self, p2, ts)
                    dbg_tmp3 = f_lbd_hat(self, p1, ts)
                    dbg_tmp4 = f_lbd_hat(self, p2, ts)
                    write (6, *) 'dka = ', dka, '  ts = ', ts
                    write (6, *) 'lbd1 = ', lbd1, ' = ', dbg_tmp3
                    write (6, *) 'lbd2 = ', lbd2, ' = ', dbg_tmp4
                    write (6, *) 'p1=', p1, ' kml1=', kml1, '=', dka-lbd1, '  fg1=', &
                        fg1, '=', dbg_tmp1
                    write (6, *) 'p2=', p2, ' kml2=', kml2, '=', dka-lbd2, '  fg2=', &
                        fg2, '=', dbg_tmp2
                end if

                ! croissance ou decroissance de KML(p,ts,ka) par rapport a p dans [p1,p2]
                sgn = sign(1.d0, kml2-kml1)

                ! resolution dans l'intervalle
                if (DBG) write (6, *) 'utnewt 3B'
                do iteint = 1, self%itemax
                    lbd = f_lbd_hat(self, p, ts)
                    equint = sgn*(dka-lbd)
                    d_equint = -sgn*dp_lbd_hat(self, p, ts)
                    if (DBG) write (6, *) 'ite = ', iteint, '  p = ', p, &
                        '  lbd = ', lbd, '  equ = ', equint, '  d_equ = ', d_equint
                    if (DBG) then
                        dbg_tmp1 = f_ts_hat(self, dka=lbd)
                        write (6, *) 'cvg = ', ts-dbg_tmp1
                    end if
                    if (abs(ts-f_ts_hat(self, dka=lbd)) .le. cvsigm) then
                        dka = lbd
                        exit
                    end if
                    if (abs(dka-lbd) .le. cveps) exit
                    p = utnewt(p, equint, d_equint, iteint, memint, xmin=p1, xmax=p2)
                end do
                if (DBG) write (6, *) 'utnewt 3E'
                if (iteint .gt. self%itemax) then
                    self%exception = 1
                    goto 999
                end if
                exit
            end if

            ! 3.5 Sinon KML(p,ts,ka) <> 0 dans l'intervalle (p1,p2) -> nouvel itere pour dka
            equext = dka-f_lbd_hat(self, p, ts)

            dts_p = -dts_g_hat(self, p, ts)/dp_g_hat(self, p, ts)
            dkv_ts = dkv_ts_hat(self, kv)
            d_equext = dkv_dka(self%vgtn%norton, kv)-(dp_lbd_hat(self, p, ts)*dts_p &
                                                      +dts_lbd_hat(self, p, ts))*dkv_ts
            if (DBG) write (6, *) 'iteext=', iteext, '  kv=', kv, '  equext=', equext, &
                '  d_equext=', d_equext
            if (DBG) then
                dbg_tmp1 = f_lbd_hat(self, p, ts)
                write (6, *) 'dka=', dka, '  lambda=', dbg_tmp1, '  p=', p, '  ts=', ts
            end if
            if (DBG) write (6, *) 'utnewt 4B'
            kv = utnewt(kv, equext, d_equext, iteext, memext, xmin=kvmin, xmax=kvmax)
            if (DBG) write (6, *) 'utnewt 4E'

        end do
        if (iteext .gt. self%itemax) then
            self%exception = 1
            goto 999
        end if
        if (DBG) write (6, *) 'Calcul de q'
        q = f_q_hat(self, p, ts)
        state = PLASTIC_STATE

400     continue
        if (DBG) write (6, *) '6.1'
        deph = (1-p)*telh/self%mat%troisk
        depd = (1-q)*teld/self%mat%deuxmu
        ep = ep+deph*kr+depd
        t = p*telh*kr+q*teld

500     continue

        if (DBG) write (6, *) 'dka=', dka
        if (DBG) write (6, *) 'state=', state
        if (DBG) write (6, *) 'tau=', t
        if (DBG) write (6, *) 'deph=', deph
        if (DBG) write (6, *) 'depd=', depd
        if (DBG) write (6, *) 'ep=', ep
        if (DBG) write (6, *) 'tsm=', tsm

! ======================================================================
!                           MATRICES TANGENTES
! ======================================================================

        if (.not. self%rigi) goto 999

        if (DBG) write (6, *) 'MATRICE TANGENTE'
        deps_t = 0
        dphi_t = 0
        deps_ka = 0
        dphi_ka = 0

        ! Correction eventuelle pour choisir l'operateur tangent en phase de prediction
        ! Si elastique mais presque plastique -> plastique

        if (self%pred .and. state .eq. ELASTIC_STATE .and. .not. self%elas) then
            if (.not. is_tels_less_than(self, tsm-cvsigm)) then
                if (DBG) write (6, *) 'Matrice tangente plastique forcee'
                state = PLASTIC_STATE
                p = 1.d0
                q = 1.d0
                ts = f_ts_hat(self, dka=dka)
                t = tel
            end if
        end if

        ! Regime elastique (seul deps_t est non nulle, egale a la matrice d'elasticite)
        if (state .eq. ELASTIC_STATE .or. self%elas) then
            deps_t(1:3, 1:3) = self%mat%lambda
            do i = 1, size(eps)
                deps_t(i, i) = deps_t(i, i)+self%mat%deuxmu
            end do

            ! Regime plastique regulier
        else if (state .eq. PLASTIC_STATE) then

            ! Variations des inconnues principales (p,ka)
            mat(1, 1) = dts_m_hat(self, p, ts, dka)
            mat(1, 2) = -dts_g_hat(self, p, ts)
            mat(2, 1) = -dp_m_hat(self, p, ts, dka)
            mat(2, 2) = dp_g_hat(self, p, ts)
            mat = mat/(mat(1, 1)*mat(2, 2)-mat(1, 2)*mat(2, 1))

            vec = -matmul(mat, [dteh_g_hat(self, p, ts), dteh_m_hat(self, p, ts, dka)])
            dteh_p = vec(1)
            dteh_ts = vec(2)

            vec = -matmul(mat, [dteq_g_hat(self, p, ts), dteq_m_hat(self, p, ts, dka)])
            dteq_p = vec(1)
            dteq_ts = vec(2)

            vec = -matmul(mat, [0.d0, djac_m_hat(self, p, ts, dka)])
            djac_p = vec(1)
            djac_ts = vec(2)

            vec = -matmul(mat, [0.d0, dphi_m_hat(self, p, ts, dka)])
            dphi_p = vec(1)
            dphi_ts = vec(2)

            ! Variations de q
            dp_q = dp_q_hat(self, p, ts)
            dts_q = dts_q_hat(self, p, ts)
            dteh_q = dp_q*dteh_p+dts_q*dteh_ts+dteh_q_hat(self, p, ts)
            dteq_q = dp_q*dteq_p+dts_q*dteq_ts
            djac_q = dp_q*djac_p+dts_q*djac_ts
            dphi_q = dp_q*dphi_p+dts_q*dphi_ts

            ! Variations de ka
            dka_ts = dka_ts_hat(self, dka)
            dteh_ka = (dteh_ts)/dka_ts
            dteq_ka = (dteq_ts)/dka_ts
            djac_ka = (djac_ts-djac_ts_hat(self, dka))/dka_ts
            dphi_ka = (dphi_ts-dphi_ts_hat(self, dka))/dka_ts

            ! Variations des invariants par rapport a epsilon
            deps_teh = self%mat%troisk/3.d0*kr
            deps_teq = self%mat%troismu*teld/telq
            deps_jac = jac*kr

            ! dt/deps
            lambda_bar = (p*self%mat%troisk-q*self%mat%deuxmu)/3.d0
            deuxmu_bar = q*self%mat%deuxmu
            deps_t(1:3, 1:3) = lambda_bar
            do i = 1, size(eps)
                deps_t(i, i) = deps_t(i, i)+deuxmu_bar
            end do
            deps_p = djac_p*deps_jac+dteh_p*deps_teh+dteq_p*deps_teq
            deps_q = djac_q*deps_jac+dteh_q*deps_teh+dteq_q*deps_teq
            deps_t = deps_t+proten(telh*kr, deps_p)+proten(teld, deps_q)

            ! dka/deps
            deps_ka = djac_ka*deps_jac+dteh_ka*deps_teh+dteq_ka*deps_teq

            ! dt/dphi
            dphi_t = dphi_p*telh*kr+dphi_q*teld

            ! dka/dphi -> deja calcule ci-dessus

            ! Regime singulier (deps_t et dphi_t sont nulles)
        else if (state .eq. SINGULAR_STATE) then
            deps_jac = jac*kr
            dka_ts = dka_ts_hat(self, dka)
            dphi_ka = -dphi_ts_hat(self, dka)/dka_ts
            djac_ka = -djac_ts_hat(self, dka)/dka_ts
            deps_ka = djac_ka*deps_jac

        else
            ASSERT(.false.)
        end if

!    Fin de la routine
999     continue

        if (DBG) write (6, *) 'Code retour = ', self%exception
        ASSERT(.not. DBG .or. self%exception .eq. 0)
        if (DBG) write (6, *) 'END Compute_Plasticity'
    end subroutine ComputePlasticity

! ==================================================================================================
!  Is Tel_star less than a value ?
! ==================================================================================================

    aster_logical function is_tels_less_than(self, thre)

        implicit none

        type(CONSTITUTIVE_LAW), intent(inout):: self
        real(kind=8), intent(in)::thre
! --------------------------------------------------------------------------------------------------
! thre      threshold: return True if tels < thre
! --------------------------------------------------------------------------------------------------

        if (DBG) write (6, *) 'BEGIN is_tels_less_than'
        is_tels_less_than = ASTER_FALSE
        ASSERT(self%loaded)

        ! Precaution pour le calcul numerique de G
        if (thre .le. 0) goto 100
        if (self%telq .gt. thre*sqrt(1+self%dam**2)) goto 100
        if (1.5d0*self%mat%q2*self%telh .gt. thre*acosh((1+self%dam**2)/(2*self%dam))) goto 100

        !   On exploite le caractere decroissant de G et le fait que G(Tel, Tels) = 0
        is_tels_less_than = to_aster_logical(f_g(self, 1.d0, 1.d0, thre) .lt. 0)

100     continue
        if (DBG) write (6, *) 'END is_tels_less_than'
    end function is_tels_less_than

! ==================================================================================================
!  Solve f_ts_hat(dka) = ts with dka > 0
! ==================================================================================================

    subroutine Solve_ts_hat(self, ts_target, cv_ts, dkamin, dka)

        implicit none

        type(CONSTITUTIVE_LAW), intent(inout):: self
        real(kind=8), intent(in)  ::ts_target, cv_ts, dkamin
        real(kind=8), intent(out) ::dka
! --------------------------------------------------------------------------------------------------
! ts_target     target equivalent stress
! cv_ts         expected accuracy on the residual
! exi_ka        True if a positive solution exist, else False
! dka           solution hardening variable
! --------------------------------------------------------------------------------------------------
        aster_logical:: buffer
        integer(kind=8)     :: ite
        real(kind=8):: ts_min, equ, d_equ, kv, kvmin
        type(newton_state):: mem
! --------------------------------------------------------------------------------------------------
        if (DBG) write (6, *) 'BEGIN Solve_ts_hat'
        buffer = self%vgtn%norton%active

        ! Lower bound
        ts_min = f_ts_hat(self, dka=dkamin)
        if (abs(ts_min-ts_target) .le. cv_ts) then
            dka = dkamin
            goto 999
        end if

        ! Existence
        ASSERT(ts_min-ts_target .le. 0)

        ! Zone de viscosite dominante (chgt de variable) ou non
        if (.not. self%vgtn%is_visc) then
            self%vgtn%norton%active = ASTER_FALSE
            kv = dkamin
        else if (self%vgtn%ts .le. ts_target) then
            self%vgtn%norton%active = ASTER_FALSE
            kv = max(dkamin, self%vgtn%dka)
        else
            self%vgtn%norton%active = ASTER_TRUE
            kv = max(0.d0, f_vsc(self%vgtn%norton, dka=dkamin))
        end if
        kvmin = kv

        ! Newton method
        do ite = 1, self%itemax
            equ = f_ts_hat(self, kv=kv)-ts_target
            d_equ = dkv_ts_hat(self, kv)
            if (abs(equ) .le. cv_ts) exit
            if (DBG) write (6, *) 'utnewt 5B'
            kv = utnewt(kv, equ, d_equ, ite, mem, xmin=kvmin)
            if (DBG) write (6, *) 'utnewt 5E'
        end do
        if (ite .gt. self%itemax) then
            self%exception = 1
            goto 999
        end if
        dka = f_dka(self%vgtn%norton, kv)

999     continue
        self%vgtn%norton%active = buffer
        if (DBG) write (6, *) 'END Solve_ts_hat'
    end subroutine Solve_ts_hat

! ==================================================================================================
!  Solve f_g_hat(p,ts) = g0 with respect to p
! ==================================================================================================

    function Solve_g_hat(self, ts, cvg, g0, p_ini) result(p)

        implicit none

        type(CONSTITUTIVE_LAW), intent(inout):: self
        real(kind=8), intent(in)  ::ts, g0, cvg
        real(kind=8), intent(in), optional::p_ini
        real(kind=8) ::p
! --------------------------------------------------------------------------------------------------
! ts     equivalent stress
! g0     right hand side term
! cvg    accuracy
! --------------------------------------------------------------------------------------------------
        integer(kind=8)     :: ite
        real(kind=8):: equ, d_equ, pmin, pmax, equ_min, equ_max, gm
        type(newton_state):: mem
! --------------------------------------------------------------------------------------------------
        if (DBG) write (6, *) 'BEGIN Solve_g_hat ', ts, cvg, g0

        ! Test des valeurs aux bornes
        pmax = bnd_pmax(self, ts, g0)
        p = pmax
        equ_max = f_g_hat(self, pmax, ts)-g0
        if (DBG) write (6, *) 'pmax, equmax = ', pmax, equ_max
        if (abs(equ_max) .le. cvg) goto 999
        ASSERT(equ_max .ge. 0)

        pmin = bnd_pmin(self, ts, g0)
        p = pmin
        equ_min = f_g_hat(self, pmin, ts)-g0
        if (abs(equ_min) .le. cvg) goto 999
        ASSERT(equ_min .le. 0)

        ASSERT(pmin .le. pmax)

        if (DBG) then
            write (6, *) 'pmin = ', pmin, '  pmax = ', pmax
            write (6, *) 'gmin-g0=', equ_min, 'gmax-g0=', equ_max
        end if

        ! Point initial
        if (present(p_ini)) then
            p = max(p_ini, pmin)
            p = min(p, pmax)
        else
            ! Cord method
            gm = -equ_min/(equ_max-equ_min)
            p = (1-gm)*pmin+gm*pmax
            p = min(max(p, pmin), pmax)
        end if

        if (DBG) write (6, *) 'utnewt 1B'
        do ite = 1, self%itemax
            equ = f_g_hat(self, p, ts)-g0
            d_equ = dp_g_hat(self, p, ts)
            if (abs(equ) .le. cvg) exit
            if (DBG) write (6, *) p, equ, d_equ, ite
            p = utnewt(p, equ, d_equ, ite, mem, xmin=pmin, xmax=pmax)
        end do
        if (DBG) write (6, *) 'utnewt 1E'
        if (ite .gt. self%itemax) then
            self%exception = 1
            goto 999
        end if
999     continue
        if (DBG) write (6, *) 'END Solve_g_hat'
    end function Solve_g_hat

! --------------------------------------------------------------------------------------------------
! Minimal bound pmin for equation G_hat(p,ts) = g0
! --------------------------------------------------------------------------------------------------

    function bnd_pmin(self, ts, g0) result(pmin)
        implicit none
        type(CONSTITUTIVE_LAW), intent(inout):: self
        real(kind=8), intent(in)::ts, g0
        real(kind=8)::pmin
! --------------------------------------------------------------------------------------------------
        real(kind=8):: re, al, a, l0, b, c0, fmin, p0, dmin, coef, sh, gmin
! --------------------------------------------------------------------------------------------------

        if (DBG) write (6, *) 'BEGIN bnd_pmin'
        ! G(0,ts)-g0 < 0
        ASSERT(self%loaded)
        ASSERT(g0 .ge. -(1-self%dam)**2)

        ! Initialisation
        re = abs(self%telh/ts)
        al = self%mat%troismu/self%mat%troisk
        a = al*re
        l0 = 0.5d0*self%mat%q2*self%dam
        b = 1.5d0*self%mat%q2*re
        c0 = (4*al)/(3*self%mat%q2**2*self%dam)

        if (DBG) then
            write (6, *) 'ts   = ', ts
            write (6, *) 'g0   = ', g0
            write (6, *) 'telh = ', self%telh
            write (6, *) 're   = ', re
            write (6, *) 'al   = ', al
            write (6, *) 'l0   = ', l0
            write (6, *) 'b    = ', b
            write (6, *) 'c0   = ', c0
        end if

        ! Denominateur minimal
        if (c0 .le. 1) then
            fmin = 0.d0
        else if (acosh(c0) .ge. b) then
            fmin = l0*sinh(b)-a
        else
            p0 = acosh(c0)/b
            fmin = l0*sinh(b*p0)-a*p0
        end if
        if (DBG) write (6, *) 'fmin = ', fmin

        dmin = a+fmin

        coef = ((0.5d0*self%telq*self%mat%q2*self%dam)/(ts*dmin))**2+self%dam
        sh = sqrt((g0+(1-self%dam)**2)/coef)
        pmin = asinh(sh)/b
        if (DBG) write (6, *) 'pmin=', pmin

        if (DBG .and. pmin .ge. 1) then
            dbg_tmp1 = f_g_hat(self, 0.99999999d0, ts)
            write (6, *) 'g(1)=', dbg_tmp1
        end if

        ASSERT(pmin .lt. 1.d0)
        gmin = f_g_hat(self, pmin, ts)
        if (DBG) write (6, *) 'gmin=', gmin

        ASSERT(gmin .le. g0)

        if (DBG) write (6, *) 'END bnd_pmin'
    end function bnd_pmin

! --------------------------------------------------------------------------------------------------
! Maximal bound pmax for equation G_hat(p,ts) = g0
! --------------------------------------------------------------------------------------------------

    function bnd_pmax(self, ts, g0) result(pmax)
        implicit none
        type(CONSTITUTIVE_LAW), intent(inout):: self
        real(kind=8), intent(in)::ts, g0
        real(kind=8)::pmax
! --------------------------------------------------------------------------------------------------
        real(kind=8):: chm, arg, p
! --------------------------------------------------------------------------------------------------

        if (DBG) write (6, *) 'BEGIN bnd_pmax'
        ! G(0,ts)-g0 < 0
        ASSERT(self%loaded)
        ASSERT(g0 .ge. -(1-self%dam)**2)

        chm = (g0+(1-self%dam)**2)/(2*self%dam)
        arg = acosh(1+chm)
        p = (2.d0*ts*arg)/(3*self%mat%q2*abs(self%telh))
        pmax = min(1.d0, p)

        if (DBG) then
            dbg_tmp1 = f_g(self, 0.d0, p, ts)
            dbg_tmp2 = f_g_hat(self, pmax, ts)
            write (6, *) 'p = ', p
            write (6, *) 'pmax = ', pmax
            write (6, *) 'gapp-g0 = ', dbg_tmp1-g0
            write (6, *) 'gmax-g0 = ', dbg_tmp2-g0
        end if

        if (DBG) write (6, *) 'END bnd_pmax'
    end function bnd_pmax

! ==================================================================================================
!  Solve von Mises problem (with plastic flow)
! ==================================================================================================

    subroutine Solve_Mises(self, cv_ts, dkaz, flow_type, dka)

        implicit none

        type(CONSTITUTIVE_LAW), intent(inout):: self
        real(kind=8), intent(in)  :: cv_ts, dkaz
        integer(kind=8), intent(out)      :: flow_type
        real(kind=8), intent(out) :: dka
! --------------------------------------------------------------------------------------------------
! cv_ts         precision souhaitee sur T(ka) + c0 + c1*ka = 0
! dkaz          plastic increment such as T(dkaz)=0
! flow_type     0 = elastic, 1 = regular flow, 2 = singular flow
! dka           solution: increment of the hardening variable
! --------------------------------------------------------------------------------------------------
        aster_logical:: buffer
        integer(kind=8)     :: ite
        real(kind=8):: dkasvm, equ, d_equ, c0, c1, tsm, tss, kv, kvmin, kvmax
        type(newton_state):: mem
! --------------------------------------------------------------------------------------------------
        if (DBG) write (6, *) 'BEGIN Solve_Mises'
        ASSERT(self%loaded)

        ! Initialisation
        buffer = self%vgtn%norton%active

        ! Elastic solution
        tsm = f_ts_hat(self, dka=0.d0)
        if (self%telq/(1-self%dam) .le. tsm+cv_ts) then
            dka = 0.d0
            flow_type = 0
            goto 999
        end if

        ! Coefficient du terme affine
        c1 = self%mat%troismu/self%jac/(1-self%dam)**2
        c0 = -self%telq/(1-self%dam)

        ! Valeur de transition regulier / singulier pour von Mises
        dkasvm = -c0/c1
        tss = f_ts_hat(self, dka=dkasvm)

        ! Regime singulier pour von Mises (GTN regulier)
        if (tss .le. cv_ts) then
            flow_type = 2
            dka = dkaz
            goto 999
        end if

        ! Regime d'ecoulement regulier
        flow_type = 1

        ! Viscosite active (chgt de variable) ou non
        if (self%vgtn%is_visc .and. (self%vgtn%ts+c0+c1*self%vgtn%dka) .gt. 0) then
            self%vgtn%norton%active = ASTER_TRUE
            kv = 0.d0
            kvmin = 0.d0
            kvmax = min(self%vgtn%vsc, f_vsc(self%vgtn%norton, dka=dkasvm))
        else if (self%vgtn%is_visc) then
            self%vgtn%norton%active = ASTER_FALSE
            kv = self%vgtn%dka
            kvmin = self%vgtn%dka
            kvmax = dkasvm
        else
            self%vgtn%norton%active = ASTER_FALSE
            kv = -(tsm+c0)/(tss-tsm-c0)*dkasvm
            kvmin = 0.d0
            kvmax = dkasvm
        end if
        if (DBG) write (6, *) 'kvmin=', kvmin, '  kv=', kv, &
            'kvmax=', kvmax, '  v_active=', self%vgtn%norton%active
        ASSERT(kvmin .le. kv .and. kv .le. kvmax)

        do ite = 1, self%itemax
            dka = f_dka(self%vgtn%norton, kv)
            equ = f_ts_hat(self, kv=kv)+c0+c1*dka
            if (abs(equ) .le. cv_ts) exit
            d_equ = dkv_ts_hat(self, kv)+c1*dkv_dka(self%vgtn%norton, kv)
            if (DBG) write (6, *) 'utnewt 6B'
            kv = utnewt(kv, equ, d_equ, ite, mem, xmin=kvmin, xmax=kvmax)
            if (DBG) write (6, *) 'utnewt 6E'
        end do
        if (ite .gt. self%itemax) then
            self%exception = 1
            goto 999
        end if

999     continue
        self%vgtn%norton%active = buffer
        if (DBG) write (6, *) 'END Solve_Mises'
    end subroutine Solve_Mises

! ==================================================================================================
!  Compute the GTN equivalent norm of a stress tensor (by lower values)
! ==================================================================================================

    function Compute_Star(self, p, q, cv_ts) result(ts)

        implicit none

        type(CONSTITUTIVE_LAW), intent(inout):: self
        real(kind=8), intent(in):: cv_ts, p, q
        real(kind=8)  ::ts
! --------------------------------------------------------------------------------------------------
! p             normalised hydrostatic stress TH = p*TelH
! q             normalised von Mises stress   TQ = q*TelQ
! cv_ts         expected accuracy on the residual
! return ts     T_star
! --------------------------------------------------------------------------------------------------
! Methode:
! On cherche la racine x --> G(p,q,1/x) fonction croissante, convexe et non bornee
! On assure in fine G(p,q,ts) > 0 et G(p,q,ts+cv_ts) < 0
! Une attention particuliere est portee aux questions d'arrondis numeriques
! --------------------------------------------------------------------------------------------------
        integer(kind=8)     :: ite
        real(kind=8):: tsmin, tsmax, xmin, xmax, gmin, gmax
        real(kind=8):: x, equ, d_equ, ts_m, ts_p, equ2, dts
        real(kind=8):: a, b, d, c1, c2
        type(newton_state):: mem
! --------------------------------------------------------------------------------------------------
        if (DBG) write (6, *) 'BEGIN Compute_Star'
        ASSERT(self%loaded)
        if (DBG) write (6, *) 'th=', p*self%telh, '  tq=', q*self%telq, '  cv_ts=', cv_ts

        ! Initialisation
        a = q*self%telq
        b = 1.5d0*self%mat%q2*abs(p*self%telh)
        d = self%dam
        ASSERT(1-d .gt. 0)
        if (DBG) write (6, *) 'a,b,d = ', a, b, d

        ! Cas d'un tenseur nul (a=b=0)
        if (b .eq. 0 .and. a .eq. 0) then
            ts = 0
            goto 999
        end if

        ! Cas d'un tenseur purement deviatorique (b=0) ou d'un endommagement nul (d=0)
        if (b .eq. 0 .or. d .eq. 0) then
            ts = a/(1-d)
            goto 999
        end if

        ! Cas d'un tenseur purement hydrostatique (a=0)
        if (a .eq. 0) then
            ts = b/acosh(1+(1-d)**2/(2*d))
            goto 999
        end if

        ! Borne min sur ts (borne max sur x = 1/ts) ---> G(tsmin) > 0  (rappel: G(0)=+inf)
        c1 = (1-d)/sqrt(a**2+d*b**2)
        c2 = acosh(1+(1-d)**2/(2*d))/b
        xmax = min(c1, c2)
        if (xmax .eq. 0.d0) then
            ASSERT(c1 .ne. 0.d0)
            c2 = (1-d)/(b*sqrt(d))
            xmax = min(c1, c2)
        end if
        ASSERT(xmax .gt. 0.d0)
        tsmin = 1.d0/xmax
        gmax = f_g(self, p, q, tsmin)
        if (DBG) write (6, *) 'xmax,tsmin,gmax : ', xmax, tsmin, gmax

        ! La borne min sur Ts est-elle une solution
        ts_m = tsmin
        ts_p = ts_m+cv_ts
        if (gmax .ge. 0) then
            if (f_g(self, p, q, ts_p) .le. 0) goto 500
        end if

        ! Correction de la borne tsmin pour des raisons d'arrondis si gmax=G(tsmin) < 0
        if (gmax .le. 0) then

            ! Recherche de la borne min sur ts par dichotomie et decalage (car G(0)=+inf)
            dts = cv_ts
            do ite = 1, 10*self%itemax
                ts_p = tsmin
                tsmin = max(0.5d0*tsmin, tsmin-dts)
                dts = dts*1.d1
                equ = f_g(self, p, q, tsmin)
                if (equ .ge. 0) exit
            end do
            if (ite .gt. self%itemax) then
                self%exception = 1
                goto 999
            else if (ts_p-tsmin .le. cv_ts) then
                ts_m = tsmin
                goto 500
            end if
            xmax = 1.d0/tsmin
            gmax = equ
        end if
        ASSERT(tsmin .gt. 0.d0)

        ! Borne max sur ts (borne min sur x=1/ts) --> G(tsmax) < 0
        xmin = acosh(1+(1-d)**2/(2*(d+(a/b)**2)))/b
        if (xmin .eq. 0.d0) xmin = (1-d)/(2*b*sqrt(d+(a/b)**2))
        ASSERT(xmin .gt. 0.d0)
        tsmax = 1.d0/xmin
        gmin = f_g(self, p, q, tsmax)
        if (DBG) write (6, *) 'xmin,tsmax,gmin : ', xmin, tsmax, gmin

        ! La borne max sur ts est-elle solution ?
        if (gmin .le. 0) then
            ts_p = tsmax
            if (tsmax-tsmin .le. cv_ts) then
                ts_m = tsmin
                goto 500
            end if
            ts_m = ts_p-cv_ts
            if (f_g(self, p, q, ts_m) .ge. 0) goto 500
        end if

        ! Correction de la borne tsmax en cas d'erreur d'arrondis
        if (gmin .ge. 0) then

            ! Recherche de la borne max sur ts par amplification d'un facteur 2 et decalage
            dts = cv_ts
            do ite = 1, 10*self%itemax
                ts_m = tsmax
                tsmax = min(tsmax+dts, 2*tsmax)
                dts = dts*1.d1
                equ = f_g(self, p, q, tsmax)
                if (equ .le. 0) exit
            end do
            if (ite .gt. self%itemax) then
                self%exception = 1
                goto 999
            else if (tsmax-ts_m .le. cv_ts) then
                ts_p = tsmax
                goto 500
            end if
            xmin = 1.d0/tsmax
            gmin = equ
        end if

        if (DBG) write (6, *) 'xmax, tsmin, gmax = ', xmax, tsmin, gmax
        if (DBG) write (6, *) 'xmin, tsmax, gmin = ', xmin, tsmax, gmin

        ASSERT(xmin .le. xmax)
        ASSERT(gmin .le. gmax)
        ASSERT(tsmin .le. tsmax)

        ! Resolution G(p,q,1/x)=0 pour tirer profit de la convexite de G par rapport a x
        ts = tsmin
        x = xmax
        do ite = 1, self%itemax
            equ = f_g(self, p, q, ts)
            if (DBG) write (6, *) 'ite = ', ite, '   x = ', x, '   ts = ', ts, '   equ = ', equ

            ! Construction de l'encadrement et test (monotonie de la fonction)
            if (equ .ge. 0) then
                ts_m = ts
                ts_p = ts+cv_ts
                if (ts_p .ge. tsmax) goto 500
                equ2 = f_g(self, p, q, ts_p)
                if (DBG) write (6, *) 'ts_p=', ts_p, '  equ2=', equ2
                if (equ2 .le. 0) goto 500
            else
                ts_p = ts
                ts_m = ts-cv_ts
                if (ts_m .le. tsmin) then
                    ts_m = tsmin
                    goto 500
                end if
                equ2 = f_g(self, p, q, ts_m)
                if (DBG) write (6, *) 'ts_m=', ts_m, '  equ2=', equ2
                if (equ2 .ge. 0) goto 500
            end if

            ! Itere de Newton
            d_equ = -dts_g(self, p, q, ts)*ts**2
            if (DBG) write (6, *) 'utnewt 7B'
            x = utnewt(x, equ, d_equ, ite, mem, xmin=xmin, xmax=xmax)
            ts = 1.d0/x
            if (DBG) write (6, *) 'utnewt 7E'
        end do
        if (ite .gt. self%itemax) then
            self%exception = 1
            goto 999
        end if

        ! On fournit la borne inferieure de l'encadrement (inferieure a la valeur reelle)
500     continue
        ts = ts_m

999     continue
        if (DBG) write (6, *) 'END Compute_Star ', self%exception
    end function Compute_Star

! ==================================================================================================
!  Viscous parameters required by the coupling between damage and viscosity
! ==================================================================================================

    subroutine Set_Visc_Damage(self, dam)

        implicit none

        type(CONSTITUTIVE_LAW), intent(inout):: self
        real(kind=8), intent(in):: dam
! --------------------------------------------------------------------------------------------------
! dam   damage level
! --------------------------------------------------------------------------------------------------
        real(kind=8):: gam
! --------------------------------------------------------------------------------------------------

        if (DBG) write (6, *) 'BEGIN Set_Visc_Damage'

        self%vgtn%is_visc = self%mat%norton%visc

        if (self%vgtn%is_visc) then
            self%vgtn%norton = self%mat%norton
            if (dam .le. self%mat%dv) then
                gam = 1
            else
                gam = (1-dam)/(1-self%mat%dv)
            end if
            self%vgtn%norton%v0 = self%mat%norton%v0/gam
            self%vgtn%norton%k = self%mat%norton%k/gam
        end if

        if (DBG) write (6, *) 'END Set_Visc_Damage'
    end subroutine Set_Visc_Damage

! ==================================================================================================
!  Viscous parameters for the algorithmic transition between weak and strong viscosity
! ==================================================================================================

    subroutine Set_Visc_Transition(self)

        implicit none

        type(CONSTITUTIVE_LAW), intent(inout):: self
! --------------------------------------------------------------------------------------------------
        real(kind=8):: dka_r0
! --------------------------------------------------------------------------------------------------

        if (DBG) write (6, *) 'BEGIN Set_Visc_Transition'

        if (self%vgtn%is_visc) then
            dka_r0 = dka_ecro(self, 0.d0)
            self%vgtn%dka = solve_slope_dka(self%vgtn%norton, dka_r0)
            self%vgtn%vsc = f_vsc(self%vgtn%norton, dka=self%vgtn%dka)
            self%vgtn%ts = f_ts_hat(self, dka=self%vgtn%dka)
        end if

        if (DBG) write (6, *) 'END Set_Visc_Transition'
    end subroutine Set_Visc_Transition

! ==================================================================================================
!  SET POROSITY AND DAMAGE VALUES
! ==================================================================================================

    function Set_Porosity_Damage(self, poro_in, poro_nucl, dam_in, epcum, dam_rate) result(pd)

        implicit none

        type(CONSTITUTIVE_LAW), intent(inout):: self
        real(kind=8), intent(in):: poro_in, poro_nucl, dam_in, epcum, dam_rate
        type(PORO_DAM):: pd
! --------------------------------------------------------------------------------------------------
! poro_in   porosity
! poro_nucl nucleation porosity
! dam_in    damage
! epcum     cumulated plastic strain
! dam_rate  damage rate
! --------------------------------------------------------------------------------------------------
! Invariants to fullfil:
!       poro = poro_nucl + poro_grow
!       dam  = dam_coal + q1*poro
! --------------------------------------------------------------------------------------------------
        real(kind=8):: poro, poro_grow, dam, dam_coal
! --------------------------------------------------------------------------------------------------

        if (DBG) write (6, *) 'BEGIN Set_Porosity_Damage'

        ! Local variables
        poro = poro_in
        dam = dam_in

        ! Find a compatible state for porosity even though initial poro is not acceptable
        poro_grow = poro-poro_nucl
        if (poro_grow .lt. self%mat%f0) then
            poro_grow = self%mat%f0
            poro = poro_grow+poro_nucl
        end if

        ! Find a compatible state for damage even though initial dam is not acceptable
        dam_coal = dam-self%mat%q1*poro
        if (dam_coal .lt. 0.d0) then
            dam_coal = 0.d0
            dam = self%mat%q1*poro
        end if

        ! Store the variables
        pd%poro = poro
        pd%poro_nucl = poro_nucl
        pd%poro_grow = poro_grow
        pd%dam = dam
        pd%dam_coal = dam_coal
        pd%epcum = epcum
        pd%dam_rate = dam_rate

        if (DBG) write (6, *) 'END Set_Porosity_Damage'
    end function Set_Porosity_Damage

! ==================================================================================================
!  COMPUTATION OF THE STAR-POROSITY (INCLUDING COALESCENCE)
! ==================================================================================================

    function Star_Porosity(self, poro) result(star_poro)

        implicit none

        type(CONSTITUTIVE_LAW), intent(inout):: self
        real(kind=8), intent(in):: poro
        real(kind=8)           :: star_poro
! --------------------------------------------------------------------------------------------------
! poro      porosity
! star_poro augmented porosity with coalescence
! --------------------------------------------------------------------------------------------------
        if (DBG) write (6, *) 'BEGIN Star_Porosity'
        star_poro = poro+self%mat%hc*max(0.d0, poro-self%mat%fc)
        if (DBG) write (6, *) 'END Star_Porosity'
    end function Star_Porosity

! ==================================================================================================
!  EXTRAPOLATION OF DAMAGE WITH RESPECT OF BOUNDS
! ==================================================================================================

    function Extrapolate_Damage(self, pd_m) result(dam_extr)

        implicit none

        type(CONSTITUTIVE_LAW), intent(inout):: self
        type(PORO_DAM), intent(in):: pd_m
        real(kind=8):: dam_extr
! --------------------------------------------------------------------------------------------------
! pd_m      initial porosity and damage
! --------------------------------------------------------------------------------------------------
        real(kind=8):: dam_min, dam_max
! --------------------------------------------------------------------------------------------------
        if (DBG) write (6, *) 'BEGIN Extrapolate_Damage'
        dam_min = self%mat%q1*(self%mat%f0+pd_m%poro_nucl)+pd_m%dam_coal
        dam_max = 1.d0
        dam_extr = pd_m%dam+self%theta*self%dt*pd_m%dam_rate
        dam_extr = min(max(dam_min, dam_extr), dam_max)
        if (DBG) write (6, *) 'END Extrapolate_Damage'
    end function Extrapolate_Damage

! ==================================================================================================
!  COMPUTATION OF NUCLEATION POROSITY
! ==================================================================================================

    real(kind=8) function Nucleation(self, ka, ep)

        implicit none

        type(CONSTITUTIVE_LAW), intent(inout):: self
        real(kind=8), intent(in)::ka, ep
! --------------------------------------------------------------------------------------------------
! ka        hardening variable
! ep        cumulated plastic strain
! --------------------------------------------------------------------------------------------------
        real(kind=8):: fgauss, fcran, feps
! --------------------------------------------------------------------------------------------------
        if (DBG) write (6, *) 'BEGIN Nucleation'

        fgauss = 0.5d0*self%mat%fn*(erf((ka-self%mat%pn)/sqrt(2.d0)/self%mat%sn)+ &
                                    erf(self%mat%pn/sqrt(2.d0)/self%mat%sn))
        fcran = max(0.d0, min(self%mat%c0/(self%mat%kf-self%mat%ki)*(ka-self%mat%ki), self%mat%c0))
        feps = self%mat%b0*max(ep-self%mat%epc, 0.d0)
        Nucleation = fgauss+fcran+feps

        if (DBG) write (6, *) 'END Nucleation'
    end function Nucleation

! ==================================================================================================
!  UPDATE POROSITY AND DAMAGE (NUCLEATION AND GROWTH)
! ==================================================================================================
    function Update_Porosity_Damage(self, state, epm, ep, ka, pd_m) result(pd)
        implicit none
        type(CONSTITUTIVE_LAW), intent(inout):: self
        integer(kind=8), intent(in):: state
        real(kind=8), intent(in):: epm(:), ep(:), ka
        type(PORO_DAM), intent(in):: pd_m
        type(PORO_DAM):: pd
! --------------------------------------------------------------------------------------------------
! state     plastic state
! epm       initial plastic strain
! ep        final plastic strain
! ka        final hardening variable
! pd_m      initial porosity and damage
! pd        final (updated) porosity and damage
! --------------------------------------------------------------------------------------------------
        real(kind=8):: coef, dep(size(ep)), deptr
        real(kind=8):: poro, poro_nucl, poro_grow, dam, epcum, dam_rate, poro_nucl_th, dam_coal
! --------------------------------------------------------------------------------------------------
        if (state .eq. BROKEN_STATE) then
            epcum = pd_m%epcum
            poro_nucl = pd_m%poro_nucl
            poro = self%mat%fr
            dam = 1.d0
            goto 800
        end if

        dep = ep-epm
        deptr = sum(dep(1:3))

        ! Nucleation
        epcum = pd_m%epcum+sqrt(2.d0/3.d0*dot_product(dep, dep))
        poro_nucl = Nucleation(self, ka, epcum)

        ! Growth law (theta scheme)
        poro_nucl_th = self%theta*poro_nucl+(1-self%theta)*pd_m%poro_nucl
        poro_grow = (pd_m%poro_grow+deptr*(1-poro_nucl_th-(1-self%theta)*pd_m%poro_grow)) &
                    /(1+self%theta*deptr)

        ! Constraint poro_grow >= f0
        poro_grow = max(self%mat%f0, poro_grow)

        ! Constraint poro <= fr
        if (poro_nucl+poro_grow .gt. self%mat%fr) then
            coef = (self%mat%fr-pd_m%poro)/(poro_nucl+poro_grow-pd_m%poro)
            poro_nucl = coef*poro_nucl+(1-coef)*pd_m%poro_nucl
            poro_grow = coef*poro_grow+(1-coef)*pd_m%poro_grow
        end if

        ! Porosity
        poro = poro_nucl+poro_grow
        poro = min(self%mat%fr, poro)

        ! Coalescence Damage evolution (prop: dam<=1)
        dam_coal = max(pd_m%dam_coal, self%mat%q1*(Star_Porosity(self, poro)-poro))
        dam = dam_coal+self%mat%q1*poro
        dam = min(1.d0, dam)

800     continue
        dam_rate = (dam-pd_m%dam)/self%dt
        pd = Set_Porosity_Damage(self, poro, poro_nucl, dam, epcum, dam_rate)

    end function Update_Porosity_Damage

! ==================================================================================================
!  IS IT BROKEN ?
! ==================================================================================================

    aster_logical function is_broken(self, dam)

        implicit none

        type(CONSTITUTIVE_LAW), intent(inout):: self
        real(kind=8), intent(in)::dam
! --------------------------------------------------------------------------------------------------
        if (DBG) write (6, *) 'Start is_broken'
        is_broken = dam .ge. self%mat%dam_bkn
        if (DBG) write (6, *) 'End is_broken'
    end function is_broken

! ==================================================================================================
!  RESPONSE OF A BROKEN POINT
! ==================================================================================================

    subroutine Broken_Point(self, eps, sigm, state, dka, ep, &
                            t, deps_t, dphi_t, deps_ka, dphi_ka)

        implicit none

        type(CONSTITUTIVE_LAW), intent(inout):: self
        real(kind=8), intent(in)             :: eps(:), sigm(:)
<<<<<<< HEAD
#ifdef ASTER_INT4
        integer(kind=8), intent(out)         :: state
#else
        integer, intent(out)                 :: state
#endif
=======
        integer(kind=8), intent(out)                 :: state
>>>>>>> 74043090
        real(kind=8), intent(out)            :: dka, ep(:), t(:)
        real(kind=8), intent(out)            :: deps_t(:, :), dphi_t(:), deps_ka(:), dphi_ka
! --------------------------------------------------------------------------------------------------
! eps       final strain
! sigm      initial stress
! state     regime during time-step
! dka       increment of hardening variable
! ep        final plastic strain
! t         final stress
! deps_t    derivate dt / deps
! dphi_t    derivate dt / dphi   (grad_vari)
! deps_ka   derivate dka / deps  (grad_vari)
! dphi_ka   derivate dka / dphi  (grad_vari)
! --------------------------------------------------------------------------------------------------
        real(kind=8):: n, cv, a, dt0, um, red
! --------------------------------------------------------------------------------------------------
        if (DBG) write (6, *) 'Start Broken_Point'
        state = BROKEN_STATE
        dka = 0.d0
        ep = eps

        ! Instantaneous stress vanishing
        if (.not. self%mat%norton%visc) then
            red = 0
            goto 500
        end if

        ! The stress vaninshing is damped
        n = self%mat%norton%n
        cv = self%mat%norton%k*(1.d0-self%mat%dv)

        ! quasi zero damping
        if (cv .eq. 0) then
            red = 0
            goto 500
        end if

        a = self%mat%young/cv
        um = sqrt(dot_product(sigm, sigm))/cv

        ! Accelerated regime
        if (um .le. 1 .or. n .eq. 1) then
            red = exp(-a*self%dt)
            goto 500
        end if

        dt0 = (1-um**(1-n))/((n-1)*a)

        ! Mixed regime
        if (dt0 .le. self%dt) then
            red = exp(-a*(self%dt-dt0))/um
            goto 500
        end if

        ! Norton regime
        red = (1+a*(n-1)*self%dt*um**(n-1))**(1/(1-n))

500     continue
        if (DBG) write (6, *) 'red = ', red
        ASSERT(red .ge. 0)
        ASSERT(red .lt. 1)
        t = red*sigm

        if (self%rigi) then
            deps_t = 0.d0
            dphi_t = 0.d0
            deps_ka = 0.d0
            dphi_ka = 0.d0
        end if

        if (DBG) write (6, *) 'End Broken_Point'
    end subroutine Broken_Point

! ==================================================================================================
!  POST-TREATMENT
! ==================================================================================================

    function Compute_Post(self, pd_m, pd, dam_extr, t, dka) &
        result(post)

        implicit none
        type(CONSTITUTIVE_LAW), intent(inout):: self
        real(kind=8), intent(in):: t(:), dam_extr, dka
        type(PORO_DAM), intent(in):: pd_m, pd
        type(POST_TREATMENT):: post
! --------------------------------------------------------------------------------------------------
! porom     initial porosity
! dam_extr  extrapolated damage
! poro      final porosity
! t         final stress
! dka       increment of internal variable
! --------------------------------------------------------------------------------------------------
        real(kind=8):: cv_sigm, cv_ts, att, tn, sig_star_extr, sig_star_updt
        type(CONSTITUTIVE_LAW)    :: temp
! --------------------------------------------------------------------------------------------------
        if (DBG) write (6, *) 'BEGIN Compute_Post'

        ! Stress split
        if (.not. is_broken(self, dam_extr)) then
            ASSERT(self%loaded)
            att = self%jac*(1-dam_extr)
            post%sieq_ecr = att*f_ecro(self, self%kam+dka)
            if (self%grvi) post%sieq_nlc = att*(self%mat%r*(self%kam+dka)-self%phi)
            if (self%vgtn%is_visc) post%sieq_vsc = att*f_vsc(self%vgtn%norton, dka=dka)
        end if

        ! Error due to explicit scheme measured in terms of stress value
        tn = sqrt(dot_product(t, t))
        cv_sigm = self%mat%sig0*self%cvuser

        ! Broken law during time step (no stress error)
        if (is_broken(self, dam_extr) .or. is_broken(self, pd%dam)) then
            post%sieq_erx = 0.d0

            ! Small stress implies small stress error
        else if (tn .le. cv_sigm) then
            post%sieq_erx = 0.d0

            ! Predictor vs. update error
        else
            ASSERT(self%loaded)
            cv_ts = 1.d-1*cv_sigm/(1-dam_extr)

            temp = self
            temp%telh = sum(t(1:3))/3.d0
            temp%telq = sqrt(1.5d0*abs(tn**2-3*temp%telh**2))

            temp%dam = dam_extr
            sig_star_extr = Compute_Star(temp, 1.d0, 1.d0, cv_ts)
            ASSERT(self%exception .eq. 0)
            if (DBG) write (6, *) 'sig_star_extr = ', sig_star_extr

            temp%dam = pd%dam
            sig_star_updt = Compute_Star(temp, 1.d0, 1.d0, cv_ts)
            ASSERT(self%exception .eq. 0)
            if (DBG) write (6, *) 'sig_star_updt = ', sig_star_updt

            post%sieq_erx = abs(1-sig_star_extr/sig_star_updt)*tn
        end if

        ! User stopping criteria
        post%arret = merge(1, 0, is_broken(self, pd_m%dam))

        if (DBG) write (6, *) 'END Compute_Post'
    end function Compute_Post

! ==================================================================================================
!  Liste des fonctions intermediaires et leurs derivees
!   --> Derivees: djac_*, dteh_*, dteq_*, dphi_*
! ==================================================================================================

    real(kind=8) function f_g(self, q, p, ts)
        implicit none
        type(CONSTITUTIVE_LAW), intent(inout):: self
        real(kind=8)::q, p, ts
        ASSERT(self%loaded)
        f_g = (self%telq*q/ts)**2+2*self%dam*cosh(1.5d0*self%mat%q2*self%telh*p/ts)-1-self%dam**2
    end function f_g

    real(kind=8) function dq_g(self, q, p, ts)
        implicit none
        type(CONSTITUTIVE_LAW), intent(inout):: self
        real(kind=8)::q, p, ts
        ASSERT(self%loaded)
        dq_g = 2*self%telq**2*q/ts**2
    end function dq_g

    real(kind=8) function dp_g(self, q, p, ts)
        implicit none
        type(CONSTITUTIVE_LAW), intent(inout):: self
        real(kind=8)::q, p, ts
        ASSERT(self%loaded)
        if (DBG) write (6, *) 'dp_g: ', q, p, ts
        dp_g = 3*self%dam*self%mat%q2*self%telh/ts*sinh(1.5d0*self%mat%q2*self%telh*p/ts)
        if (DBG) write (6, *) 'dp_g ok'
    end function dp_g

    real(kind=8) function dts_g(self, q, p, ts)
        implicit none
        type(CONSTITUTIVE_LAW), intent(inout):: self
        real(kind=8)::q, p, ts
        ASSERT(self%loaded)
        if (DBG) write (6, *) 'dts_g: ', q, p, ts
        dts_g = -2*(self%telq*q)**2/ts**3-3*self%dam*self%mat%q2*self%telh*p/ts**2 &
                *sinh(1.5d0*self%mat%q2*self%telh*p/ts)
        if (DBG) write (6, *) 'dts_g ok'
    end function dts_g

    real(kind=8) function dteh_g(self, q, p, ts)
        implicit none
        type(CONSTITUTIVE_LAW), intent(inout):: self
        real(kind=8)::q, p, ts
        ASSERT(self%loaded)
        if (DBG) write (6, *) 'dteh_g: ', q, p, ts
        dteh_g = 3*self%dam*self%mat%q2*p/ts*sinh(1.5d0*self%mat%q2*self%telh*p/ts)
        if (DBG) write (6, *) 'dteh_g ok'
    end function dteh_g

    real(kind=8) function dteq_g(self, q, p, ts)
        implicit none
        type(CONSTITUTIVE_LAW), intent(inout):: self
        real(kind=8)::q, p, ts
        ASSERT(self%loaded)
        dteq_g = 2*self%telq*(q/ts)**2
    end function dteq_g

    real(kind=8) function ddam_g(self, q, p, ts)
        implicit none
        type(CONSTITUTIVE_LAW), intent(inout):: self
        real(kind=8)::q, p, ts
        ASSERT(self%loaded)
        ddam_g = 2*cosh(1.5d0*self%mat%q2*self%telh*p/ts)-2*self%dam

    end function ddam_g

    real(kind=8) function f_ecro(self, ka)
        implicit none
        type(CONSTITUTIVE_LAW), intent(inout):: self
        real(kind=8)::ka
        f_ecro = self%mat%r0+self%mat%rh*ka+self%mat%r1*(1-exp(-self%mat%g1*ka)) &
                 +self%mat%r2*(1-exp(-self%mat%g2*ka))+self%mat%rk*(ka+self%mat%p0)**self%mat%gk
    end function f_ecro

    real(kind=8) function dka_ecro(self, ka)
        implicit none
        type(CONSTITUTIVE_LAW), intent(inout):: self
        real(kind=8)::ka
        dka_ecro = self%mat%rh+self%mat%r1*self%mat%g1*exp(-self%mat%g1*ka) &
                   +self%mat%r2*self%mat%g2*exp(-self%mat%g2*ka) &
                   +self%mat%rk*self%mat%gk*(ka+self%mat%p0)**(self%mat%gk-1)
    end function dka_ecro

    real(kind=8) function f_ts_hat(self, dka, kv)
        implicit none
        type(CONSTITUTIVE_LAW), intent(inout):: self
        real(kind=8), intent(in), optional::dka, kv
        real(kind=8):: vsc, ka

        ! one and one only among dka and kv is given
        ASSERT(present(dka) .eqv. .not. present(kv))
        ASSERT(self%loaded)

        if (present(dka)) then
            vsc = f_vsc(self%vgtn%norton, dka=dka)
            ka = self%kam+dka
        else
            vsc = f_vsc(self%vgtn%norton, kv=kv)
            ka = self%kam+f_dka(self%vgtn%norton, kv)
        end if

        f_ts_hat = self%jac*(f_ecro(self, ka)+self%mat%r*ka-self%phi+vsc)
    end function f_ts_hat

    real(kind=8) function dkv_ts_hat(self, kv)
        implicit none
        type(CONSTITUTIVE_LAW), intent(inout):: self
        real(kind=8)::kv
        real(kind=8):: ka
        ASSERT(self%loaded)

        ka = self%kam+f_dka(self%vgtn%norton, kv)
        dkv_ts_hat = self%jac*((dka_ecro(self, ka)+self%mat%r)*dkv_dka(self%vgtn%norton, kv) &
                               +dkv_vsc(self%vgtn%norton, kv))
    end function dkv_ts_hat

    real(kind=8) function dka_ts_hat(self, dka)
        implicit none
        type(CONSTITUTIVE_LAW), intent(inout):: self
        real(kind=8)::dka
        ASSERT(self%loaded)

        dka_ts_hat = self%jac*(dka_ecro(self, self%kam+dka)+ &
                               self%mat%r+ddka_vsc(self%vgtn%norton, dka))
    end function dka_ts_hat

    real(kind=8) function djac_ts_hat(self, dka)
        implicit none
        type(CONSTITUTIVE_LAW), intent(inout):: self
        real(kind=8)::dka
        real(kind=8)::ka
        ASSERT(self%loaded)
        ka = self%kam+dka
        djac_ts_hat = f_ecro(self, ka)+self%mat%r*ka-self%phi+f_vsc(self%vgtn%norton, dka)
    end function djac_ts_hat

    real(kind=8) function dphi_ts_hat(self, dka)
        implicit none
        type(CONSTITUTIVE_LAW), intent(inout):: self
        real(kind=8)::dka
        ASSERT(self%loaded)
        dphi_ts_hat = -self%jac
    end function dphi_ts_hat

    real(kind=8) function f_lambda(self, x)
        implicit none
        type(CONSTITUTIVE_LAW), intent(inout):: self
        real(kind=8)::x
        ASSERT(self%loaded)
        if (DBG) write (6, *) 'f_lambda: ', x
        f_lambda = 0.5d0*self%dam*self%mat%q2*sinh(1.5d0*self%mat%q2*x)
        if (DBG) write (6, *) 'f_lambda ok'
    end function f_lambda

    real(kind=8) function dx_lambda(self, x)
        implicit none
        type(CONSTITUTIVE_LAW), intent(inout):: self
        real(kind=8)::x
        ASSERT(self%loaded)
        dx_lambda = 0.75d0*self%dam*self%mat%q2**2*cosh(1.5d0*self%mat%q2*x)
    end function dx_lambda

    real(kind=8) function f_theta(self, x, y)
        implicit none
        type(CONSTITUTIVE_LAW), intent(inout):: self
        real(kind=8)::x, y
        if (DBG) write (6, *) 'f_theta'
        f_theta = 1.d0/(y**2+3*x*f_lambda(self, x))
    end function f_theta

    real(kind=8) function dx_theta(self, x, y)
        implicit none
        type(CONSTITUTIVE_LAW), intent(inout):: self
        real(kind=8)::x, y
        real(kind=8)::lbd
        if (DBG) write (6, *) 'dx_theta'
        lbd = f_lambda(self, x)
        dx_theta = -3*(lbd+x*dx_lambda(self, x))/(y**2+3*x*lbd)**2
    end function dx_theta

    real(kind=8) function dy_theta(self, x, y)
        implicit none
        type(CONSTITUTIVE_LAW), intent(inout):: self
        real(kind=8)::x, y
        if (DBG) write (6, *) 'dy_theta'
        dy_theta = -(2*y)/(y**2+3*x*f_lambda(self, x))**2
    end function dy_theta

    real(kind=8) function f_q_hat(self, p, ts)
        implicit none
        type(CONSTITUTIVE_LAW), intent(inout):: self
        real(kind=8)::p, ts
        real(kind=8)::muk, num, den
        ASSERT(self%loaded)
        if (DBG) write (6, *) 'f_q_hat: ', p, ts, self%telh
        muk = self%mat%troismu/self%mat%troisk
        num = ts*f_lambda(self, self%telh*p/ts)
        den = num+muk*self%telh*(1-p)
        f_q_hat = num/den
    end function f_q_hat

    real(kind=8) function dp_q_hat(self, p, ts)
        implicit none
        type(CONSTITUTIVE_LAW), intent(inout):: self
        real(kind=8)::p, ts
        real(kind=8)::muk, num, den, d_num, d_den
        ASSERT(self%loaded)
        if (DBG) write (6, *) 'dp_q_hat'
        muk = self%mat%troismu/self%mat%troisk
        num = ts*f_lambda(self, self%telh*p/ts)
        den = num+muk*self%telh*(1-p)
        d_num = dx_lambda(self, self%telh*p/ts)*self%telh
        d_den = d_num-muk*self%telh
        dp_q_hat = (d_num*den-num*d_den)/den**2
    end function dp_q_hat

    real(kind=8) function dts_q_hat(self, p, ts)
        implicit none
        type(CONSTITUTIVE_LAW), intent(inout):: self
        real(kind=8)::p, ts
        real(kind=8)::muk, num, den, lbd, d_num, d_den
        ASSERT(self%loaded)
        if (DBG) write (6, *) 'dts_q_hat'
        muk = self%mat%troismu/self%mat%troisk
        lbd = f_lambda(self, self%telh*p/ts)
        num = ts*lbd
        den = num+muk*self%telh*(1-p)
        d_num = lbd-dx_lambda(self, self%telh*p/ts)*(self%telh*p/ts)
        d_den = d_num
        dts_q_hat = (d_num*den-num*d_den)/den**2
    end function dts_q_hat

    real(kind=8) function dteh_q_hat(self, p, ts)
        implicit none
        type(CONSTITUTIVE_LAW), intent(inout):: self
        real(kind=8)::p, ts
        real(kind=8)::muk, w, num, d_num, den, d_den, lbd0, a0p, seuil
        ASSERT(self%loaded)
        if (DBG) write (6, *) 'dteh_q_hat'
        muk = self%mat%troismu/self%mat%troisk
        w = 1.5d0*self%mat%q2*self%telh*p/ts
        seuil = (r8prem()*1200)**0.25d0
        if (abs(w) .le. seuil) then
            ! Precision numerique quand telh petit (dvp limite de lambda ordre 4)
            lbd0 = 0.5d0*self%dam*self%mat%q2
            a0p = 1.5d0*self%mat%q2*p
            dteh_q_hat = (12*(a0p)**3*lbd0*muk*(1-p)*ts**2*self%telh) &
                         /(lbd0*a0p*(6*ts**2+(a0p*self%telh)**2)+6*muk*ts**2*(1-p))**2
        else
            ! Derivee normale de lambda avec le sinh
            num = ts*f_lambda(self, self%telh*p/ts)
            d_num = dx_lambda(self, self%telh*p/ts)*p
            den = num+muk*self%telh*(1-p)
            d_den = d_num+muk*(1-p)
            dteh_q_hat = (d_num*den-num*d_den)/den**2
        end if
    end function dteh_q_hat

    real(kind=8) function f_g_hat(self, p, ts)
        implicit none
        type(CONSTITUTIVE_LAW), intent(inout):: self
        real(kind=8)::p, ts
        real(kind=8)::q
        if (DBG) write (6, *) 'f_g_hat'
        q = f_q_hat(self, p, ts)
        f_g_hat = f_g(self, q, p, ts)
    end function f_g_hat

    real(kind=8) function dp_g_hat(self, p, ts)
        implicit none
        type(CONSTITUTIVE_LAW), intent(inout):: self
        real(kind=8)::p, ts
        real(kind=8)::q
        q = f_q_hat(self, p, ts)
        dp_g_hat = dq_g(self, q, p, ts)*dp_q_hat(self, p, ts)+dp_g(self, q, p, ts)
    end function dp_g_hat

    real(kind=8) function dts_g_hat(self, p, ts)
        implicit none
        type(CONSTITUTIVE_LAW), intent(inout):: self
        real(kind=8)::p, ts
        real(kind=8)::q
        q = f_q_hat(self, p, ts)
        dts_g_hat = dq_g(self, q, p, ts)*dts_q_hat(self, p, ts)+dts_g(self, q, p, ts)
    end function dts_g_hat

    real(kind=8) function dteh_g_hat(self, p, ts)
        implicit none
        type(CONSTITUTIVE_LAW), intent(inout):: self
        real(kind=8)::p, ts
        real(kind=8)::q, d_q
        q = f_q_hat(self, p, ts)
        d_q = dteh_q_hat(self, p, ts)
        dteh_g_hat = dq_g(self, q, p, ts)*d_q+dteh_g(self, q, p, ts)
    end function dteh_g_hat

    real(kind=8) function dteq_g_hat(self, p, ts)
        implicit none
        type(CONSTITUTIVE_LAW), intent(inout):: self
        real(kind=8)::p, ts
        real(kind=8)::q
        q = f_q_hat(self, p, ts)
        dteq_g_hat = dteq_g(self, q, p, ts)
    end function dteq_g_hat

    real(kind=8) function f_lbd_hat(self, p, ts)
        implicit none
        type(CONSTITUTIVE_LAW), intent(inout):: self
        real(kind=8)::p, ts
        real(kind=8)::jk, q, num, den, lbd, the
        ASSERT(self%loaded)
        if (DBG) write (6, *) 'f_lbd_hat'
        jk = self%jac/self%mat%troisk
        q = f_q_hat(self, p, ts)
        lbd = f_lambda(self, self%telh*p/ts)
        the = f_theta(self, self%telh*p/ts, self%telq*q/ts)
        num = jk*self%telh*(1-p)
        den = the*lbd
        f_lbd_hat = num/den
    end function f_lbd_hat

    real(kind=8) function dp_lbd_hat(self, p, ts)
        implicit none
        type(CONSTITUTIVE_LAW), intent(inout):: self
        real(kind=8)::p, ts
        real(kind=8)::jk, q, d_q, lbd, d_lbd, the, d_the, num, d_num, den, d_den
        ASSERT(self%loaded)
        if (DBG) write (6, *) 'dp_lbd_hat'
        jk = self%jac/self%mat%troisk
        q = f_q_hat(self, p, ts)
        d_q = dp_q_hat(self, p, ts)
        lbd = f_lambda(self, self%telh*p/ts)
        d_lbd = dx_lambda(self, self%telh*p/ts)*self%telh/ts
        the = f_theta(self, self%telh*p/ts, self%telq*q/ts)
        d_the = dx_theta(self, self%telh*p/ts, self%telq*q/ts)*self%telh/ts &
                +dy_theta(self, self%telh*p/ts, self%telq*q/ts)*self%telq/ts*d_q
        num = jk*self%telh*(1-p)
        d_num = -jk*self%telh
        den = the*lbd
        d_den = d_the*lbd+the*d_lbd
        dp_lbd_hat = (d_num*den-num*d_den)/den**2
    end function dp_lbd_hat

    real(kind=8) function dts_lbd_hat(self, p, ts)
        implicit none
        type(CONSTITUTIVE_LAW), intent(inout):: self
        real(kind=8)::p, ts
        real(kind=8)::jk, q, d_q, lbd, d_lbd, the, d_the, num, den, d_den
        ASSERT(self%loaded)
        if (DBG) write (6, *) 'dts_lbd_hat'
        jk = self%jac/self%mat%troisk
        q = f_q_hat(self, p, ts)
        d_q = dts_q_hat(self, p, ts)
        lbd = f_lambda(self, self%telh*p/ts)
        d_lbd = dx_lambda(self, self%telh*p/ts)*(-self%telh*p/ts**2)
        the = f_theta(self, self%telh*p/ts, self%telq*q/ts)
        d_the = dx_theta(self, self%telh*p/ts, self%telq*q/ts)*(-self%telh*p/ts**2) &
                +dy_theta(self, self%telh*p/ts, self%telq*q/ts)*self%telq*(d_q*ts-q)/ts**2
        num = jk*self%telh*(1-p)
        den = the*lbd
        d_den = d_the*lbd+the*d_lbd
        dts_lbd_hat = -num*d_den/den**2
    end function dts_lbd_hat

    real(kind=8) function djac_lbd_hat(self, p, ts)
        implicit none
        type(CONSTITUTIVE_LAW), intent(inout):: self
        real(kind=8)::p, ts
        real(kind=8)::jk, d_jk, q, num, d_num, den, lbd, the
        if (DBG) write (6, *) 'djac_lbd_hat'
        ASSERT(self%loaded)
        jk = self%jac/self%mat%troisk
        d_jk = 1/self%mat%troisk
        q = f_q_hat(self, p, ts)
        lbd = f_lambda(self, self%telh*p/ts)
        the = f_theta(self, self%telh*p/ts, self%telq*q/ts)
        num = jk*self%telh*(1-p)
        d_num = d_jk*self%telh*(1-p)
        den = the*lbd
        djac_lbd_hat = d_num/den
    end function djac_lbd_hat

    real(kind=8) function dteh_lbd_hat(self, p, ts)
        implicit none
        type(CONSTITUTIVE_LAW), intent(inout):: self
        real(kind=8)::p, ts
        real(kind=8)::jk, q, d_q, num, d_num, den, d_den, lbd, d_lbd, the, d_the
        ASSERT(self%loaded)
        if (DBG) write (6, *) 'dteh_lbd_hat'
        jk = self%jac/self%mat%troisk
        q = f_q_hat(self, p, ts)
        d_q = dteh_q_hat(self, p, ts)
        lbd = f_lambda(self, self%telh*p/ts)
        d_lbd = dx_lambda(self, self%telh*p/ts)*p/ts
        the = f_theta(self, self%telh*p/ts, self%telq*q/ts)
        d_the = dx_theta(self, self%telh*p/ts, self%telq*q/ts)*p/ts &
                +dy_theta(self, self%telh*p/ts, self%telq*q/ts)*self%telq*d_q/ts
        num = jk*self%telh*(1-p)
        d_num = jk*(1-p)
        den = the*lbd
        d_den = d_the*lbd+the*d_lbd
        dteh_lbd_hat = (d_num*den-num*d_den)/den**2
    end function dteh_lbd_hat

    real(kind=8) function dteq_lbd_hat(self, p, ts)
        implicit none
        type(CONSTITUTIVE_LAW), intent(inout):: self
        real(kind=8)::p, ts
        real(kind=8)::jk, q, num, den, d_den, lbd, the, d_the
        if (DBG) write (6, *) 'dteq_lbd_hat'
        ASSERT(self%loaded)
        jk = self%jac/self%mat%troisk
        q = f_q_hat(self, p, ts)
        lbd = f_lambda(self, self%telh*p/ts)
        the = f_theta(self, self%telh*p/ts, self%telq*q/ts)
        d_the = dy_theta(self, self%telh*p/ts, self%telq*q/ts)*q/ts
        num = jk*self%telh*(1-p)
        den = the*lbd
        d_den = d_the*lbd
        dteq_lbd_hat = -num*d_den/den**2
    end function dteq_lbd_hat

    real(kind=8) function dp_m_hat(self, p, ts, dka)
        implicit none
        type(CONSTITUTIVE_LAW), intent(inout):: self
        real(kind=8)::p, ts, dka
        dp_m_hat = -dp_lbd_hat(self, p, ts)
    end function dp_m_hat

    real(kind=8) function dts_m_hat(self, p, ts, dka)
        implicit none
        type(CONSTITUTIVE_LAW), intent(inout):: self
        real(kind=8)::p, ts, dka
        dts_m_hat = 1.d0/dka_ts_hat(self, dka)-dts_lbd_hat(self, p, ts)
    end function dts_m_hat

    real(kind=8) function djac_m_hat(self, p, ts, dka)
        implicit none
        type(CONSTITUTIVE_LAW), intent(inout):: self
        real(kind=8)::p, ts, dka
        djac_m_hat = -djac_ts_hat(self, dka)/dka_ts_hat(self, dka)-djac_lbd_hat(self, p, ts)
    end function djac_m_hat

    real(kind=8) function dphi_m_hat(self, p, ts, dka)
        implicit none
        type(CONSTITUTIVE_LAW), intent(inout):: self
        real(kind=8)::p, ts, dka
        dphi_m_hat = -dphi_ts_hat(self, dka)/dka_ts_hat(self, dka)
    end function dphi_m_hat

    real(kind=8) function dteh_m_hat(self, p, ts, dka)
        implicit none
        type(CONSTITUTIVE_LAW), intent(inout):: self
        real(kind=8)::p, ts, dka
        dteh_m_hat = -dteh_lbd_hat(self, p, ts)
    end function dteh_m_hat

    real(kind=8) function dteq_m_hat(self, p, ts, dka)
        implicit none
        type(CONSTITUTIVE_LAW), intent(inout):: self
        real(kind=8)::p, ts, dka
        dteq_m_hat = -dteq_lbd_hat(self, p, ts)
    end function dteq_m_hat

end module lcgtn_module<|MERGE_RESOLUTION|>--- conflicted
+++ resolved
@@ -371,16 +371,7 @@
 ! deps_vi   derivee dka  / deps  (grad_vari)
 ! dphi_vi   derivee dka  / dphi  (grad_vari)
 ! --------------------------------------------------------------------------------------------------
-<<<<<<< HEAD
-
-#ifdef ASTER_INT4
-        integer(kind=8) :: state
-#else
-        integer         :: state
-#endif
-=======
         integer(kind=8)         :: state
->>>>>>> 74043090
         real(kind=8)    :: kam, dka, epm(self%ndimsi), ep(self%ndimsi), rac2(self%ndimsi)
         real(kind=8)    :: vdum1(self%ndimsi), vdum2(self%ndimsi), rdum
         real(kind=8)    :: sigm(self%ndimsi)
@@ -1894,15 +1885,7 @@
 
         type(CONSTITUTIVE_LAW), intent(inout):: self
         real(kind=8), intent(in)             :: eps(:), sigm(:)
-<<<<<<< HEAD
-#ifdef ASTER_INT4
-        integer(kind=8), intent(out)         :: state
-#else
-        integer, intent(out)                 :: state
-#endif
-=======
         integer(kind=8), intent(out)                 :: state
->>>>>>> 74043090
         real(kind=8), intent(out)            :: dka, ep(:), t(:)
         real(kind=8), intent(out)            :: deps_t(:, :), dphi_t(:), deps_ka(:), dphi_ka
 ! --------------------------------------------------------------------------------------------------
