--- conflicted
+++ resolved
@@ -51,17 +51,7 @@
     integer(kind=8):: extern_type, iveriborne
     character(len=16) :: extern_addr
     real(kind=8) :: resi_inte
-<<<<<<< HEAD
-#ifdef ASTER_INT4  // Only define ASTERINTEGER4 specialization when using 64-bit integers
-    integer(kind=8) :: iter_inte_mfront_maxi
-    integer :: iter_inte_maxi, vali(2)
-#else
-    integer :: iter_inte_maxi, iter_inte_mfront_maxi, vali(2)
-#endif
-
-=======
     integer(kind=8) :: iter_inte_maxi, iter_inte_mfront_maxi, vali(2)
->>>>>>> 74043090
 !
 ! --------------------------------------------------------------------------------------------------
 !
