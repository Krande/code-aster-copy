! --------------------------------------------------------------------
! Copyright (C) 1991 - 2024 - EDF R&D - www.code-aster.org
! This file is part of code_aster.
!
! code_aster is free software: you can redistribute it and/or modify
! it under the terms of the GNU General Public License as published by
! the Free Software Foundation, either version 3 of the License, or
! (at your option) any later version.
!
! code_aster is distributed in the hope that it will be useful,
! but WITHOUT ANY WARRANTY; without even the implied warranty of
! MERCHANTABILITY or FITNESS FOR A PARTICULAR PURPOSE.  See the
! GNU General Public License for more details.
!
! You should have received a copy of the GNU General Public License
! along with code_aster.  If not, see <http://www.gnu.org/licenses/>.
! --------------------------------------------------------------------
!
subroutine modelCheckPlaneity(mesh, model)
!
    use model_module, only: getPlateCell
!
    implicit none
!
#include "asterf_types.h"
#include "asterfort/as_allocate.h"
#include "asterfort/as_deallocate.h"
#include "asterfort/assert.h"
#include "asterfort/calcul.h"
#include "asterfort/dismoi.h"
#include "asterfort/exlim2.h"
#include "asterfort/mecact.h"
#include "asterfort/megeom.h"
#include "asterfort/nmiret.h"
#include "asterfort/plateGeom_module.h"
#include "asterfort/utmess.h"
!
    character(len=8), intent(in) :: mesh, model
!
! --------------------------------------------------------------------------------------------------
!
! AFFE_MODELE
!
! Check planeity of plate elements
!
! --------------------------------------------------------------------------------------------------
!
! In  model           : name of the model
! In  mesh           : name of the mesh
!
! --------------------------------------------------------------------------------------------------
!
    aster_logical :: tabret(0:10)
    character(len=16) :: answer
    aster_logical :: lparallel_mesh
    character(len=1), parameter :: base = "V"
    character(len=19), parameter :: plateLigrel = "&&OP0018.PLATES"
    integer, pointer :: cellPlate(:) => null()
    character(len=19) :: modelLigrel
    integer :: nbCellPlate
    character(len=16), parameter :: option = "VERI_PLAN"
    integer, parameter :: nbIn = 2, nbOut = 2
    character(len=8) :: lpain(nbIn), lpaout(nbOut)
    character(len=24) :: lchin(nbIn), lchout(nbOut)
    character(len=24) :: chgeom
    character(len=24), parameter :: paraCheck = "&&OP0018.PARACHECK"
    integer, parameter :: nbCmp = 2
    character(len=8), parameter :: cmpName(nbCmp) = (/"X1", "X2"/)
    real(kind=8) :: cmpVale(nbCmp)
    character(len=24), parameter :: codret = '&&OP0018.CODRET', indicr = '&&OP0018.INDICR'
!
! --------------------------------------------------------------------------------------------------
!
    call dismoi('NOM_LIGREL', model, 'MODELE', repk=modelLigrel)
    call dismoi('PARALLEL_MESH', mesh, 'MAILLAGE', repk=answer)
    lparallel_mesh = answer .eq. 'OUI'

! - Get list of cells with plate model
    call getPlateCell(model, nbCellPlate, cellPlate)

<<<<<<< HEAD
=======
#ifdef ASTER_HAVE_MPI
! - Split MPI communicator
    call asmpi_comm('GET', world)
    if (nbCellPlate .ne. 0) then
! ----- Plate case
        color = 1
        key = 1
        call asmpi_split_comm(world, color, key, "TMPCOMM", newcom)
        call asmpi_comm('SET', newcom)
    else
! ----- No plate case
        color = 0
        key = 0
        call asmpi_split_comm(world, color, key, "TMPCOMM", newcom)
        call asmpi_comm('SET', newcom)
    end if
#endif

>>>>>>> 9cc42d03
! - Check planeity of quadrangles
    if (nbCellPlate .ne. 0) then

        if (lparallel_mesh) then
            call utmess("F", "MODELE1_16")
        end if

! ----- Create LIGREL for cells with plate model
        call exlim2(cellPlate, nbCellPlate, modelLigrel, base, plateLigrel)

! ----- Create map for parameters
        cmpVale(1) = BASE_TOLE_PLANE
        cmpVale(2) = 1.d0
        call mecact('V', paraCheck, 'LIGREL', plateLigrel, 'NEUT_R', &
                    ncmp=nbCmp, lnomcmp=cmpName, vr=cmpVale)

! ----- Input fields
        call megeom(model, chgeom)
        lchin(1) = chgeom
        lpain(1) = 'PGEOMER'
        lchin(2) = paraCheck
        lpain(2) = 'PCHCKPR'

! ----- Output fields
        lchout(1) = codret
        lpaout(1) = 'PCODRET'
        lchout(2) = indicr
        lpaout(2) = 'PINDICR'

! ----- Compute option
        call calcul('C', option, plateLigrel, nbIn, lchin, &
                    lpain, nbOut, lchout, lpaout, base, &
                    'NON')
        call nmiret(codret, tabret)
        if (tabret(0)) then
            call utmess('A', 'PLATE1_81')
        end if
    end if
!
<<<<<<< HEAD
=======
! - Unsplit MPI communicator
#ifdef ASTER_HAVE_MPI
    call asmpi_barrier_wrap(world, ierror)
    call asmpi_comm('SET', world)
    if (newcom .ne. 0) then
        call asmpi_comm('FREE', newcom)
    end if
#endif
!
>>>>>>> 9cc42d03
    AS_DEALLOCATE(vi=cellPlate)
!
end subroutine<|MERGE_RESOLUTION|>--- conflicted
+++ resolved
@@ -23,8 +23,12 @@
     implicit none
 !
 #include "asterf_types.h"
+#include "asterc/asmpi_barrier_wrap.h"
+#include "asterc/asmpi_comm.h"
+#include "asterc/asmpi_split_comm.h"
 #include "asterfort/as_allocate.h"
 #include "asterfort/as_deallocate.h"
+#include "asterfort/asmpi_comm_vect.h"
 #include "asterfort/assert.h"
 #include "asterfort/calcul.h"
 #include "asterfort/dismoi.h"
@@ -68,6 +72,7 @@
     character(len=8), parameter :: cmpName(nbCmp) = (/"X1", "X2"/)
     real(kind=8) :: cmpVale(nbCmp)
     character(len=24), parameter :: codret = '&&OP0018.CODRET', indicr = '&&OP0018.INDICR'
+    mpi_int :: world, newcom, color, key, ierror
 !
 ! --------------------------------------------------------------------------------------------------
 !
@@ -76,10 +81,9 @@
     lparallel_mesh = answer .eq. 'OUI'
 
 ! - Get list of cells with plate model
+    nbCellPlate = 0
     call getPlateCell(model, nbCellPlate, cellPlate)
 
-<<<<<<< HEAD
-=======
 #ifdef ASTER_HAVE_MPI
 ! - Split MPI communicator
     call asmpi_comm('GET', world)
@@ -98,14 +102,8 @@
     end if
 #endif
 
->>>>>>> 9cc42d03
 ! - Check planeity of quadrangles
     if (nbCellPlate .ne. 0) then
-
-        if (lparallel_mesh) then
-            call utmess("F", "MODELE1_16")
-        end if
-
 ! ----- Create LIGREL for cells with plate model
         call exlim2(cellPlate, nbCellPlate, modelLigrel, base, plateLigrel)
 
@@ -138,8 +136,6 @@
         end if
     end if
 !
-<<<<<<< HEAD
-=======
 ! - Unsplit MPI communicator
 #ifdef ASTER_HAVE_MPI
     call asmpi_barrier_wrap(world, ierror)
@@ -149,7 +145,6 @@
     end if
 #endif
 !
->>>>>>> 9cc42d03
     AS_DEALLOCATE(vi=cellPlate)
 !
 end subroutine