--- conflicted
+++ resolved
@@ -160,19 +160,6 @@
 !
 ! - Get number of contact ligrel for loads datastructure
 !
-<<<<<<< HEAD
-    ! Had to check for the presence of ligrel_slav and ligrel_cont before utilizing them. It
-    ! was causing a segmentation fault on MSVC when they were not present.
-    if (present(ligrel_slav)) then
-        if (ligrel_slav .ne. ' ') then
-            nb_load_cont = nb_load_cont + 1
-        end if
-    end if
-
-    if (present(ligrel_cont)) then
-        if (ligrel_cont .ne. ' ') then
-            nb_load_cont = nb_load_cont + 1
-=======
     if (present(ligrel_slav)) then
         if (ligrel_slav .ne. ' ') then
             nb_load_cont = nb_load_cont+1
@@ -181,7 +168,6 @@
     if (present(ligrel_cont)) then
         if (ligrel_cont .ne. ' ') then
             nb_load_cont = nb_load_cont+1
->>>>>>> 4ddfbf8c
         end if
     end if
 !
