--- conflicted
+++ resolved
@@ -268,17 +268,10 @@
     if (mode .eq. 'VARI' .or. mode .eq. 'ACCI') then
         call nmchex(hval_veelem, 'VEELEM', 'CNFSDO', vect_elem)
         call nmchex(hval_veasse, 'VEASSE', 'CNFSDO', vect_asse)
-<<<<<<< HEAD
-        call vecgme(model, cara_elem, ds_material%mater, ds_material%mateco,&
-                    lload_name, lload_info,&
-                    time_curr, disp_prev, disp_cumu_inst, vect_elem, time_prev,&
-                    ds_constitutive%compor, ' '   , vite_curr, strx_prev)
-=======
-        call vecgme(model, cara_elem, ds_material%field_mate, lload_name, &
+        call vecgme(model, cara_elem, ds_material%mater, ds_material%mateco, lload_name, &
                     lload_info, time_curr, disp_prev, disp_cumu_inst, &
                     vect_elem, time_prev, ds_constitutive%compor, ' '  , &
                     vite_curr, acce_curr, strx_prev)
->>>>>>> 5bfd3bce
         call asasve(vect_elem, nume_dof, 'R', vect_alem)
         call ascova('D', vect_alem, lload_func, 'INST', time_curr,&
                     'R', vect_asse)
