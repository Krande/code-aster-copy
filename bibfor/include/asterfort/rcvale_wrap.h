! --------------------------------------------------------------------
! Copyright (C) 1991 - 2025 - EDF R&D - www.code-aster.org
! This file is part of code_aster.
!
! code_aster is free software: you can redistribute it and/or modify
! it under the terms of the GNU General Public License as published by
! the Free Software Foundation, either version 3 of the License, or
! (at your option) any later version.
!
! code_aster is distributed in the hope that it will be useful,
! but WITHOUT ANY WARRANTY; without even the implied warranty of
! MERCHANTABILITY or FITNESS FOR A PARTICULAR PURPOSE.  See the
! GNU General Public License for more details.
!
! You should have received a copy of the GNU General Public License
! along with code_aster.  If not, see <http://www.gnu.org/licenses/>.
! --------------------------------------------------------------------

!
!
interface
    subroutine rcvale_wrap(nommaz, phenom, nbpar, nompar, valpar,&
                      nbres, nomres, valres, icodre, iarret)
        integer(kind=8), intent(in) :: nbres
        integer(kind=8), intent(in) :: nbpar
        character(len=*), intent(in) :: nommaz
        character(len=*), intent(in) :: phenom
        character(len=8), intent(in) :: nompar(nbpar)
        real(kind=8), intent(in) :: valpar(nbpar)
        character(len=16), intent(in) :: nomres(nbres)
        real(kind=8), intent(out) :: valres(nbres)
<<<<<<< HEAD
        integer, intent(out) :: icodre(nbres)
        integer, intent(in) :: iarret
    end subroutine rcvale_wrap
=======
        integer(kind=8), intent(out) :: icodre(nbres)
        integer(kind=8), intent(in) :: iarret
    end subroutine rcvale
>>>>>>> 74043090
end interface<|MERGE_RESOLUTION|>--- conflicted
+++ resolved
@@ -19,7 +19,7 @@
 !
 !
 interface
-    subroutine rcvale_wrap(nommaz, phenom, nbpar, nompar, valpar,&
+    subroutine rcvale(nommaz, phenom, nbpar, nompar, valpar,&
                       nbres, nomres, valres, icodre, iarret)
         integer(kind=8), intent(in) :: nbres
         integer(kind=8), intent(in) :: nbpar
@@ -29,13 +29,7 @@
         real(kind=8), intent(in) :: valpar(nbpar)
         character(len=16), intent(in) :: nomres(nbres)
         real(kind=8), intent(out) :: valres(nbres)
-<<<<<<< HEAD
-        integer, intent(out) :: icodre(nbres)
-        integer, intent(in) :: iarret
-    end subroutine rcvale_wrap
-=======
         integer(kind=8), intent(out) :: icodre(nbres)
         integer(kind=8), intent(in) :: iarret
     end subroutine rcvale
->>>>>>> 74043090
 end interface