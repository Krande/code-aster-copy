! --------------------------------------------------------------------
! Copyright (C) 1991 - 2025 - EDF R&D - www.code-aster.org
! This file is part of code_aster.
!
! code_aster is free software: you can redistribute it and/or modify
! it under the terms of the GNU General Public License as published by
! the Free Software Foundation, either version 3 of the License, or
! (at your option) any later version.
!
! code_aster is distributed in the hope that it will be useful,
! but WITHOUT ANY WARRANTY; without even the implied warranty of
! MERCHANTABILITY or FITNESS FOR A PARTICULAR PURPOSE.  See the
! GNU General Public License for more details.
!
! You should have received a copy of the GNU General Public License
! along with code_aster.  If not, see <http://www.gnu.org/licenses/>.
! --------------------------------------------------------------------

#ifndef THREADING_INTERFACES_H_
#define THREADING_INTERFACES_H_
! personne_in_charge: mathieu.courtois@edf.fr
!
interface
#ifdef ASTER_HAVE_OPENMP
#ifdef ASTER_PLATFORM_MSVC64
    subroutine omp_set_num_threads(a) bind(C, name="omp_set_num_threads")
#else
    subroutine omp_set_num_threads(a)
<<<<<<< HEAD
#endif
        integer, intent(in) :: a
=======
        integer(kind=8), intent(in) :: a
>>>>>>> f3d8c4d6
    end subroutine

#ifdef ASTER_PLATFORM_MSVC64
    function omp_get_max_threads() bind(C, name="omp_get_max_threads")
#else
    function omp_get_max_threads()
<<<<<<< HEAD
#endif
        integer :: omp_get_max_threads
=======
        integer(kind=8) :: omp_get_max_threads
>>>>>>> f3d8c4d6
    end function

#ifdef ASTER_PLATFORM_MSVC64
    function omp_get_thread_num() bind(C, name="omp_get_thread_num")
#else
    function omp_get_thread_num()
<<<<<<< HEAD
#endif
        integer :: omp_get_thread_num
=======
        integer(kind=8) :: omp_get_thread_num
>>>>>>> f3d8c4d6
    end function
#endif

#ifdef ASTER_HAVE_OPENBLAS
    subroutine openblas_set_num_threads(a)
        integer(kind=8), intent(in) :: a
    end subroutine
#endif

#ifdef ASTER_HAVE_MKL
    subroutine mkl_set_num_threads(a)
        integer(kind=8), intent(in) :: a
    end subroutine
#endif

end interface
#endif<|MERGE_RESOLUTION|>--- conflicted
+++ resolved
@@ -22,40 +22,16 @@
 !
 interface
 #ifdef ASTER_HAVE_OPENMP
-#ifdef ASTER_PLATFORM_MSVC64
-    subroutine omp_set_num_threads(a) bind(C, name="omp_set_num_threads")
-#else
     subroutine omp_set_num_threads(a)
-<<<<<<< HEAD
-#endif
-        integer, intent(in) :: a
-=======
         integer(kind=8), intent(in) :: a
->>>>>>> f3d8c4d6
     end subroutine
 
-#ifdef ASTER_PLATFORM_MSVC64
-    function omp_get_max_threads() bind(C, name="omp_get_max_threads")
-#else
     function omp_get_max_threads()
-<<<<<<< HEAD
-#endif
-        integer :: omp_get_max_threads
-=======
         integer(kind=8) :: omp_get_max_threads
->>>>>>> f3d8c4d6
     end function
 
-#ifdef ASTER_PLATFORM_MSVC64
-    function omp_get_thread_num() bind(C, name="omp_get_thread_num")
-#else
     function omp_get_thread_num()
-<<<<<<< HEAD
-#endif
-        integer :: omp_get_thread_num
-=======
         integer(kind=8) :: omp_get_thread_num
->>>>>>> f3d8c4d6
     end function
 #endif
 
