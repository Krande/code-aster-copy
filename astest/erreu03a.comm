--- conflicted
+++ resolved
@@ -84,13 +84,8 @@
                      SOLVEUR=_F(METHODE='MUMPS',GESTION_MEMOIRE='EVAL',),
                    )
 
-<<<<<<< HEAD
-except AsterError as err:
-   print fmt_raison % str(err)
-=======
-except aster.error as err:
-   print((fmt_raison % str(err)))
->>>>>>> af73434f
+except AsterError as err:
+   print((fmt_raison % str(err)))
    # on verifie que l'erreur fatale est bien celle que l'on attendait :
    if err.id_message == "FACTOR_77":
       is_ok = 1
@@ -117,13 +112,8 @@
                      SOLVEUR=_F(METHODE='LDLT',NPREC=8,STOP_SINGULIER='OUI',),
                    )
 
-<<<<<<< HEAD
-except AsterError as err:
-   print fmt_raison % str(err)
-=======
-except aster.error as err:
-   print((fmt_raison % str(err)))
->>>>>>> af73434f
+except AsterError as err:
+   print((fmt_raison % str(err)))
    # on verifie que l'erreur fatale est bien celle que l'on attendait :
    if err.id_message == "FACTOR_10":
       is_ok = 1
@@ -144,13 +134,8 @@
                      EXCIT=( _F(CHARGE = CHAR),),
                      SOLVEUR=_F(METHODE='MULT_FRONT',NPREC=8,STOP_SINGULIER='OUI',),
                    )
-<<<<<<< HEAD
-except AsterError as err:
-   print fmt_raison % str(err)
-=======
-except aster.error as err:
-   print((fmt_raison % str(err)))
->>>>>>> af73434f
+except AsterError as err:
+   print((fmt_raison % str(err)))
    # on verifie que l'erreur fatale est bien celle que l'on attendait :
    if err.id_message == "FACTOR_10":
       is_ok = 1
@@ -171,13 +156,8 @@
                      EXCIT=( _F(CHARGE = CHAR),),
                      SOLVEUR=_F(METHODE='MUMPS',NPREC=8,STOP_SINGULIER='OUI',),
                    )
-<<<<<<< HEAD
-except AsterError as err:
-   print fmt_raison % str(err)
-=======
-except aster.error as err:
-   print((fmt_raison % str(err)))
->>>>>>> af73434f
+except AsterError as err:
+   print((fmt_raison % str(err)))
    # on verifie que l'erreur fatale est bien celle que l'on attendait :
    if err.id_message == "FACTOR_11":
       is_ok = 1
@@ -198,13 +178,8 @@
                      EXCIT=( _F(CHARGE = CHAR),),
                      SOLVEUR=_F(METHODE='MUMPS',NPREC=-8,STOP_SINGULIER='OUI',),
                    )
-<<<<<<< HEAD
-except AsterError as err:
-   print fmt_raison % str(err)
-=======
-except aster.error as err:
-   print((fmt_raison % str(err)))
->>>>>>> af73434f
+except AsterError as err:
+   print((fmt_raison % str(err)))
    # on verifie que l'erreur fatale est bien celle que l'on attendait :
    if err.id_message == "FACTOR_57":
       is_ok = 1
@@ -230,13 +205,8 @@
                      SOLVEUR=_F(METHODE='LDLT',NPREC=8,STOP_SINGULIER='OUI',),
                    )
 
-<<<<<<< HEAD
-except AsterError as err:
-   print fmt_raison % str(err)
-=======
-except aster.error as err:
-   print((fmt_raison % str(err)))
->>>>>>> af73434f
+except AsterError as err:
+   print((fmt_raison % str(err)))
    # on verifie que l'erreur fatale est bien celle que l'on attendait :
    if err.id_message == "FACTOR_11":
       is_ok = 1
@@ -257,13 +227,8 @@
                      EXCIT=( _F(CHARGE = CTROP),_F(CHARGE = CHARCI)),
                      SOLVEUR=_F(METHODE='MULT_FRONT',NPREC=8,STOP_SINGULIER='OUI',),
                    )
-<<<<<<< HEAD
-except AsterError as err:
-   print fmt_raison % str(err)
-=======
-except aster.error as err:
-   print((fmt_raison % str(err)))
->>>>>>> af73434f
+except AsterError as err:
+   print((fmt_raison % str(err)))
    # on verifie que l'erreur fatale est bien celle que l'on attendait :
    if err.id_message == "FACTOR_11":
       is_ok = 1
@@ -284,13 +249,8 @@
                      EXCIT=( _F(CHARGE = CTROP),_F(CHARGE = CHARCI)),
                      SOLVEUR=_F(METHODE='MUMPS',NPREC=8,STOP_SINGULIER='OUI',),
                    )
-<<<<<<< HEAD
-except AsterError as err:
-   print fmt_raison % str(err)
-=======
-except aster.error as err:
-   print((fmt_raison % str(err)))
->>>>>>> af73434f
+except AsterError as err:
+   print((fmt_raison % str(err)))
    # on verifie que l'erreur fatale est bien celle que l'on attendait :
    if err.id_message == "FACTOR_11":
       is_ok = 1
@@ -311,13 +271,8 @@
                      EXCIT=( _F(CHARGE = CTROP),_F(CHARGE = CHARCI)),
                      SOLVEUR=_F(METHODE='MUMPS',NPREC=-8,STOP_SINGULIER='OUI',),
                    )
-<<<<<<< HEAD
-except AsterError as err:
-   print fmt_raison % str(err)
-=======
-except aster.error as err:
-   print((fmt_raison % str(err)))
->>>>>>> af73434f
+except AsterError as err:
+   print((fmt_raison % str(err)))
    # on verifie que l'erreur fatale est bien celle que l'on attendait :
    if err.id_message == "FACTOR_42":
       is_ok = 1
@@ -338,13 +293,8 @@
                      EXCIT=( _F(CHARGE = CTROP),_F(CHARGE = CHARCI)),
                      SOLVEUR=_F(METHODE='MUMPS',TYPE_RESOL='SYMDEF'),
                    )
-<<<<<<< HEAD
-except AsterError as err:
-   print fmt_raison % str(err)
-=======
-except aster.error as err:
-   print((fmt_raison % str(err)))
->>>>>>> af73434f
+except AsterError as err:
+   print((fmt_raison % str(err)))
    # on verifie que l'erreur fatale est bien celle que l'on attendait :
    if err.id_message == "FACTOR_84":
       is_ok = 1
