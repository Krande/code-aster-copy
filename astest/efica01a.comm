# coding=utf-8
# --------------------------------------------------------------------
# Copyright (C) 1991 - 2019 - EDF R&D - www.code-aster.org
# This file is part of code_aster.
#
# code_aster is free software: you can redistribute it and/or modify
# it under the terms of the GNU General Public License as published by
# the Free Software Foundation, either version 3 of the License, or
# (at your option) any later version.
#
# code_aster is distributed in the hope that it will be useful,
# but WITHOUT ANY WARRANTY; without even the implied warranty of
# MERCHANTABILITY or FITNESS FOR A PARTICULAR PURPOSE.  See the
# GNU General Public License for more details.
#
# You should have received a copy of the GNU General Public License
# along with code_aster.  If not, see <http://www.gnu.org/licenses/>.
# --------------------------------------------------------------------

#
# Ce cas test est gere en configuration dans la base ASTER, il sert de
# modele pour prononcer la recette de l IHM d EFICAS : l objectif est de
# pouvoir recreer ce test a l identique dans EFICAS a partir d une page
# blanche.
# On a donc essaye d y placer toutes les commandes un peu particulieres
# du langage de commandes d ASTER
#
# Il s agit en fait du test SDND102A auquel on a ajoute :
#      la definition d un parametre (VAL)
#      une poursuite (POURSUITE)
# Il contient ainsi :
# des parametres, des formules, des macros, des mots cles facteurs repetes
# (y compris conditionnes par des regles : calc_fonction / COMB),
# des blocs  (modes_meca,calc_char_seisme), un defi_valeur, un parametre.
#
#
# Il faudra y associer quelques recommandations pour la recette :
# - verifier qu en ouvrant le .com0, il demande bien a browser le .comm puis, en cascade, le .11
# - verifier qu on peut bien supprimer une commande, un mot cle simple et facteur
# - verifier les acces a la doc
#
#


DEBUT(CODE=_F(NIV_PUB_WEB='INTERNET'),
      DEBUG=_F(SDVERI='OUI'),
      LANG='FR')

MAILL0=LIRE_MAILLAGE(FORMAT="ASTER",)

MAILL0=DEFI_GROUP(reuse=MAILL0,
                    MAILLAGE=MAILL0,
                    CREA_GROUP_NO=(_F(NOEUD='NO2',
                                      NOM='MASSES',),
                                   _F(NOEUD='NO1',
                                      NOM='ENCASTRE',),),)


MAILLAGE=CREA_MAILLAGE(MAILLAGE=MAILL0,
    CREA_POI1=(
        _F(NOM_GROUP_MA='MASSES',  GROUP_NO = ('MASSES',) ),
    ),
)


MODELE=AFFE_MODELE(MAILLAGE=MAILLAGE,
                   AFFE=(_F(GROUP_MA='RESSORT',
                            PHENOMENE='MECANIQUE',
                            MODELISATION='DIS_T',),
                         _F(GROUP_MA='MASSES',
                            PHENOMENE='MECANIQUE',
                            MODELISATION='DIS_T',),),)



MAILLA20=LIRE_MAILLAGE(FORMAT="ASTER",UNITE=21,)

MAILLA2=CREA_MAILLAGE(MAILLAGE=MAILLA20,
    CREA_POI1=(
        _F(NOM_GROUP_MA='MASSES1', GROUP_NO = ('MASSES1',) ),
        _F(NOM_GROUP_MA='MASSES2', GROUP_NO = ('MASSES2',) ),
    ),
)

BICHOC=AFFE_MODELE(MAILLAGE=MAILLA2,
                   AFFE=(_F(GROUP_MA='RESSORTS',
                            PHENOMENE='MECANIQUE',
                            MODELISATION='DIS_T',),
                         _F(GROUP_MA=('MASSES1','MASSES2',),
                            PHENOMENE='MECANIQUE',
                            MODELISATION='DIS_T',),),)
VAL = 98696.0


CARA_ELE=AFFE_CARA_ELEM(MODELE=MODELE,
                        DISCRET=(_F(GROUP_MA='RESSORT',
                                    REPERE='GLOBAL',
                                    CARA='K_T_D_L',
                                    VALE=(VAL,0.0,0.0,),),
                                 _F(GROUP_MA='RESSORT',
                                    REPERE='GLOBAL',
                                    CARA='M_T_L',
                                    VALE=(0.0,0.0,0.0,0.0,0.0,0.0,0.0,0.0,0.0,
                                    0.0,0.0,0.0,0.0,0.0,0.0,0.0,0.0,0.0,
                                    0.0,0.0,0.0,),),
                                 _F(GROUP_MA='MASSES',
                                    CARA='M_T_D_N',
                                    VALE=25.0,),),)

CARA_BIC=AFFE_CARA_ELEM(MODELE=BICHOC,
                        DISCRET=(_F(GROUP_MA='RESSORTS',
                                    REPERE='GLOBAL',
                                    CARA='K_T_D_L',
                                    VALE=(VAL,0.0,0.0,),),
                                 _F(GROUP_MA='RESSORTS',
                                    REPERE='GLOBAL',
                                    CARA='M_T_L',
                                    VALE=(0.0,0.0,0.0,0.0,0.0,0.0,0.0,0.0,0.0,
                                    0.0,0.0,0.0,0.0,0.0,0.0,0.0,0.0,0.0,
                                    0.0,0.0,0.0,),),
                                 _F(GROUP_MA='MASSES1',
                                    CARA='M_T_D_N',
                                    VALE=25.0,),
                                 _F(GROUP_MA='MASSES2',
                                    CARA='M_T_D_N',
                                    VALE=25.0,),),)

CON_LIM=AFFE_CHAR_MECA(MODELE=MODELE,
                       DDL_IMPO=(_F(GROUP_NO='ENCASTRE',
                                    DX=0.0,
                                    DY=0.0,
                                    DZ=0.0,),
                                 _F(GROUP_NO='MASSES',
                                    DY=0.0,
                                    DZ=0.0,),),)

CL_BICHO=AFFE_CHAR_MECA(MODELE=BICHOC,
                        DDL_IMPO=(_F(GROUP_NO='ENCBICHO',
                                     DX=0.0,
                                     DY=0.0,
                                     DZ=0.0,),
                                  _F(GROUP_NO=('MASSES1','MASSES2',),
                                     DY=0.0,
                                     DZ=0.0,),),)

ASSEMBLAGE(MODELE=MODELE,
                CARA_ELEM=CARA_ELE,
                CHARGE=CON_LIM,
                NUME_DDL=CO('NUMEDDL'),
                MATR_ASSE=(_F(MATRICE=CO('RIGIDITE'),
                              OPTION='RIGI_MECA',),
                           _F(MATRICE=CO('MASSE'),
                              OPTION='MASS_MECA',),),)

ASSEMBLAGE(MODELE=BICHOC,
                CARA_ELEM=CARA_BIC,
                CHARGE=CL_BICHO,
                NUME_DDL=CO('NUMDDLC'),
                MATR_ASSE=(_F(MATRICE=CO('RIGI_BIC'),
                              OPTION='RIGI_MECA',),
                           _F(MATRICE=CO('MASS_BIC'),
                              OPTION='MASS_MECA',),),)

MODE_MEC=CALC_MODES(MATR_MASS=MASSE,
                    MATR_RIGI=RIGIDITE,
                    )


MODE_MEC=NORM_MODE(reuse =MODE_MEC,
                   MODE=MODE_MEC,
                   NORME='MASS_GENE',)

MODE_BIC=CALC_MODES(MATR_RIGI=RIGI_BIC,
                    OPTION='BANDE',
                    CALC_FREQ=_F(FREQ=(1.0,10.0,),
                                 ),
                    MATR_MASS=MASS_BIC,
                    SOLVEUR_MODAL=_F(MODE_RIGIDE='NON',
                                     METHODE='TRI_DIAG',
                                     ),
                    )

MODE_BIC=NORM_MODE(reuse =MODE_BIC,
                   MODE=MODE_BIC,
                   NORME='MASS_GENE',)

MODE_STA=MODE_STATIQUE(MATR_RIGI=RIGIDITE,
                       MATR_MASS=MASSE,
                       MODE_STAT=_F(TOUT='OUI',
                                    AVEC_CMP='DX',),)

MSTA_BIC=MODE_STATIQUE(MATR_RIGI=RIGI_BIC,
                       MATR_MASS=MASS_BIC,
                       MODE_STAT=_F(TOUT='OUI',
                                    AVEC_CMP='DX',),)

L_INST=DEFI_LIST_REEL(DEBUT=0.0,
                      INTERVALLE=_F(JUSQU_A=1.0,
                                    PAS=1.E-4,),)

OMEGAA=2.*pi*10.

ACCE1 = FORMULE(VALE = 'sin(OMEGAA*INST)',
                NOM_PARA='INST',
                OMEGAA=OMEGAA)

ACCELER1=CALC_FONC_INTERP(FONCTION=ACCE1,
                          NOM_RESU='ACCE',
                          LIST_PARA=L_INST,
                          NOM_PARA = 'INST',
                          PROL_DROITE='LINEAIRE',
                          PROL_GAUCHE='LINEAIRE',)

ACCE2 = FORMULE(VALE = '-sin(OMEGAA*INST)',
                NOM_PARA='INST',
                OMEGAA=OMEGAA)

ACCELER2=CALC_FONC_INTERP(FONCTION=ACCE2,
                          NOM_RESU='ACCE',
                          LIST_PARA=L_INST,
                          NOM_PARA = 'INST',
                          PROL_DROITE='LINEAIRE',
                          PROL_GAUCHE='LINEAIRE',)

VITE1 = FORMULE(VALE = '-cos(OMEGAA*INST)/OMEGAA',
                NOM_PARA='INST',
                OMEGAA=OMEGAA)

VITESSE1=CALC_FONC_INTERP(FONCTION=VITE1,
                          NOM_RESU='VITE',
                          LIST_PARA=L_INST,
                          NOM_PARA = 'INST',
                          PROL_DROITE='LINEAIRE',
                          PROL_GAUCHE='LINEAIRE',)

DEPL1 = FORMULE(VALE = '-sin(OMEGAA*INST)/(OMEGAA**2)',
                NOM_PARA='INST',
                OMEGAA=OMEGAA)

DEPLACE1=CALC_FONC_INTERP(FONCTION=DEPL1,
                          NOM_RESU='DEPL',
                          LIST_PARA=L_INST,
                          NOM_PARA = 'INST',
                          PROL_DROITE='LINEAIRE',
                          PROL_GAUCHE='LINEAIRE',)

VITE2 = FORMULE(VALE = 'cos(OMEGAA*INST)/OMEGAA',
                NOM_PARA='INST',
                OMEGAA=OMEGAA)

VITESSE2=CALC_FONC_INTERP(FONCTION=VITE2,
                          NOM_RESU='VITE',
                          LIST_PARA=L_INST,
                          NOM_PARA = 'INST',
                          PROL_DROITE='LINEAIRE',
                          PROL_GAUCHE='LINEAIRE',)

xx=2

<<<<<<< HEAD
FIN();
=======
INCLUDE(UNITE=11,
        INFO=1,)

MUR=DEFI_OBSTACLE(TYPE='PLAN_Z',)

TRAN_GE1=DYNA_VIBRA(TYPE_CALCUL='TRAN',BASE_CALCUL='GENE',
                         SCHEMA_TEMPS=_F(SCHEMA='DIFF_CENTRE'),
                         MATR_MASS=MASS_GEN,
                         MATR_RIGI=RIGI_GEN,
                         MODE_STAT=MODE_STA,
                         AMOR_MODAL=_F(AMOR_REDUIT=0.07,),
                         INCREMENT=_F(INST_INIT=0.0,
                                      INST_FIN=1.0,
                                      PAS=2.0E-4,),
                         ARCHIVAGE=_F(PAS_ARCH=8,),
                         EXCIT=_F(VECT_ASSE_GENE=VECT_X,
                                  ACCE=ACCELER1,
                                  VITE=VITESSE1,
                                  DEPL=DEPLACE1,
                                  MULT_APPUI='OUI',
                                  DIRECTION=(1.0,0.0,0.0,),
                                  NOEUD='NO1',),
                         COMPORTEMENT=_F(RELATION='DIS_CHOC',
                                 INTITULE='NO2/MUR',
                                 GROUP_NO_1='MASSES',
                                 OBSTACLE=MUR,
                                 ORIG_OBST=(-1.0,0.0,0.0,),
                                 NORM_OBST=(0.0,0.0,1.0,),
                                 JEU=1.1005,
                                 RIGI_NOR=5.76E7,
                                 AMOR_NOR=0.0,
                                 RIGI_TAN=0.0,
                                 FROTTEMENT='COULOMB_STAT_DYNA',
                                 COULOMB_STAT=0.0,COULOMB_DYNA=0.0,),)

MULT_X1=CALC_CHAR_SEISME(MATR_MASS=MASS_BIC,
                         DIRECTION=(1.0,0.0,0.0,),
                         MODE_STAT=MSTA_BIC,
                         NOEUD='NO1',)

MULT_X2=CALC_CHAR_SEISME(MATR_MASS=MASS_BIC,
                         DIRECTION=(1.0,0.0,0.0,),
                         MODE_STAT=MSTA_BIC,
                         NOEUD='NO11',)

PROJ_BASE(BASE=MODE_BIC,
          STOCKAGE='DIAG',
          MATR_ASSE_GENE=(_F(MATRICE=CO('MGEN_BIC'),
                             MATR_ASSE=MASS_BIC,),
                          _F(MATRICE=CO('RGEN_BIC'),
                             MATR_ASSE=RIGI_BIC,),),
          VECT_ASSE_GENE=(_F(VECTEUR=CO('VECT_X1'),
                             VECT_ASSE=MULT_X1,
                             TYPE_VECT = 'FORC'),
                          _F(VECTEUR=CO('VECT_X2'),
                             VECT_ASSE=MULT_X2,
                             TYPE_VECT = 'FORC'),),)

GRILLE=DEFI_OBSTACLE(TYPE='BI_PLAN_Z',)

MAILLA3=LIRE_MAILLAGE(FORMAT="ASTER",UNITE=22,)

FIN()
>>>>>>> 18ed0339
<|MERGE_RESOLUTION|>--- conflicted
+++ resolved
@@ -257,70 +257,4 @@
 
 xx=2
 
-<<<<<<< HEAD
-FIN();
-=======
-INCLUDE(UNITE=11,
-        INFO=1,)
-
-MUR=DEFI_OBSTACLE(TYPE='PLAN_Z',)
-
-TRAN_GE1=DYNA_VIBRA(TYPE_CALCUL='TRAN',BASE_CALCUL='GENE',
-                         SCHEMA_TEMPS=_F(SCHEMA='DIFF_CENTRE'),
-                         MATR_MASS=MASS_GEN,
-                         MATR_RIGI=RIGI_GEN,
-                         MODE_STAT=MODE_STA,
-                         AMOR_MODAL=_F(AMOR_REDUIT=0.07,),
-                         INCREMENT=_F(INST_INIT=0.0,
-                                      INST_FIN=1.0,
-                                      PAS=2.0E-4,),
-                         ARCHIVAGE=_F(PAS_ARCH=8,),
-                         EXCIT=_F(VECT_ASSE_GENE=VECT_X,
-                                  ACCE=ACCELER1,
-                                  VITE=VITESSE1,
-                                  DEPL=DEPLACE1,
-                                  MULT_APPUI='OUI',
-                                  DIRECTION=(1.0,0.0,0.0,),
-                                  NOEUD='NO1',),
-                         COMPORTEMENT=_F(RELATION='DIS_CHOC',
-                                 INTITULE='NO2/MUR',
-                                 GROUP_NO_1='MASSES',
-                                 OBSTACLE=MUR,
-                                 ORIG_OBST=(-1.0,0.0,0.0,),
-                                 NORM_OBST=(0.0,0.0,1.0,),
-                                 JEU=1.1005,
-                                 RIGI_NOR=5.76E7,
-                                 AMOR_NOR=0.0,
-                                 RIGI_TAN=0.0,
-                                 FROTTEMENT='COULOMB_STAT_DYNA',
-                                 COULOMB_STAT=0.0,COULOMB_DYNA=0.0,),)
-
-MULT_X1=CALC_CHAR_SEISME(MATR_MASS=MASS_BIC,
-                         DIRECTION=(1.0,0.0,0.0,),
-                         MODE_STAT=MSTA_BIC,
-                         NOEUD='NO1',)
-
-MULT_X2=CALC_CHAR_SEISME(MATR_MASS=MASS_BIC,
-                         DIRECTION=(1.0,0.0,0.0,),
-                         MODE_STAT=MSTA_BIC,
-                         NOEUD='NO11',)
-
-PROJ_BASE(BASE=MODE_BIC,
-          STOCKAGE='DIAG',
-          MATR_ASSE_GENE=(_F(MATRICE=CO('MGEN_BIC'),
-                             MATR_ASSE=MASS_BIC,),
-                          _F(MATRICE=CO('RGEN_BIC'),
-                             MATR_ASSE=RIGI_BIC,),),
-          VECT_ASSE_GENE=(_F(VECTEUR=CO('VECT_X1'),
-                             VECT_ASSE=MULT_X1,
-                             TYPE_VECT = 'FORC'),
-                          _F(VECTEUR=CO('VECT_X2'),
-                             VECT_ASSE=MULT_X2,
-                             TYPE_VECT = 'FORC'),),)
-
-GRILLE=DEFI_OBSTACLE(TYPE='BI_PLAN_Z',)
-
-MAILLA3=LIRE_MAILLAGE(FORMAT="ASTER",UNITE=22,)
-
-FIN()
->>>>>>> 18ed0339
+FIN()