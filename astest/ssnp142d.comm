# coding=utf-8
# --------------------------------------------------------------------
# Copyright (C) 1991 - 2018 - EDF R&D - www.code-aster.org
# This file is part of code_aster.
#
# code_aster is free software: you can redistribute it and/or modify
# it under the terms of the GNU General Public License as published by
# the Free Software Foundation, either version 3 of the License, or
# (at your option) any later version.
#
# code_aster is distributed in the hope that it will be useful,
# but WITHOUT ANY WARRANTY; without even the implied warranty of
# MERCHANTABILITY or FITNESS FOR A PARTICULAR PURPOSE.  See the
# GNU General Public License for more details.
#
# You should have received a copy of the GNU General Public License
# along with code_aster.  If not, see <http://www.gnu.org/licenses/>.
# --------------------------------------------------------------------

DEBUT(CODE=_F(NIV_PUB_WEB='INTERNET',),PAR_LOT='OUI',DEBUG=_F(SDVERI='OUI'))
# MISE EN EAU DU BARRAGE 3D, OU LE JOINT EST MODELISE PAR LA LOI DE FROTTEMENT

######## PARAMETRES #############
tfin=4

# PARAMETRES MECANIQUES DU BARRAGE DE LA TERRE ET DE L'EAU (VALEURS TESTS)
young=3.E12
poiss=0.0
rho_b=2400.
rho_t=0.
rho_e=1000.
ap=9.81
h=10.
length=5.

# NIVEAU D'EAU
niv_am=DEFI_FONCTION(NOM_PARA='INST',NOM_RESU='NRT_AM',VALE=(0,0, 1,3, 2,6, 3,8, 4,9),);
niv_av=DEFI_FONCTION(NOM_PARA='INST',NOM_RESU='NRT_AV',VALE=(0,0, 1,0, 2,0, 3,0, 4,0),);

# PARAMETRES MECANIQUES DES JOINTS
k_n=1E12
k_t=2*k_n

# JOINT FROTTEMENT
ecrouissage=k_t*0.1
mu=0.35
adhe=1000


##################################

MA=LIRE_MAILLAGE(FORMAT='MED');


MA=MODI_MAILLAGE(reuse =MA,
                   MAILLAGE=MA,
                   ORIE_PEAU_3D=_F(GROUP_MA=('BAR_AMON','BAR_AVAL')),
                   INFO=1)

MA=MODI_MAILLAGE(reuse =MA,
                   MAILLAGE=MA,
                   ORIE_FISSURE=_F(GROUP_MA='JOINT'),
                   INFO=1)

MO=AFFE_MODELE(MAILLAGE=MA,

               AFFE=(_F(GROUP_MA=('BARRAGE','TERRE','BAR_AMON','BAR_AVAL'),
                        PHENOMENE='MECANIQUE',
                        MODELISATION='3D',),
                     _F(GROUP_MA='JOINT',
                        PHENOMENE='MECANIQUE',
                        MODELISATION='3D_JOINT',),),);

# MATERIAU BETON ET TERRE
MAT_B=DEFI_MATERIAU(ELAS=_F(
                              E   = young,
                              NU  = poiss,
                              RHO = rho_b),)

MAT_T=DEFI_MATERIAU(ELAS=_F(
                              E   = young,
                              NU  = poiss,
                              RHO = rho_t),)


# MATERIAU JOINT MECANIQUE AVEC FROTTEMENT
MAT_JF=DEFI_MATERIAU(
                  JOINT_MECA_FROT=_F(K_N=k_n,
                                     K_T=k_t,
                                     PENA_TANG=ecrouissage,
                                     MU=mu,
                                     ADHESION=adhe,
                                ),);


CM_F=AFFE_MATERIAU(MAILLAGE=MA,
                 AFFE=(
                      _F(GROUP_MA='BARRAGE',MATER = MAT_B),
                      _F(GROUP_MA='TERRE',  MATER = MAT_T),
                      _F(GROUP_MA='JOINT',  MATER = MAT_JF))
                 );

# CONDITION AUX LIMITES SUR LA TERRE
TERRE=AFFE_CHAR_MECA(MODELE=MO,FACE_IMPO=_F(GROUP_MA='TERRE_BO',DX=0.0,DY=0.0,DZ=0.0,),);

# POIDS
PESBAR = AFFE_CHAR_MECA(
  MODELE = MO,
  FORCE_INTERNE = (_F(GROUP_MA='BARRAGE',FX=0, FY=-rho_b*ap,FZ=0.0))
  );
PESTER = AFFE_CHAR_MECA(
  MODELE = MO,
  FORCE_INTERNE = (_F(GROUP_MA='TERRE',  FX=0, FY=-rho_t*ap,FZ=0.0))
  );

# PRESSION D'EAU SUR LE BARRAGE
<<<<<<< HEAD
p_am = FORMULE(VALE='max(rho_e*ap*(niv_am(INST)-Y),0)',NOM_PARA=('Y','INST',),rho_e=rho_e,ap=ap,niv_am=niv_am);
p_av = FORMULE(VALE='max(rho_e*ap*(niv_av(INST)-Y),0)',NOM_PARA=('Y','INST',),rho_e=rho_e,ap=ap,niv_av=niv_av);
=======
p_am = FORMULE(VALE='max(rho_e*ap*(niv_am(INST)-Y),0)',
               rho_e=rho_e,
               ap=ap,
               niv_am=niv_am,
               NOM_PARA=['Y', 'INST'],)
p_av = FORMULE(VALE='max(rho_e*ap*(niv_av(INST)-Y),0)',
               rho_e=rho_e,
               ap=ap,
               niv_av=niv_av,
               NOM_PARA=['Y', 'INST'],)
>>>>>>> f697950a

PAMONT=AFFE_CHAR_MECA_F(MODELE=MO,PRES_REP=_F(GROUP_MA=('BAR_AMON',),PRES=p_am,),);
PAVAL =AFFE_CHAR_MECA_F(MODELE=MO,PRES_REP=_F(GROUP_MA=('BAR_AVAL', ),PRES=p_av,),);

# LISTE D'INSTANTS
LR=DEFI_LIST_REEL(DEBUT=0.0,INTERVALLE=(_F(JUSQU_A=3, NOMBRE=2,),_F(JUSQU_A=tfin, NOMBRE=1,)));
L_INST =DEFI_LIST_INST(DEFI_LIST=_F(LIST_INST = LR ),
                        ECHEC=_F(
                                 SUBD_NIVEAU=6,
                                 SUBD_PAS  = 10,
                                 SUBD_PAS_MINI = 1.E-10,
                                 ),)


# CALCUL MECANIQUE AVEC FROTTEMENT
U_F=STAT_NON_LINE(MODELE=MO,
                  CHAM_MATER=CM_F,
                  EXCIT=(
                         _F(CHARGE=TERRE),
                         _F(CHARGE=PESBAR),
                         _F(CHARGE=PESTER),
                         _F(CHARGE=PAMONT),
                         _F(CHARGE=PAVAL),
                          ),
                  COMPORTEMENT=(_F(RELATION='JOINT_MECA_FROT',
                                GROUP_MA='JOINT',),
                             _F(RELATION='ELAS',
                                GROUP_MA=('TERRE','BARRAGE')),),
                  INCREMENT=_F(LIST_INST=L_INST,INST_FIN=tfin),
                  NEWTON=_F(MATRICE='TANGENTE',REAC_ITER=1,),
                  RECH_LINEAIRE=_F(ITER_LINE_MAXI=5,),
                  CONVERGENCE=_F(ITER_GLOB_MAXI=12,
                                 RESI_GLOB_RELA=1E-5),
                  SOLVEUR=_F(METHODE='MUMPS',),
                  ARCHIVAGE = _F(LIST_INST = LR)
                  );

################### POST TRAITEMENT U_F  #######################

U_F=CALC_CHAMP(reuse =U_F,
              RESULTAT=U_F,
               VARI_INTERNE=('VARI_ELNO'),
              GROUP_MA='JOINT');

U_F=CALC_CHAMP(reuse =U_F,
              RESULTAT=U_F,
               CONTRAINTE=('SIEF_ELNO'),
              GROUP_MA='JOINT');

U_F=CALC_CHAMP(reuse =U_F,
            RESULTAT=U_F,
            VARI_INTERNE='VARI_NOEU',CONTRAINTE='SIEF_NOEU',
            GROUP_MA='JOINT');

# SAUT NORMALE DANS LE JOINT
SAUT_F=POST_RELEVE_T(ACTION=_F(OPERATION='EXTRACTION',
                               INTITULE='SAUT_N',
                               RESULTAT=U_F,
                               NOM_CHAM='VARI_NOEU',
                               INST=tfin,
                               GROUP_NO=('JOINT_H',),
                               NOM_CMP='V7',),);

# CONTRAINTE NORMALE DANS LE JOINT
SIGN_F=POST_RELEVE_T(ACTION=_F(OPERATION='EXTRACTION',
                               INTITULE='SIG_N',
                               RESULTAT=U_F,
                               NOM_CHAM='SIEF_NOEU',
                               INST=tfin,
                               GROUP_NO = ('JOINT_H',),
                               NOM_CMP='SIGN'),);



################### TESTS U_F  NON REGRESSION #######################


TEST_TABLE(
           VALE_CALC=-8.8923188992599E-08,
           NOM_PARA='V7',
           TABLE=SAUT_F,
           FILTRE=_F(NOM_PARA='COOR_X',
                     VALE=1.3,),
           )

TEST_TABLE(
           VALE_CALC=-88923.1889926,
           NOM_PARA='SIGN',
           TABLE=SIGN_F,
           FILTRE=_F(NOM_PARA='COOR_X',
                     VALE=1.3,),
           )

TEST_TABLE(
           VALE_CALC=-1.8102588054822E-07,
           NOM_PARA='V7',
           TABLE=SAUT_F,
           FILTRE=_F(NOM_PARA='COOR_X',
                     VALE=3.2,),
           )

TEST_TABLE(
           VALE_CALC=-1.8102588054822E+05,
           NOM_PARA='SIGN',
           TABLE=SIGN_F,
           FILTRE=_F(NOM_PARA='COOR_X',
                     VALE=3.2,),
           )

TEST_TABLE(
           VALE_CALC=-2.8248466703495E-07,
           NOM_PARA='V7',
           TABLE=SAUT_F,
           FILTRE=_F(NOM_PARA='COOR_X',
                     VALE=4.6,),
           )

TEST_TABLE(
           VALE_CALC=-2.8248466703495E+05,
           NOM_PARA='SIGN',
           TABLE=SIGN_F,
           FILTRE=_F(NOM_PARA='COOR_X',
                     VALE=4.6,),
           )

IMPR_TABLE(TABLE=SAUT_F,FORMAT='TABLEAU',NOM_PARA=('COOR_X','V7'),);
IMPR_TABLE(TABLE=SIGN_F,FORMAT='TABLEAU',NOM_PARA=('COOR_X','SIGN'),);

FIN()<|MERGE_RESOLUTION|>--- conflicted
+++ resolved
@@ -114,10 +114,6 @@
   );
 
 # PRESSION D'EAU SUR LE BARRAGE
-<<<<<<< HEAD
-p_am = FORMULE(VALE='max(rho_e*ap*(niv_am(INST)-Y),0)',NOM_PARA=('Y','INST',),rho_e=rho_e,ap=ap,niv_am=niv_am);
-p_av = FORMULE(VALE='max(rho_e*ap*(niv_av(INST)-Y),0)',NOM_PARA=('Y','INST',),rho_e=rho_e,ap=ap,niv_av=niv_av);
-=======
 p_am = FORMULE(VALE='max(rho_e*ap*(niv_am(INST)-Y),0)',
                rho_e=rho_e,
                ap=ap,
@@ -128,7 +124,6 @@
                ap=ap,
                niv_av=niv_av,
                NOM_PARA=['Y', 'INST'],)
->>>>>>> f697950a
 
 PAMONT=AFFE_CHAR_MECA_F(MODELE=MO,PRES_REP=_F(GROUP_MA=('BAR_AMON',),PRES=p_am,),);
 PAVAL =AFFE_CHAR_MECA_F(MODELE=MO,PRES_REP=_F(GROUP_MA=('BAR_AVAL', ),PRES=p_av,),);
