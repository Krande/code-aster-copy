--- conflicted
+++ resolved
@@ -75,13 +75,8 @@
                         CARA_ELEM=CARBA,
                         EXCIT=_F(CHARGE=CH2),
                         INST=1.)
-<<<<<<< HEAD
 except AsterError as err:
-   print((fmt_raison % str(err)))
-=======
-except aster.error as err:
    print(fmt_raison % str(err))
->>>>>>> c7d71a45
    # on verifie que l'erreur fatale est bien celle que l'on attendait :
    if err.id_message == "CALCUL_37":
       is_ok = 1
@@ -111,13 +106,8 @@
                         CARA_ELEM=CARBA,
                         EXCIT=_F(CHARGE=CH1),
                         INST=1.)
-<<<<<<< HEAD
 except AsterError as err:
-   print((fmt_raison % str(err)))
-=======
-except aster.error as err:
    print(fmt_raison % str(err))
->>>>>>> c7d71a45
    # on verifie que l'erreur fatale est bien celle que l'on attendait :
    if err.id_message == "FACTOR_11":
       is_ok = 1
