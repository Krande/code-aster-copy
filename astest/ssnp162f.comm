--- conflicted
+++ resolved
@@ -241,12 +241,8 @@
 
 # projecteur sur la direction tangente
 PNOR = FORMULE(VALE='-DX*sin(angle)+DY*cos(angle)',
-<<<<<<< HEAD
-              NOM_PARA=('DX','DY',),cos=cos,sin=sin,angle=angle);
-=======
                angle=angle,
                NOM_PARA=['DX', 'DY'],)
->>>>>>> f697950a
 
 # rajout d'une cologne dans le tableau avec la partie tangente de la force nodale
 TFORCE=CALC_TABLE(reuse =TFORCE,
