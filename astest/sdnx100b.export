--- conflicted
+++ resolved
@@ -6,11 +6,5 @@
 P testlist verification sequential
 
 F comm sdnx100b.comm D 1
-<<<<<<< HEAD
-F comm sdnx100a.com1 D 1
-F comm sdnx100b.com2 D 1
 F mail sdnx100b.mail D 20
-=======
-F mail sdnx100b.mail D 20
-F nom  sdnx100a.py D 0
->>>>>>> 3d878b5e
+F nom  sdnx100a.py D 0