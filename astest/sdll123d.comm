# coding=utf-8
# --------------------------------------------------------------------
# Copyright (C) 1991 - 2018 - EDF R&D - www.code-aster.org
# This file is part of code_aster.
#
# code_aster is free software: you can redistribute it and/or modify
# it under the terms of the GNU General Public License as published by
# the Free Software Foundation, either version 3 of the License, or
# (at your option) any later version.
#
# code_aster is distributed in the hope that it will be useful,
# but WITHOUT ANY WARRANTY; without even the implied warranty of
# MERCHANTABILITY or FITNESS FOR A PARTICULAR PURPOSE.  See the
# GNU General Public License for more details.
#
# You should have received a copy of the GNU General Public License
# along with code_aster.  If not, see <http://www.gnu.org/licenses/>.
# --------------------------------------------------------------------

# person_in_charge: mohamed-amine.hassini at edf.fr
#
<<<<<<< HEAD
=======
#import aster
#import aster_core
>>>>>>> f3d3bf9d
import numpy as NP
import numpy.linalg as LA
from math import pi, sqrt

from code_aster.Commands import *
import aster
import aster_core

DEBUT( CODE=_F(NIV_PUB_WEB='INTERNET'),
       PAR_LOT='NON', DEBUG=_F(SDVERI='OUI'), IMPR_MACRO='OUI')

from sdll123d import EXTR_MATR

# Lecture du maillage filiere
MAIL=LIRE_MAILLAGE(FORMAT="ASTER",)

# Lecture du maillage de la section
SECTION=LIRE_MAILLAGE(UNITE=21,FORMAT='MED')

MODELE=AFFE_MODELE(MAILLAGE=MAIL,
                   AFFE=(_F(GROUP_MA='ROTOR',
                           PHENOMENE='MECANIQUE',
                           MODELISATION='POU_D_EM',),
                         _F(GROUP_MA=('DISQUES'),
                           PHENOMENE='MECANIQUE',
                           MODELISATION='DIS_TR',),
                         )
                       )

GF=DEFI_GEOM_FIBRE(
           SECTION = _F ( GROUP_FIBRE='SECTIO',
                            MAILLAGE_SECT = SECTION , GROUP_MA_SECT = 'Face_1',
                            COOR_AXE_POUTRE = (0., 0.,)),
            )

ACIER=DEFI_MATERIAU(ELAS=_F(E=2.06E11,
                            NU=0.0,
                            RHO=7800.0,),);


COMPF=DEFI_COMPOR(GEOM_FIBRE=GF,MATER_SECT=ACIER,
                  MULTIFIBRE=(_F(GROUP_FIBRE='SECTIO',MATER=ACIER,RELATION='ELAS'),))


CHMAT=AFFE_MATERIAU(MAILLAGE=MAIL,
                    AFFE=(_F(GROUP_MA='ROTOR',MATER=ACIER,),),
                    AFFE_COMPOR=_F(TOUT='OUI',COMPOR=COMPF))

CARELEM=AFFE_CARA_ELEM(MODELE=MODELE,
                       POUTRE=(_F(GROUP_MA='ROTOR',
                                 SECTION='CERCLE',
                                 CARA='R',
                                 VALE=(.025),),),
                        DISCRET=(
                                   _F(GROUP_MA='DISQUES',
                                     CARA='M_TR_D_N',
                                     VALE=(0.03829,3.000E-6,1.8000E-6,1.8000E-6,0.,0.,0.,0.,0.,0.),),
                                   _F(GROUP_MA='DISQUES',
                                     CARA='K_TR_D_N',
                                     VALE=(0.,0.,0.,0.,0.,0.,), ),
                                   _F(GROUP_MA='DISQUES',
                                     CARA='A_TR_D_N',
                                     VALE=(0.,0.,0.,0.,0.,0.,), )
                        ),
                        GEOM_FIBRE=GF,
                        MULTIFIBRE=(_F(GROUP_MA=('ROTOR'),
                                       GROUP_FIBRE=('SECTIO')),
                        ))



BLOQUAGE=AFFE_CHAR_MECA(MODELE=MODELE,
                               DDL_IMPO=(
                                 _F(GROUP_NO=('PALIER_A','PALIER_B'),
                                     DX=0, DY=0, DZ=0, DRX=0,
                                     ),
                          ))



ASSEMBLAGE(MODELE=MODELE,
                CHAM_MATER=CHMAT,
                CARA_ELEM=CARELEM,
                CHARGE=BLOQUAGE,
                NUME_DDL=CO('NUMEDDL'),
                MATR_ASSE=(_F(MATRICE=CO('RIGIDITE'),
                              OPTION='RIGI_MECA',),
                           _F(MATRICE=CO('MASSE'),
                              OPTION='MASS_MECA',),
                           _F(MATRICE=CO('GYASS'),
                              OPTION='MECA_GYRO',),
                           _F(MATRICE=CO('AMOR'),
                              OPTION='AMOR_MECA',),),);


[d,rig]=EXTR_MATR(RIGIDITE,1)
[d,mas]=EXTR_MATR(MASSE,1)
[d,amor]=EXTR_MATR(AMOR,1)

nddl=rig.shape[0]
print 'nddl', nddl

print "D"
print len(d)
i=0
for ddd in d:
   print i,ddd
   i=i+1
print "\n"

MODES=CALC_MODES(MATR_RIGI=RIGIDITE,
                 OPTION='BANDE',
                 CALC_FREQ=_F(FREQ=(3.,3000.),
                              ),
                 MATR_MASS=MASSE,
                 )

OM=10000.*pi/30.

GYOM=COMB_MATR_ASSE(COMB_R=(_F(MATR_ASSE=GYASS, COEF_R=OM,),
                            _F(MATR_ASSE=AMOR, COEF_R=1.,),))


MODEQ=CALC_MODES(MATR_RIGI=RIGIDITE,
                 VERI_MODE=_F(SEUIL=0.5,
                              ),
                 CALC_FREQ=_F(NMAX_FREQ=80,
                              ),
                 MATR_AMOR=GYOM,
                 MATR_MASS=MASSE,
                 SOLVEUR_MODAL=_F(TYPE_QZ='QZ_SIMPLE',
                                  METHODE='QZ',
                                  ),
                 )

[d,gyro]=EXTR_MATR(GYOM,1)

masI=LA.inv(mas)
HPRIME=NP.zeros((nddl*2,nddl*2))
HPRIME[0:nddl,0:nddl]=NP.dot(gyro,masI)
HPRIME[0:nddl,nddl:2*nddl]=NP.dot(rig,masI)
HPRIME[nddl:2*nddl,0:nddl]=-NP.identity(nddl)
aster_core.matfpe(-1)
print 'valeurs propres primes'
vprime=LA.eigvals(HPRIME)/2./NP.pi
vpreal=list(vprime.imag)
vpreal.sort()
i=1
j=0
for vp in vpreal:
 if vp>5.e-3:
  print "vp %4d : %6.6f" %(i,vp)
  i=i+1
 j=j+1
 dij=j-i
aster_core.matfpe(+1)


FREQROT=CREA_TABLE(
        LISTE=(
               _F(LISTE_I=(1,2,3,4),PARA='NUME_ORDRE'),
               _F(LISTE_R=(vpreal[1+dij],vpreal[2+dij],vpreal[3+dij],vpreal[4+dij]),PARA='FREQ'),
              ))

IMPR_TABLE(TABLE=FREQROT)

TEST_TABLE(
           VALE_CALC=123.429340992,
           NOM_PARA='FREQ',
           TABLE=FREQROT,
           FILTRE=_F(NOM_PARA='NUME_ORDRE',
                     VALE_I=1,),
           )

TEST_TABLE(
           VALE_CALC=124.055502981,
           NOM_PARA='FREQ',
           TABLE=FREQROT,
           FILTRE=_F(NOM_PARA='NUME_ORDRE',
                     VALE_I=2,),
           )

TEST_TABLE(
           VALE_CALC=493.691215382,
           NOM_PARA='FREQ',
           TABLE=FREQROT,
           FILTRE=_F(NOM_PARA='NUME_ORDRE',
                     VALE_I=3,),
           )

TEST_TABLE(
           VALE_CALC=496.199086596,
           NOM_PARA='FREQ',
           TABLE=FREQROT,
           FILTRE=_F(NOM_PARA='NUME_ORDRE',
                     VALE_I=4,),
           )

# POUR QZ
TEST_RESU(RESU=(_F(NUME_ORDRE=1,
                   PARA='FREQ',
                   RESULTAT=MODEQ,
                   VALE_CALC=123.429340927,

                   CRITERE='RELATIF',
                   ),
                _F(NUME_ORDRE=1,
                   PARA='AMOR_REDUIT',
                   RESULTAT=MODEQ,
                   VALE_CALC=0.,
                   CRITERE='ABSOLU',
                   ),
                _F(NUME_ORDRE=20,
                   PARA='FREQ',
                   RESULTAT=MODEQ,
                   VALE_CALC=7507.31292126,

                   CRITERE='RELATIF',
                   ),
                _F(NUME_ORDRE=20,
                   PARA='AMOR_REDUIT',
                   RESULTAT=MODEQ,
                   VALE_CALC=0.,
                   CRITERE='ABSOLU',
                   ),
                _F(NUME_ORDRE=40,
                   PARA='FREQ',
                   RESULTAT=MODEQ,
                   VALE_CALC=18555.3473347,

                   CRITERE='RELATIF',
                   ),
                _F(NUME_ORDRE=40,
                   PARA='AMOR_REDUIT',
                   RESULTAT=MODEQ,
                   VALE_CALC=0.,
                   CRITERE='ABSOLU',
                   ),
                _F(NUME_ORDRE=60,
                   PARA='FREQ',
                   RESULTAT=MODEQ,
                   VALE_CALC=35125.2720473,
                   CRITERE='RELATIF',
                   ),
                _F(NUME_ORDRE=60,
                   PARA='AMOR_REDUIT',
                   RESULTAT=MODEQ,
                   VALE_CALC=0.,
                   CRITERE='ABSOLU',
                   ),
                _F(NUME_ORDRE=80,
                   PARA='FREQ',
                   RESULTAT=MODEQ,
                   VALE_CALC=55643.0944058,
                   CRITERE='RELATIF',
                   ),
                _F(NUME_ORDRE=80,
                   PARA='AMOR_REDUIT',
                   RESULTAT=MODEQ,
                   VALE_CALC=0.,
                   CRITERE='ABSOLU',
                   ),
                ),
          )

FIN()<|MERGE_RESOLUTION|>--- conflicted
+++ resolved
@@ -19,18 +19,11 @@
 
 # person_in_charge: mohamed-amine.hassini at edf.fr
 #
-<<<<<<< HEAD
-=======
-#import aster
-#import aster_core
->>>>>>> f3d3bf9d
 import numpy as NP
 import numpy.linalg as LA
 from math import pi, sqrt
 
 from code_aster.Commands import *
-import aster
-import aster_core
 
 DEBUT( CODE=_F(NIV_PUB_WEB='INTERNET'),
        PAR_LOT='NON', DEBUG=_F(SDVERI='OUI'), IMPR_MACRO='OUI')
