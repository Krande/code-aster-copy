#!/usr/bin/python
# coding: utf-8

from math import pi
import numpy as np

import code_aster


test = code_aster.TestCase()

fsin = code_aster.Function()
fsin.setParameterName("INST")
fsin.setResultName("TEMP")

# values assignment
n = 10
valx = np.arange( n ) * 2. * pi / n
valy = np.sin( valx )

fsin.setValues(valx, valy)
fsin.debugPrint( 6 )

# check that imported objects will be saved
from xxMultiSteps01a_imp import fcos
fcos.debugPrint( 6 )

<<<<<<< HEAD
code_aster.saveObjects(delete=True)
=======
code_aster.saveObjects()
>>>>>>> fcf8ce9e

# after the backup Code_Aster objects must be None
test.assertIsNone( fcos )
test.assertIsNone( fsin )

test.printSummary()<|MERGE_RESOLUTION|>--- conflicted
+++ resolved
@@ -25,11 +25,7 @@
 from xxMultiSteps01a_imp import fcos
 fcos.debugPrint( 6 )
 
-<<<<<<< HEAD
-code_aster.saveObjects(delete=True)
-=======
 code_aster.saveObjects()
->>>>>>> fcf8ce9e
 
 # after the backup Code_Aster objects must be None
 test.assertIsNone( fcos )
