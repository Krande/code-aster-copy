--- conflicted
+++ resolved
@@ -299,13 +299,8 @@
     lsplit[1] = lsplit[1].replace(nommo," "*8)
     ListLMECPC.append(lsplit)
 
-<<<<<<< HEAD
-# 33 <-> ListLMEDP  / MLMEDPX 
+# 33 <-> ListLMEDP  / MLMEDPX
 nommo  = '00000013'
-=======
-# 33 <-> ListLMEDP  / MLMEDPX
-nommo  = 'MLMEDPX'
->>>>>>> af73434f
 nommo += (8-len(nommo))*" "
 for line in LinesFile33:
   if ('TOPOFAC' in line) and ('.CELV' in line) or \
@@ -328,13 +323,8 @@
     lsplit[1] = lsplit[1].replace(nommo," "*8)
     ListLMEDPC.append(lsplit)
 
-<<<<<<< HEAD
-# 35 <-> ListLMEAX  / MLMEAXX 
+# 35 <-> ListLMEAX  / MLMEAXX
 nommo  = '00000015'
-=======
-# 35 <-> ListLMEAX  / MLMEAXX
-nommo  = 'MLMEAXX'
->>>>>>> af73434f
 nommo += (8-len(nommo))*" "
 for line in LinesFile35:
   if ('TOPOFAC' in line) and ('.CELV' in line) or \
@@ -345,13 +335,8 @@
     lsplit[1] = lsplit[1].replace(nommo," "*8)
     ListLMEAX.append(lsplit)
 
-<<<<<<< HEAD
-# 36 <-> ListLTHPL  / MLTHPLX 
+# 36 <-> ListLTHPL  / MLTHPLX
 nommo  = '00000017'
-=======
-# 36 <-> ListLTHPL  / MLTHPLX
-nommo  = 'MLTHPLX'
->>>>>>> af73434f
 nommo += (8-len(nommo))*" "
 for line in LinesFile36:
   if ('TOPOFAC' in line) and ('.CELV' in line) or \
@@ -362,13 +347,8 @@
     lsplit[1] = lsplit[1].replace(nommo," "*8)
     ListLTHPL.append(lsplit)
 
-<<<<<<< HEAD
-# 37 <-> ListLTHAX  / MLTHAXX 
+# 37 <-> ListLTHAX  / MLTHAXX
 nommo  = '00000018'
-=======
-# 37 <-> ListLTHAX  / MLTHAXX
-nommo  = 'MLTHAXX'
->>>>>>> af73434f
 nommo += (8-len(nommo))*" "
 for line in LinesFile37:
   if ('TOPOFAC' in line) and ('.CELV' in line) or \
