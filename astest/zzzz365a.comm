# coding=utf-8
# --------------------------------------------------------------------
# Copyright (C) 1991 - 2018 - EDF R&D - www.code-aster.org
# This file is part of code_aster.
#
# code_aster is free software: you can redistribute it and/or modify
# it under the terms of the GNU General Public License as published by
# the Free Software Foundation, either version 3 of the License, or
# (at your option) any later version.
#
# code_aster is distributed in the hope that it will be useful,
# but WITHOUT ANY WARRANTY; without even the implied warranty of
# MERCHANTABILITY or FITNESS FOR A PARTICULAR PURPOSE.  See the
# GNU General Public License for more details.
#
# You should have received a copy of the GNU General Public License
# along with code_aster.  If not, see <http://www.gnu.org/licenses/>.
# --------------------------------------------------------------------

# person_in_charge: jean-luc.flejou at edf.fr
#
# --------------------------------------------------------------------------------------------------
#
#   Vérification de :
#       - la projection aux sous-point d'un champ de contrainte (3D vers DKT muti-couches)
#       - le passage du repère GLOBAL vers le repère UTILISATEUR du champ de contrainte
#
# --------------------------------------------------------------------------------------------------


DEBUT(CODE=_F(NIV_PUB_WEB='INTERNET'),
      DEBUG=_F(SDVERI='OUI'))

import numpy as NP
from math import *
#
# True : si impressions dans le REPE_OUT
ImprRepeOut = False
#
maill = LIRE_MAILLAGE(FORMAT='ASTER')
# Orientation de la normale des coques
maill = MODI_MAILLAGE(reuse=maill,
    MAILLAGE=maill,
    ORIE_NORM_COQUE=_F(GROUP_MA='COQUE',VECT_NORM=(0.0 , 0.0 , 1.0), NOEUD='CA1', ),
)
# Rotation autour de Z0 puis Y1 puis X2
Alpha = 60.0 ; Beta  = -30.0 ; Gamma = 45.0
# Translation
Translation = (0.50, 1.00, -0.25)
#
AlphaRd = Alpha*pi/180.0; BetaRd = Beta*pi/180.0; GammaRd = Gamma*pi/180.0
#
Poin1 = (0.0, 0.0, 0.0);
DirZ0 = (0.0, 0.0, 1.0)
DirY1 = (-sin(AlphaRd), cos(AlphaRd), 0.0)
DirX2 = ( cos(BetaRd)*cos(AlphaRd) , cos(BetaRd)*sin(AlphaRd), -sin(BetaRd) )
#
maill = MODI_MAILLAGE(reuse=maill,
    MAILLAGE=maill,
    ROTATION =(
        _F( POIN_1= Poin1, DIR = DirZ0, ANGLE = Alpha,),
        _F( POIN_1= Poin1, DIR = DirY1, ANGLE = Beta,),
        _F( POIN_1= Poin1, DIR = DirX2, ANGLE = Gamma,),
    ),
)
# Translation
maill = MODI_MAILLAGE(reuse=maill,
    MAILLAGE=maill,
    TRANSLATION = Translation,
)
#
# Impression au format MED du fichier de maillage après modification
if ( ImprRepeOut ):
    unit2=DEFI_FICHIER(ACTION='ASSOCIER', ACCES='NEW',TYPE='LIBRE',
        FICHIER='./REPE_OUT/maill_modi.med',)
    IMPR_RESU(UNITE=unit2,FORMAT='MED',RESU=_F(MAILLAGE=maill,),)
    DEFI_FICHIER(ACTION='LIBERER',UNITE=unit2,)
    DETRUIRE(CONCEPT=_F(NOM=unit2),INFO=1,)
#
# Fonctions de contraintes LINEAIRE en espace.
# Les fonctions d'interpolations sont linéaires sur les éléments.
#   ==> on ne doit donc pas avoir d'erreur d'interpolation.
def SIXXp(x,y,z):
    a0 =  5.0 ; ax = -2.0 ; ay =  5.0 ; az =  2.0
    return (a0 + ax*x + ay*y + az*z)*1.0E+6

def SIYYp(x,y,z):
    a0 =  2.0 ; ax = -1.0 ; ay = -3.0 ; az =  1.0
    return (a0 + ax*x + ay*y + az*z)*1.0E+6

def SIZZp(x,y,z):
    a0 = -3.0 ; ax =  4.0 ; ay =  0.5 ; az =  8.0
    return (a0 + ax*x + ay*y + az*z)*1.0E+6

def SIXYp(x,y,z):
    a0 =  0.0 ; ax =  2.5 ; ay =  1.5 ; az = -2.0
    return (a0 + ax*x + ay*y + az*z)*1.0E+6

def SIXZp(x,y,z):
    a0 =  1.0 ; ax =  1.5 ; ay =  0.8 ; az = -0.5
    return (a0 + ax*x + ay*y + az*z)*1.0E+6

def SIYZp(x,y,z):
    a0 =  0.5 ; ax =  2.0 ; ay =  1.8 ; az = -0.7
    return (a0 + ax*x + ay*y + az*z)*1.0E+6
#
# Matrice de rotation 3D
Ma = NP.matrix( [  [cos(AlphaRd), -sin(AlphaRd), 0.0 ],
                   [sin(AlphaRd),  cos(AlphaRd), 0.0 ],
                   [     0.0,          0.0,      1.0 ] ] )
#
Mb = NP.matrix( [  [  cos(BetaRd),  0.0 ,  sin(BetaRd) ],
                   [     0.0,       1.0 ,      0.0   ],
                   [ -sin(BetaRd),  0.0 ,  cos(BetaRd) ] ] )
#
Mg = NP.matrix( [  [  1.0 ,    0.0,         0.0     ],
                   [  0.0 , cos(GammaRd), -sin(GammaRd) ],
                   [  0.0 , sin(GammaRd),  cos(GammaRd) ] ] )
# Matrice de Passage
Pabg = Ma*Mb*Mg
#
def SIxxp(x,y,z):
    Sigma0 = NP.matrix( [   [SIXXp(x,y,z) , SIXYp(x,y,z) , SIXZp(x,y,z)],
                            [SIXYp(x,y,z) , SIYYp(x,y,z) , SIYZp(x,y,z)],
                            [SIXZp(x,y,z) , SIYZp(x,y,z) , SIZZp(x,y,z)] ] )
    sigma = Pabg.transpose()*(Sigma0*Pabg)
    return sigma[0,0]

def SIxyp(x,y,z):
    Sigma0 = NP.matrix( [   [SIXXp(x,y,z) , SIXYp(x,y,z) , SIXZp(x,y,z)],
                            [SIXYp(x,y,z) , SIYYp(x,y,z) , SIYZp(x,y,z)],
                            [SIXZp(x,y,z) , SIYZp(x,y,z) , SIZZp(x,y,z)] ] )
    sigma = Pabg.transpose()*(Sigma0*Pabg)
    return sigma[0,1]

def SIxzp(x,y,z):
    Sigma0 = NP.matrix( [   [SIXXp(x,y,z) , SIXYp(x,y,z) , SIXZp(x,y,z)],
                            [SIXYp(x,y,z) , SIYYp(x,y,z) , SIYZp(x,y,z)],
                            [SIXZp(x,y,z) , SIYZp(x,y,z) , SIZZp(x,y,z)] ] )
    sigma = Pabg.transpose()*(Sigma0*Pabg)
    return sigma[0,2]

def SIyyp(x,y,z):
    Sigma0 = NP.matrix( [   [SIXXp(x,y,z) , SIXYp(x,y,z) , SIXZp(x,y,z)],
                            [SIXYp(x,y,z) , SIYYp(x,y,z) , SIYZp(x,y,z)],
                            [SIXZp(x,y,z) , SIYZp(x,y,z) , SIZZp(x,y,z)] ] )
    sigma = Pabg.transpose()*(Sigma0*Pabg)
    return sigma[1,1]

def SIyzp(x,y,z):
    Sigma0 = NP.matrix( [   [SIXXp(x,y,z) , SIXYp(x,y,z) , SIXZp(x,y,z)],
                            [SIXYp(x,y,z) , SIYYp(x,y,z) , SIYZp(x,y,z)],
                            [SIXZp(x,y,z) , SIYZp(x,y,z) , SIZZp(x,y,z)] ] )
    sigma = Pabg.transpose()*(Sigma0*Pabg)
    return sigma[1,2]

def SIzzp(x,y,z):
    Sigma0 = NP.matrix( [   [SIXXp(x,y,z) , SIXYp(x,y,z) , SIXZp(x,y,z)],
                            [SIXYp(x,y,z) , SIYYp(x,y,z) , SIYZp(x,y,z)],
                            [SIXZp(x,y,z) , SIYZp(x,y,z) , SIZZp(x,y,z)] ] )
    sigma = Pabg.transpose()*(Sigma0*Pabg)
    return sigma[2,2]
#
# Les fonctions contraintes dans le repère global
<<<<<<< HEAD
SIXX = FORMULE(NOM_PARA=('X','Y','Z',), VALE="SIXXp(X,Y,Z)", SIXXp=SIXXp )
SIYY = FORMULE(NOM_PARA=('X','Y','Z',), VALE="SIYYp(X,Y,Z)", SIYYp=SIYYp )
SIZZ = FORMULE(NOM_PARA=('X','Y','Z',), VALE="SIZZp(X,Y,Z)", SIZZp=SIZZp )
SIXY = FORMULE(NOM_PARA=('X','Y','Z',), VALE="SIXYp(X,Y,Z)", SIXYp=SIXYp )
SIXZ = FORMULE(NOM_PARA=('X','Y','Z',), VALE="SIXZp(X,Y,Z)", SIXZp=SIXZp )
SIYZ = FORMULE(NOM_PARA=('X','Y','Z',), VALE="SIYZp(X,Y,Z)", SIYZp=SIYZp )
#
# Les fonctions contraintes dans le repère local
SIxx = FORMULE(NOM_PARA=('X','Y','Z',), VALE="SIxxp(X,Y,Z)", SIxxp=SIxxp )
SIxy = FORMULE(NOM_PARA=('X','Y','Z',), VALE="SIxyp(X,Y,Z)", SIxyp=SIxyp )
SIxz = FORMULE(NOM_PARA=('X','Y','Z',), VALE="SIxzp(X,Y,Z)", SIxzp=SIxzp )
SIyy = FORMULE(NOM_PARA=('X','Y','Z',), VALE="SIyyp(X,Y,Z)", SIyyp=SIyyp )
SIyz = FORMULE(NOM_PARA=('X','Y','Z',), VALE="SIyzp(X,Y,Z)", SIyzp=SIyzp )
SIzz = FORMULE(NOM_PARA=('X','Y','Z',), VALE="SIzzp(X,Y,Z)", SIzzp=SIzzp )
#
DIFF = FORMULE(NOM_PARA=('A','B',), VALE="abs(A-B)", abs=abs )
=======
SIXX = FORMULE(VALE='SIXXp(X,Y,Z)',
               SIXXp=SIXXp,
               NOM_PARA=['X', 'Y', 'Z'],)
SIYY = FORMULE(VALE='SIYYp(X,Y,Z)',
               SIYYp=SIYYp,
               NOM_PARA=['X', 'Y', 'Z'],)
SIZZ = FORMULE(VALE='SIZZp(X,Y,Z)',
               SIZZp=SIZZp,
               NOM_PARA=['X', 'Y', 'Z'],)
SIXY = FORMULE(VALE='SIXYp(X,Y,Z)',
               SIXYp=SIXYp,
               NOM_PARA=['X', 'Y', 'Z'],)
SIXZ = FORMULE(VALE='SIXZp(X,Y,Z)',
               SIXZp=SIXZp,
               NOM_PARA=['X', 'Y', 'Z'],)
SIYZ = FORMULE(VALE='SIYZp(X,Y,Z)',
               SIYZp=SIYZp,
               NOM_PARA=['X', 'Y', 'Z'],)
#
# Les fonctions contraintes dans le repère local
SIxx = FORMULE(VALE='SIxxp(X,Y,Z)',
               SIxxp=SIxxp,
               NOM_PARA=['X', 'Y', 'Z'],)
SIxy = FORMULE(VALE='SIxyp(X,Y,Z)',
               SIxyp=SIxyp,
               NOM_PARA=['X', 'Y', 'Z'],)
SIxz = FORMULE(VALE='SIxzp(X,Y,Z)',
               SIxzp=SIxzp,
               NOM_PARA=['X', 'Y', 'Z'],)
SIyy = FORMULE(VALE='SIyyp(X,Y,Z)',
               SIyyp=SIyyp,
               NOM_PARA=['X', 'Y', 'Z'],)
SIyz = FORMULE(VALE='SIyzp(X,Y,Z)',
               SIyzp=SIyzp,
               NOM_PARA=['X', 'Y', 'Z'],)
SIzz = FORMULE(VALE='SIzzp(X,Y,Z)',
               SIzzp=SIzzp,
               NOM_PARA=['X', 'Y', 'Z'],)
#
DIFF = FORMULE(VALE='abs(A-B)',
               NOM_PARA=['A', 'B'],)
>>>>>>> f697950a
#
# --------------------------------------------------------------------------------------------------
#
#                                       MODELISATION 3D
#
#   - Fabrication des champs aux NOEUDS
#
model3d = AFFE_MODELE(
    MAILLAGE=maill,
    AFFE=_F(GROUP_MA='VOLU3D', MODELISATION='3D', PHENOMENE='MECANIQUE'),
)
#
# Création d'un champ de fonctions aux NOEU
CHNEUTFN = CREA_CHAMP(
    OPERATION='AFFE',TYPE_CHAM='NOEU_NEUT_F', MODELE=model3d,
    AFFE=_F(
        GROUP_MA='VOLU3D',
        VALE_F =(SIXX,SIYY,SIZZ,SIXY,SIXZ,SIYZ,),
        NOM_CMP=('X1','X2','X3','X4','X5','X6',),),
)
# Création d'un champ de la géométrie, aux NOEU
CHGEOMN = CREA_CHAMP(
    OPERATION='EXTR', TYPE_CHAM='NOEU_GEOM_R', MAILLAGE=maill,
    NOM_CHAM='GEOMETRIE',
)
# Évaluaton du champ NEUT_F aux NOEU sur la GÉOMÉTRIE aux NOEU
CHNEUTRN = CREA_CHAMP(
    OPERATION='EVAL', TYPE_CHAM='NOEU_NEUT_R',
    CHAM_F=CHNEUTFN,  CHAM_PARA=( CHGEOMN,)
)
# Transformation du champ NEUT_R aux NOEU en SIEF_R aux NOEU
CHSIEFN = CREA_CHAMP(
    OPERATION='ASSE', TYPE_CHAM='NOEU_SIEF_R', MODELE=model3d,
    ASSE=_F(GROUP_MA='VOLU3D', CHAM_GD = CHNEUTRN,
            NOM_CMP      = ('X1',  'X2',  'X3',  'X4',  'X5',  'X6',),
            NOM_CMP_RESU = ('SIXX','SIYY','SIZZ','SIXY','SIXZ','SIYZ',),),
)
#
if ( ImprRepeOut ):
    IMPR_RESU(FORMAT='RESULTAT',RESU=_F(CHAM_GD=CHSIEFN,GROUP_MA='VOLU3D',),)
#
# --------------------------------------------------------------------------------------------------
#
#                                       MODELISATION 2D
#
#   - Projection du modèle 3D sur modèle 2D aux SOUS_POINTS
#
model2D = AFFE_MODELE(
    MAILLAGE=maill,
    AFFE=_F(GROUP_MA='COQUE', MODELISATION='DKT', PHENOMENE='MECANIQUE'),
)
#
carelem = AFFE_CARA_ELEM(
    MODELE = model2D,
    COQUE=_F(GROUP_MA='COQUE',EPAIS=1.0, COQUE_NCOU=8, ANGL_REP = (Alpha, Beta), ),
)
#
if ( ImprRepeOut ):
    PJSIEFN=PROJ_CHAMP(
        PROJECTION   ='OUI', METHODE='SOUS_POINT',
        MODELE_1     = model3d,
        MODELE_2     = model2D,
        CHAM_GD      = CHSIEFN,
        CARA_ELEM    = carelem,
        INFO=2,
    )
else:
    PJSIEFN=PROJ_CHAMP(
        PROJECTION   ='OUI', METHODE='SOUS_POINT',
        MODELE_1     = model3d,
        MODELE_2     = model2D,
        CHAM_GD      = CHSIEFN,
        CARA_ELEM    = carelem,
        INFO=2,
    )
#
if ( ImprRepeOut ):
    IMPR_RESU(FORMAT='RESULTAT',RESU=_F(CHAM_GD=PJSIEFN,),)
#
# Résultat dans le repère global
TPJSIEFN = CREA_TABLE(
    RESU=_F(CHAM_GD=PJSIEFN, CARA_ELEM=carelem, TOUT='OUI', TOUT_CMP='OUI',),
)
#
if ( ImprRepeOut ):
    fichier="./REPE_OUT/ResuPJ.table"
    unite2=DEFI_FICHIER(ACTION='ASSOCIER',FICHIER=fichier ,ACCES='NEW')
    IMPR_TABLE(FORMAT='ASTER',TABLE=TPJSIEFN,UNITE=unite2,)
    DEFI_FICHIER(ACTION='LIBERER',UNITE=unite2,)
    DETRUIRE(CONCEPT=_F(NOM=unite2),INFO=1,)
#
#
TPJSIEFN = CALC_TABLE(reuse=TPJSIEFN,
    TABLE=TPJSIEFN,
    ACTION=(
        _F(OPERATION='RENOMME',NOM_PARA=('COOR_X','X',),),
        _F(OPERATION='RENOMME',NOM_PARA=('COOR_Y','Y',),),
        _F(OPERATION='RENOMME',NOM_PARA=('COOR_Z','Z',),),
        _F(OPERATION='OPER',NOM_PARA='CSIXX',FORMULE=SIXX,),
        _F(OPERATION='OPER',NOM_PARA='CSIYY',FORMULE=SIYY,),
        _F(OPERATION='OPER',NOM_PARA='CSIZZ',FORMULE=SIZZ,),
        _F(OPERATION='OPER',NOM_PARA='CSIXY',FORMULE=SIXY,),
        _F(OPERATION='OPER',NOM_PARA='CSIXZ',FORMULE=SIXZ,),
        _F(OPERATION='OPER',NOM_PARA='CSIYZ',FORMULE=SIYZ,),
        _F(OPERATION='OPER',NOM_PARA='DSIXX',FORMULE=DIFF,NOM_COLONNE=('SIXX','CSIXX'),),
        _F(OPERATION='OPER',NOM_PARA='DSIYY',FORMULE=DIFF,NOM_COLONNE=('SIYY','CSIYY'),),
        _F(OPERATION='OPER',NOM_PARA='DSIZZ',FORMULE=DIFF,NOM_COLONNE=('SIZZ','CSIZZ'),),
        _F(OPERATION='OPER',NOM_PARA='DSIXY',FORMULE=DIFF,NOM_COLONNE=('SIXY','CSIXY'),),
        _F(OPERATION='OPER',NOM_PARA='DSIXZ',FORMULE=DIFF,NOM_COLONNE=('SIXZ','CSIXZ'),),
        _F(OPERATION='OPER',NOM_PARA='DSIYZ',FORMULE=DIFF,NOM_COLONNE=('SIYZ','CSIYZ'),),

        _F(OPERATION='SUPPRIME',NOM_PARA=('SIXX','CSIXX'),),
        _F(OPERATION='SUPPRIME',NOM_PARA=('SIYY','CSIYY'),),
        _F(OPERATION='SUPPRIME',NOM_PARA=('SIZZ','CSIZZ'),),
        _F(OPERATION='SUPPRIME',NOM_PARA=('SIXY','CSIXY'),),
        _F(OPERATION='SUPPRIME',NOM_PARA=('SIXZ','CSIXZ'),),
        _F(OPERATION='SUPPRIME',NOM_PARA=('SIYZ','CSIYZ'),),
    ),
)
for para in ['DSIXX','DSIYY','DSIZZ','DSIXY','DSIXZ','DSIYZ',]:
    TEST_TABLE(
        TABLE= TPJSIEFN,
        FILTRE=(_F(NOM_PARA=para,CRIT_COMP='MAXI'), ),
        NOM_PARA=para,CRITERE='ABSOLU',
        VALE_REFE=0.0, PRECISION=1.0E-06, REFERENCE='ANALYTIQUE',
        VALE_CALC=0.0, ORDRE_GRANDEUR= 1.0,
    )
#
# --------------------------------------------------------------------------------------------------
#
#                                       Modification du repère ==>> repère local des coques
#
RESUCQ=MODI_REPERE(
    CHAM_GD   = PJSIEFN,
    REPERE    ='GLOBAL_UTIL',
    CARA_ELEM = carelem,
)
#
TRESUCQ = CREA_TABLE(
    RESU=_F(CHAM_GD=RESUCQ, CARA_ELEM=carelem, TOUT='OUI', TOUT_CMP='OUI',),
)
#
if ( ImprRepeOut ):
    fichier="./REPE_OUT/ResuCQ.table"
    unite2=DEFI_FICHIER(ACTION='ASSOCIER',FICHIER=fichier ,ACCES='NEW')
    IMPR_TABLE(FORMAT='ASTER',TABLE=TRESUCQ,UNITE=unite2,)
    DEFI_FICHIER(ACTION='LIBERER',UNITE=unite2,)
    DETRUIRE(CONCEPT=_F(NOM=unite2),INFO=1,)
#
TRESUCQ = CALC_TABLE(reuse=TRESUCQ,
    TABLE=TRESUCQ,
    ACTION=(
        _F(OPERATION='RENOMME',NOM_PARA=('COOR_X','X',),),
        _F(OPERATION='RENOMME',NOM_PARA=('COOR_Y','Y',),),
        _F(OPERATION='RENOMME',NOM_PARA=('COOR_Z','Z',),),
        _F(OPERATION='OPER',NOM_PARA='CSIXX',FORMULE=SIxx,),
        _F(OPERATION='OPER',NOM_PARA='CSIYY',FORMULE=SIyy,),
        _F(OPERATION='OPER',NOM_PARA='CSIZZ',FORMULE=SIzz,),
        _F(OPERATION='OPER',NOM_PARA='CSIXY',FORMULE=SIxy,),
        _F(OPERATION='OPER',NOM_PARA='CSIXZ',FORMULE=SIxz,),
        _F(OPERATION='OPER',NOM_PARA='CSIYZ',FORMULE=SIyz,),
        _F(OPERATION='OPER',NOM_PARA='DSIXX',FORMULE=DIFF,NOM_COLONNE=('SIXX','CSIXX'),),
        _F(OPERATION='OPER',NOM_PARA='DSIYY',FORMULE=DIFF,NOM_COLONNE=('SIYY','CSIYY'),),
        _F(OPERATION='OPER',NOM_PARA='DSIZZ',FORMULE=DIFF,NOM_COLONNE=('SIZZ','CSIZZ'),),
        _F(OPERATION='OPER',NOM_PARA='DSIXY',FORMULE=DIFF,NOM_COLONNE=('SIXY','CSIXY'),),
        _F(OPERATION='OPER',NOM_PARA='DSIXZ',FORMULE=DIFF,NOM_COLONNE=('SIXZ','CSIXZ'),),
        _F(OPERATION='OPER',NOM_PARA='DSIYZ',FORMULE=DIFF,NOM_COLONNE=('SIYZ','CSIYZ'),),

        _F(OPERATION='SUPPRIME',NOM_PARA=('SIXX','CSIXX'),),
        _F(OPERATION='SUPPRIME',NOM_PARA=('SIYY','CSIYY'),),
        _F(OPERATION='SUPPRIME',NOM_PARA=('SIZZ','CSIZZ'),),
        _F(OPERATION='SUPPRIME',NOM_PARA=('SIXY','CSIXY'),),
        _F(OPERATION='SUPPRIME',NOM_PARA=('SIXZ','CSIXZ'),),
        _F(OPERATION='SUPPRIME',NOM_PARA=('SIYZ','CSIYZ'),),
    ),
)
#
for para in ['DSIXX','DSIYY','DSIZZ','DSIXY','DSIXZ','DSIYZ',]:
    TEST_TABLE(
        TABLE= TRESUCQ,
        FILTRE=(_F(NOM_PARA=para,CRIT_COMP='MAXI'), ),
        NOM_PARA=para,CRITERE='ABSOLU',
        VALE_REFE=0.0, PRECISION=1.0E-06, REFERENCE='ANALYTIQUE',
        VALE_CALC=0.0, ORDRE_GRANDEUR= 1.0,
    )

FIN()<|MERGE_RESOLUTION|>--- conflicted
+++ resolved
@@ -32,7 +32,6 @@
       DEBUG=_F(SDVERI='OUI'))
 
 import numpy as NP
-from math import *
 #
 # True : si impressions dans le REPE_OUT
 ImprRepeOut = False
@@ -162,24 +161,6 @@
     return sigma[2,2]
 #
 # Les fonctions contraintes dans le repère global
-<<<<<<< HEAD
-SIXX = FORMULE(NOM_PARA=('X','Y','Z',), VALE="SIXXp(X,Y,Z)", SIXXp=SIXXp )
-SIYY = FORMULE(NOM_PARA=('X','Y','Z',), VALE="SIYYp(X,Y,Z)", SIYYp=SIYYp )
-SIZZ = FORMULE(NOM_PARA=('X','Y','Z',), VALE="SIZZp(X,Y,Z)", SIZZp=SIZZp )
-SIXY = FORMULE(NOM_PARA=('X','Y','Z',), VALE="SIXYp(X,Y,Z)", SIXYp=SIXYp )
-SIXZ = FORMULE(NOM_PARA=('X','Y','Z',), VALE="SIXZp(X,Y,Z)", SIXZp=SIXZp )
-SIYZ = FORMULE(NOM_PARA=('X','Y','Z',), VALE="SIYZp(X,Y,Z)", SIYZp=SIYZp )
-#
-# Les fonctions contraintes dans le repère local
-SIxx = FORMULE(NOM_PARA=('X','Y','Z',), VALE="SIxxp(X,Y,Z)", SIxxp=SIxxp )
-SIxy = FORMULE(NOM_PARA=('X','Y','Z',), VALE="SIxyp(X,Y,Z)", SIxyp=SIxyp )
-SIxz = FORMULE(NOM_PARA=('X','Y','Z',), VALE="SIxzp(X,Y,Z)", SIxzp=SIxzp )
-SIyy = FORMULE(NOM_PARA=('X','Y','Z',), VALE="SIyyp(X,Y,Z)", SIyyp=SIyyp )
-SIyz = FORMULE(NOM_PARA=('X','Y','Z',), VALE="SIyzp(X,Y,Z)", SIyzp=SIyzp )
-SIzz = FORMULE(NOM_PARA=('X','Y','Z',), VALE="SIzzp(X,Y,Z)", SIzzp=SIzzp )
-#
-DIFF = FORMULE(NOM_PARA=('A','B',), VALE="abs(A-B)", abs=abs )
-=======
 SIXX = FORMULE(VALE='SIXXp(X,Y,Z)',
                SIXXp=SIXXp,
                NOM_PARA=['X', 'Y', 'Z'],)
@@ -221,7 +202,6 @@
 #
 DIFF = FORMULE(VALE='abs(A-B)',
                NOM_PARA=['A', 'B'],)
->>>>>>> f697950a
 #
 # --------------------------------------------------------------------------------------------------
 #
