--- conflicted
+++ resolved
@@ -124,17 +124,11 @@
    return 1E6
 
 PRES_H = FORMULE(VALE='pres_h(X)',
-<<<<<<< HEAD
-                  NOM_PARA=('X'),pres_h=pres_h);
-PRES_D = FORMULE(VALE='pres_d(Y)',
-                  NOM_PARA=('Y'),pres_d=pres_d);
-=======
                  pres_h=pres_h,
                  NOM_PARA='X',)
 PRES_D = FORMULE(VALE='pres_d(Y)',
                  pres_d=pres_d,
                  NOM_PARA='Y',)
->>>>>>> f697950a
 
 CH1=AFFE_CHAR_MECA_F(MODELE=MODELEK,
                    PRES_REP=(_F(GROUP_MA='SH',PRES = PRES_H),
