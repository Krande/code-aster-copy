# coding=utf-8
# --------------------------------------------------------------------
# Copyright (C) 1991 - 2018 - EDF R&D - www.code-aster.org
# This file is part of code_aster.
#
# code_aster is free software: you can redistribute it and/or modify
# it under the terms of the GNU General Public License as published by
# the Free Software Foundation, either version 3 of the License, or
# (at your option) any later version.
#
# code_aster is distributed in the hope that it will be useful,
# but WITHOUT ANY WARRANTY; without even the implied warranty of
# MERCHANTABILITY or FITNESS FOR A PARTICULAR PURPOSE.  See the
# GNU General Public License for more details.
#
# You should have received a copy of the GNU General Public License
# along with code_aster.  If not, see <http://www.gnu.org/licenses/>.
# --------------------------------------------------------------------

DEBUT(CODE=_F(NIV_PUB_WEB='INTERNET',),DEBUG=_F(SDVERI='OUI'))

# CORRESPOND A MU=3846154 PA
mu = 3846154 ;
E  = 1.E+7  ;
nu = 0.3    ;

# PROPRIETES ANELASTIQUES (CAMCLAY)
PATM   = 1.E+2 ;  # PRESSION DE REFERENCE
                  # (QUI NE SERT PAS A GRAND-CHOSE EN REALITE)
M      = 1.02  ;  # CORRESPOND A UN ANGLE DE FROTTEMENT DE 25.85 DEGRES
pcr    = 500. ;
pcr    = 0.0   ;
n      = 0.5   ;  # POROSITE
kapa   = 0.05  ;
lambd  = 0.2   ;

# DEFINITION DES CONSTANTES
sigma_0 = 1.02E+5 ;        # PRESSION D'APPUI SUR LA SURFACE LIBRE
rhol    = 1000. ;          # MASSE VOLUMIQUE LIQUIDE
rhos    = 1900. ;          # MASSE VOLUMIQUE SOLIDE
rho_sat = rhos+rhol*n ;    # MASSE VOLUMIQUE DU MATERIAU HOMOGENEISE
K0_ela  = nu/(1.-nu)  ;    # COEFFICIENT DE POUSSEE DES TERRES
                           # (SOL ELASTIQUE LINEAIRE ET ISOTROPE)
K0_nc   = 1. - sin(25.85); # COEFFICIENT DE POUSSEE DES TERRES
                           # (ARGILE NORMALEMENT CONSOLIDEE)
K0      = 0.5  ;           # COEFFICIENT DE POUSSEE DES TERRES
K0      = 1.   ;           # COEFFICIENT DE POUSSEE DES TERRES
H       = 10.  ;           # HAUTEUR DE LA FONDATION
G       = 9.81 ;           # ACCELERATION DE LA PESANTEUR

#PRE_GIBI();

MAILLAGE=LIRE_MAILLAGE(FORMAT='MED')
# Pour eviter les "TOLE MACHINE", on perturbe legerement la geometrie du maillage :
MODI_MAILLAGE(reuse =MAILLAGE, MAILLAGE=MAILLAGE, DEFORME=_F(OPTION='TRAN', ALEA=1.e-8,),)

MAILLAGE=DEFI_GROUP(reuse =MAILLAGE,
                    MAILLAGE=MAILLAGE,
                    CREA_GROUP_NO=_F(TOUT_GROUP_MA='OUI'));

MODMEC1=AFFE_MODELE(INFO=1,
                    MAILLAGE=MAILLAGE,
                    AFFE=_F(TOUT='OUI',
                            PHENOMENE='MECANIQUE',
                            MODELISATION='D_PLAN'));

MAILLAGE=MODI_MAILLAGE(reuse =MAILLAGE,
                       MAILLAGE=MAILLAGE,
                       ORIE_PEAU_2D=_F(GROUP_MA=('LPATM','APPUI',
                                                 'GAUCHE','DROITE',
                                                 'BASE')));

# COMPORTEMENT PLASTIQUE DE TYPE CAMCLAY EN MECANIQUE PUR
SOL=DEFI_MATERIAU(ELAS=_F(E     =E,
                          NU    =nu,
                          RHO   =rhos,
                          ALPHA =0.),
                  CAM_CLAY=_F(MU        =mu ,
                              PORO      =n,
                              LAMBDA    =lambd,
                              KAPA      =kapa,
                              M         =M,
                              PRES_CRIT =pcr,
                              #PA        =PATM,
                              KCAM = 0.,
                              PTRAC=0.));

chmat=AFFE_MATERIAU(MAILLAGE=MAILLAGE,
                    AFFE=_F(GROUP_MA='SOL', MATER=SOL));

TM = -1000000.0
T0 = 0.
T12 = 2000000.0
T1 = 10000000.0
T2 = 20000000.0
T3 = 100000000.0

TEMPS=DEFI_LIST_REEL(DEBUT=T0,
                     INTERVALLE=(_F(JUSQU_A=T1, NOMBRE=10),
                                 _F(JUSQU_A=T2, NOMBRE=10),
                                 _F(JUSQU_A=T3, NOMBRE=80)));

TAN0=DEFI_LIST_REEL(DEBUT=TM,
                    INTERVALLE=_F(JUSQU_A=T0, NOMBRE=3));

TAN=DEFI_LIST_REEL(DEBUT=T0,
                   INTERVALLE=(_F(JUSQU_A=T12, NOMBRE=40),
                               _F(JUSQU_A=T1, NOMBRE=16),
                               _F(JUSQU_A=T2, NOMBRE=20)));

DPLY=DEFI_FONCTION(NOM_PARA='INST',
                   VALE=(       0.0, 0.0,
                         10000000.0, 0.05,
                         20000000.0, 0.1,
                        100000000.0, 0.5),
                   PROL_DROITE='LINEAIRE',
                   PROL_GAUCHE='LINEAIRE');


#--------------------------------------------------------------------
# CONDITIONS AUX LIMITES
# LA PESANTEUR EST COMPTEE DANS LE POIDS DES TERRES
#--------------------------------------------------------------------

DDLIMP0=AFFE_CHAR_MECA(MODELE=MODMEC1,
                       DDL_IMPO=(_F(GROUP_MA='BASE',
                                    DY=0.0),
                                 _F(GROUP_MA=('GAUCHE','DROITE'),
                                    DX=0.0)),
                       PRES_REP=_F(GROUP_MA='LPATM',
                                   PRES=sigma_0));

DDLIMP1=AFFE_CHAR_MECA(MODELE=MODMEC1,
                       DDL_IMPO=_F(GROUP_MA='APPUI',
                                   DY=0.));

DDLIMP2=AFFE_CHAR_MECA(MODELE=MODMEC1,
                       DDL_IMPO=_F(GROUP_MA='APPUI',
                                   DY=-0.05));

PESE=AFFE_CHAR_MECA(MODELE=MODMEC1,
                    PESANTEUR=_F(GRAVITE=G,
                                 DIRECTION=(0.0,-1.0,0.0),),);

<<<<<<< HEAD
fevol = FORMULE(VALE='INST/T1', NOM_PARA='INST', T1=T1);
=======
fevol = FORMULE(VALE='INST/T1',
                T1=T1,
                NOM_PARA='INST',)
>>>>>>> f697950a


#-------------------------------------------------------------------
# CREATION DES CHAMPS INITIAUX DE PRESSION ET DE CONTRAINTES
# DANS LA FONDATION
#-------------------------------------------------------------------

#  RECUPERATION DU CHAMP DE GEOMETRIE
#  (AUX NOEUDS PUIS AUX POINTS DE GAUSS)
CHXN=CREA_CHAMP(TYPE_CHAM='NOEU_GEOM_R',
                OPERATION='EXTR',
                MAILLAGE=MAILLAGE,
                NOM_CHAM='GEOMETRIE',);

CHXG=CREA_CHAMP(TYPE_CHAM='ELGA_GEOM_R',
                OPERATION='DISC',
                MODELE=MODMEC1,
                CHAM_GD=CHXN);

# FORMULE DE LA CONTRAINTE EFFECTIVE EN Y (RHO HOMOGENEISE)
SIEFY = FORMULE(VALE='-rhos*G*(H-Y) - sigma_0',
<<<<<<< HEAD
                NOM_PARA='Y', rhos=rhos, G=G, H=H, sigma_0=sigma_0);

# FORMULES DE LA CONTRAINTE EFFECTIVE EN X ET EN Z
SIEFX = FORMULE(VALE='K0*(SIEFY(Y) + sigma_0) - sigma_0',
                NOM_PARA='Y', K0=K0, SIEFY=SIEFY, sigma_0=sigma_0);

SIEFZ = FORMULE(VALE='SIEFX(Y)',
                NOM_PARA='Y', SIEFX=SIEFX);
=======
                rhos=rhos,
                G=G,
                H=H,
                sigma_0=sigma_0,
                NOM_PARA='Y',)

# FORMULES DE LA CONTRAINTE EFFECTIVE EN X ET EN Z
SIEFX = FORMULE(VALE='K0*(SIEFY(Y) + sigma_0) - sigma_0',
                K0=K0,
                SIEFY=SIEFY,
                sigma_0=sigma_0,
                NOM_PARA='Y',)

SIEFZ = FORMULE(VALE='SIEFX(Y)',
                SIEFX=SIEFX,
                NOM_PARA='Y',)
>>>>>>> f697950a

# CHAMP DE CONTRAINTES INITIALES DANS LA FONDATION
SIEF1=CREA_CHAMP(TYPE_CHAM='ELGA_NEUT_F',
                OPERATION='AFFE',
                MODELE=MODMEC1,
                PROL_ZERO='OUI',
                AFFE=_F(GROUP_MA='SOL',
                        NOM_CMP=('X1','X2','X3',),
                        VALE_F=(SIEFX,SIEFY,SIEFZ)));

SIEF2=CREA_CHAMP(TYPE_CHAM='ELGA_NEUT_R',
                 OPERATION='EVAL',
                 CHAM_F=SIEF1,
                 CHAM_PARA=CHXG,);

SIEFINI=CREA_CHAMP(INFO=1,
                   TYPE_CHAM='ELGA_SIEF_R',
                   OPERATION='ASSE',
                   MODELE=MODMEC1,
                   PROL_ZERO='OUI',
                   ASSE=_F(GROUP_MA='SOL',
                           CHAM_GD=SIEF2,
                           NOM_CMP=('X1','X2','X3',),
                           NOM_CMP_RESU=('SIXX','SIYY','SIZZ')));

#                          * * *

# POUR LES ARGILES NORMALEMENT CONSOLIDEES, ON IMPOSE PCR = P/2
PCRY = FORMULE(VALE='-(SIEFX(Y)+SIEFY(Y)+SIEFZ(Y))/6 * 1.00',
<<<<<<< HEAD
               NOM_PARA='Y', SIEFX=SIEFX, SIEFY=SIEFY, SIEFZ=SIEFZ);
=======
               SIEFX=SIEFX,
               SIEFY=SIEFY,
               SIEFZ=SIEFZ,
               NOM_PARA='Y',)
>>>>>>> f697950a

ZERO = FORMULE(VALE='0',
               NOM_PARA='Y',)

PCR1=CREA_CHAMP(TYPE_CHAM ='ELGA_NEUT_F',
                OPERATION ='AFFE',
                MODELE    =MODMEC1,
                PROL_ZERO ='OUI',
                AFFE=_F(GROUP_MA='SOL',
                        NOM_CMP=('X1','X2','X3','X4',
                                 'X5','X6','X7'),
                        VALE_F=(PCRY,ZERO,ZERO,ZERO,
                                ZERO,ZERO,ZERO)));

PCR2=CREA_CHAMP(TYPE_CHAM='ELGA_NEUT_R',
                OPERATION='EVAL',
                CHAM_F   =PCR1,
                CHAM_PARA=CHXG,);

# CHAMP DE VARIABLES INTERNES INITIALES DANS LA FONDATION
VARINI=CREA_CHAMP(INFO=1,
                  TYPE_CHAM='ELGA_VARI_R',
                  OPERATION='ASSE',
                  MODELE   =MODMEC1,
                  PROL_ZERO='OUI',
                  #OPTION='VARI_ELGA',
                  ASSE=_F(GROUP_MA='SOL',
                          CHAM_GD=PCR2,
                          NOM_CMP=('X1','X2','X3','X4',
                                   'X5','X6','X7'),
                          NOM_CMP_RESU=('V1','V2','V3','V4',
                                        'V5','V6','V7')));



#--------------------------------------------------------------------
#                  TEST D'EQUILIBRE AVEC CAMCLAY
#--------------------------------------------------------------------

# CE TEST SERT A S'ASSURER QU'AVEC LES CHAMPS DE CONTRAINTES
# ET DE VARIABLES INTERNES IMPOSES, ON EST A L'EQUILIBRE
# MECANIQUE A L'INSTANT INITIAL
#
# CE FAISANT, ON NE DOIT PAS VOIR NOS CHAMPS EVOLUER DANS LE TEMPS:
# ==> VERIF OK NORMALEMENT...

# CALCUL DE L'ETAT INITIAL
resu1=STAT_NON_LINE(MODELE    =MODMEC1,
                    CHAM_MATER=chmat,
                    EXCIT=(_F(CHARGE=DDLIMP0),
                           _F(CHARGE=DDLIMP1),
                           _F(CHARGE=PESE)),
                    COMPORTEMENT=_F(RELATION='CAM_CLAY'),
                    ETAT_INIT=_F(SIGM=SIEFINI,
                                 VARI=VARINI),
                    INCREMENT=_F(LIST_INST    =TAN0,),
                    NEWTON=_F(MATRICE  ='TANGENTE',
                              REAC_ITER=1),
                    CONVERGENCE=_F(RESI_GLOB_RELA=1E-06,
                                   ITER_GLOB_MAXI=10,
                                   ARRET         ='OUI'),
                    );

resu1=CALC_CHAMP(reuse=resu1,RESULTAT=resu1,CONTRAINTE=('SIGM_ELNO'),VARI_INTERNE=('VARI_ELNO'))



#--------------------------------------------------------------------
#          CALCUL DE LA FONDATION FILANTE AVEC CAMCLAY
#--------------------------------------------------------------------

resu2=STAT_NON_LINE(MODELE    =MODMEC1,
                    CHAM_MATER=chmat,
                    EXCIT=(_F(CHARGE   =DDLIMP0,),
                           _F(CHARGE   =PESE,),
                           _F(CHARGE   =DDLIMP2,
                              FONC_MULT=fevol,),),
                    COMPORTEMENT=_F(RELATION='CAM_CLAY',),
                    ETAT_INIT=_F(EVOL_NOLI=resu1,),
                    INCREMENT=_F(LIST_INST    =TAN,
                                 INST_INIT    =T0,
                                 INST_FIN     =T2,),
                    NEWTON=_F(MATRICE  ='TANGENTE',
                              REAC_ITER=1,),
                    CONVERGENCE=_F(RESI_GLOB_RELA=1E-06,
                                   ITER_GLOB_MAXI=10,
                                   ARRET         ='OUI',),);


#--------------------------------------------------------------------
#                           VALIDATION
#--------------------------------------------------------------------

resu2=CALC_CHAMP(reuse=resu2,CONTRAINTE=('SIGM_ELNO'),VARI_INTERNE=('VARI_ELNO'),RESULTAT=resu2)


resu2=CALC_CHAMP(reuse   =resu2,
              VARI_INTERNE='VARI_NOEU',
              RESULTAT=resu2);


# Le champ de variables internes est le suivant:
# V1 = PCR       V2 = Indice de plastification
# V3 = P         V4 = Q
# V5 = EPSVP     V6 = EPSDEVP
# V7 = Indice des vides
T_VARI_O=POST_RELEVE_T(ACTION=_F(INTITULE ='VARI_NOEU',
                                 GROUP_NO ='O',
                                 RESULTAT =resu2,
                                 NOM_CHAM ='VARI_NOEU',
                                 NOM_CMP  =('V1','V2','V3','V4','V5','V6','V7'),
                                 OPERATION='EXTRACTION'));

T_VARI_A=POST_RELEVE_T(ACTION=_F(INTITULE ='VARI_NOEU',
                                 GROUP_NO ='A',
                                 RESULTAT =resu2,
                                 NOM_CHAM ='VARI_NOEU',
                                 NOM_CMP  =('V1','V2','V3','V4','V5','V6','V7'),
                                 OPERATION='EXTRACTION'));


T_VARI_O=CALC_TABLE(reuse =T_VARI_O,
               TABLE=T_VARI_O,
               ACTION=(_F(
                          OPERATION = 'FILTRE',
                          NOM_PARA  = 'NUME_ORDRE',
                          CRIT_COMP = 'GT',
                          VALE    = 0,
                         ),),);


T_VARI_A=CALC_TABLE(reuse =T_VARI_A,
               TABLE=T_VARI_A,
               ACTION=(_F(
                          OPERATION = 'FILTRE',
                          NOM_PARA  = 'NUME_ORDRE',
                          CRIT_COMP = 'GT',
                          VALE    = 0,
                         ),),);
IMPR_TABLE(TABLE=T_VARI_O);
IMPR_TABLE(TABLE=T_VARI_A);


# TEST DU TRAJET DE CHARGEMENT DANS LE PLAN P-Q PAR RAPPORT AUX REFERENCES FLAQ
# AU POINT O (SOUS LA FONDATION)
TEST_TABLE(CRITERE='RELATIF',
           REFERENCE='SOURCE_EXTERNE',
           PRECISION=4.E-2,

           VALE_CALC=434.27570954,
           VALE_REFE=450.0,
           NOM_PARA='V4',
           TABLE=T_VARI_O,
           FILTRE=_F(CRITERE='ABSOLU',
                     PRECISION=200.0,
                     NOM_PARA='V3',
                     VALE=1.02000E5,),
           )

TEST_TABLE(CRITERE='RELATIF',
           REFERENCE='SOURCE_EXTERNE',
           PRECISION=0.04,
           VALE_CALC=19467.7298244,
           VALE_REFE=2.E4,
           NOM_PARA='V4',
           TABLE=T_VARI_O,
           FILTRE=_F(CRITERE='ABSOLU',
                     PRECISION=100.0,
                     NOM_PARA='V3',
                     VALE=1.10000E5,),
           )

TEST_TABLE(CRITERE='RELATIF',
           REFERENCE='SOURCE_EXTERNE',
           PRECISION=0.02,
           VALE_CALC=25774.0327611,
           VALE_REFE=2.6060E4,
           NOM_PARA='V4',
           TABLE=T_VARI_O,
           FILTRE=_F(CRITERE='ABSOLU',
                     PRECISION=20.0,
                     NOM_PARA='V3',
                     VALE=1.20000E5,),
           )

TEST_TABLE(CRITERE='RELATIF',
           REFERENCE='SOURCE_EXTERNE',
           PRECISION=1.E-2,
           VALE_CALC=29260.7894326,
           VALE_REFE=2.9490E4,
           NOM_PARA='V4',
           TABLE=T_VARI_O,
           FILTRE=_F(CRITERE='ABSOLU',
                     PRECISION=200.0,
                     NOM_PARA='V3',
                     VALE=1.30000E5,),
           )

TEST_TABLE(CRITERE='RELATIF',
           REFERENCE='SOURCE_EXTERNE',
           PRECISION=1.E-2,
           VALE_CALC=33993.5211146,
           VALE_REFE=3.4040E4,
           NOM_PARA='V4',
           TABLE=T_VARI_O,
           FILTRE=_F(CRITERE='ABSOLU',
                     PRECISION=500.0,
                     NOM_PARA='V3',
                     VALE=1.46000E5,),
           )

# TEST DU TRAJET DE CHARGEMENT DANS LE PLAN P-Q PAR RAPPORT AUX REFERENCES FLAQ
# AU POINT A (JUSTE A COTE DE LA FONDATION)
TEST_TABLE(CRITERE='RELATIF',
           REFERENCE='SOURCE_EXTERNE',
           PRECISION=155.0,
           VALE_CALC=227.178107509,
           VALE_REFE=76.0,
           NOM_PARA='V4',
           TABLE=T_VARI_A,
           FILTRE=_F(CRITERE='ABSOLU',
                     PRECISION=10.0,
                     NOM_PARA='V3',
                     VALE=1.01900E5,),
           )

TEST_TABLE(CRITERE='RELATIF',
           REFERENCE='SOURCE_EXTERNE',
           PRECISION=1.E-2,
           VALE_CALC=4944.53968618,
           VALE_REFE=4950.0,
           NOM_PARA='V4',
           TABLE=T_VARI_A,
           FILTRE=_F(CRITERE='ABSOLU',
                     PRECISION=10.0,
                     NOM_PARA='V3',
                     VALE=1.E5,),
           )

TEST_TABLE(CRITERE='RELATIF',
           REFERENCE='SOURCE_EXTERNE',
           PRECISION=0.06,
           VALE_CALC=9904.13710133,
           VALE_REFE=1.0420E4,
           NOM_PARA='V4',
           TABLE=T_VARI_A,
           FILTRE=_F(CRITERE='ABSOLU',
                     PRECISION=200.0,
                     NOM_PARA='V3',
                     VALE=9.8000E4,),
           )

TEST_TABLE(CRITERE='RELATIF',
           REFERENCE='SOURCE_EXTERNE',
           PRECISION=0.1,
           VALE_CALC=15244.4804984,
           VALE_REFE=1.6830E4,
           NOM_PARA='V4',
           TABLE=T_VARI_A,
           FILTRE=_F(CRITERE='ABSOLU',
                     PRECISION=200.0,
                     NOM_PARA='V3',
                     VALE=9.6000E4,),
           )

TEST_TABLE(CRITERE='RELATIF',
           REFERENCE='SOURCE_EXTERNE',
           PRECISION=0.1,
           VALE_CALC=19999.6942273,
           VALE_REFE=2.1870E4,
           NOM_PARA='V4',
           TABLE=T_VARI_A,
           FILTRE=_F(CRITERE='ABSOLU',
                     PRECISION=30.0,
                     NOM_PARA='V3',
                     VALE=9.4000E4,),
           )

# TEST DE LA FORCE EXERCEE SUR LA FONDATION (COMPARAISON FLAQ)
# pour que la coupe soit bien dans la matiere, on se decale un peu vers le "bas" :
dixm=10. - 1.e-5
T_FORCE = MACR_LIGN_COUPE( RESULTAT =resu2, NOM_CHAM ='SIGM_ELNO',
             LIGN_COUPE = _F(TYPE='SEGMENT', COOR_ORIG=(0.0, dixm), COOR_EXTR=(1.0, dixm),
                             NB_POINTS=10,
                             NOM_CMP  ='SIYY', OPERATION='MOYENNE', INTITULE='RESULTANTE', ))


T_FORCE=CALC_TABLE(reuse =T_FORCE,
               TABLE=T_FORCE,
               ACTION=(_F(
                          OPERATION = 'FILTRE',
                          NOM_PARA  = 'NUME_ORDRE',
                          CRIT_COMP = 'GT',
                          VALE    = 0,
                         ),),);

# DY = -0.005
TEST_TABLE(CRITERE='RELATIF',
           REFERENCE='SOURCE_EXTERNE',
           PRECISION=0.02,
           VALE_CALC=-110038.599526,
           VALE_REFE=-1.08500E5,
           NOM_PARA='SIYY',
           TABLE=T_FORCE,
           FILTRE=(_F(CRITERE='ABSOLU',
                      PRECISION=10.0,
                      NOM_PARA='INST',
                      VALE=1.E6,),
                   _F(NOM_PARA='QUANTITE',
                      VALE_K='MOMENT_0',),
                   ),
           )

# DY = -0.02
TEST_TABLE(CRITERE='RELATIF',
           REFERENCE='SOURCE_EXTERNE',
           PRECISION=0.05,
           VALE_CALC=-128174.341181,
           VALE_REFE=-1.25800E5,
           NOM_PARA='SIYY',
           TABLE=T_FORCE,
           FILTRE=(_F(CRITERE='ABSOLU',
                      PRECISION=10.0,
                      NOM_PARA='INST',
                      VALE=4.E6,),
                   _F(NOM_PARA='QUANTITE',
                      VALE_K='MOMENT_0',),
                   ),
           )

# DY = -0.04
TEST_TABLE(CRITERE='RELATIF',
           REFERENCE='SOURCE_EXTERNE',
           PRECISION=0.05,
           VALE_CALC=-147577.255248,
           VALE_REFE=-1.44600E5,
           NOM_PARA='SIYY',
           TABLE=T_FORCE,
           FILTRE=(_F(CRITERE='ABSOLU',
                      PRECISION=10.0,
                      NOM_PARA='INST',
                      VALE=8.E6,),
                   _F(NOM_PARA='QUANTITE',
                      VALE_K='MOMENT_0',),
                   ),
           )

# DY = -0.06
TEST_TABLE(CRITERE='RELATIF',
           REFERENCE='SOURCE_EXTERNE',
           PRECISION=0.05,
           VALE_CALC=-164415.903426,
           VALE_REFE=-1.60900E5,
           NOM_PARA='SIYY',
           TABLE=T_FORCE,
           FILTRE=(_F(CRITERE='ABSOLU',
                      PRECISION=10.0,
                      NOM_PARA='INST',
                      VALE=1.2000000E7,),
                   _F(NOM_PARA='QUANTITE',
                      VALE_K='MOMENT_0',),
                   ),
           )

# DY = -0.0875
TEST_TABLE(CRITERE='RELATIF',
           REFERENCE='SOURCE_EXTERNE',
           PRECISION=0.05,
           VALE_CALC=-184953.495166,
           VALE_REFE=-1.81100E5,
           NOM_PARA='SIYY',
           TABLE=T_FORCE,
           FILTRE=(_F(CRITERE='ABSOLU',
                      PRECISION=10.0,
                      NOM_PARA='INST',
                      VALE=1.7500000E7,),
                   _F(NOM_PARA='QUANTITE',
                      VALE_K='MOMENT_0',),
                   ),
           )

FIN();<|MERGE_RESOLUTION|>--- conflicted
+++ resolved
@@ -142,13 +142,9 @@
                     PESANTEUR=_F(GRAVITE=G,
                                  DIRECTION=(0.0,-1.0,0.0),),);
 
-<<<<<<< HEAD
-fevol = FORMULE(VALE='INST/T1', NOM_PARA='INST', T1=T1);
-=======
 fevol = FORMULE(VALE='INST/T1',
                 T1=T1,
                 NOM_PARA='INST',)
->>>>>>> f697950a
 
 
 #-------------------------------------------------------------------
@@ -170,16 +166,6 @@
 
 # FORMULE DE LA CONTRAINTE EFFECTIVE EN Y (RHO HOMOGENEISE)
 SIEFY = FORMULE(VALE='-rhos*G*(H-Y) - sigma_0',
-<<<<<<< HEAD
-                NOM_PARA='Y', rhos=rhos, G=G, H=H, sigma_0=sigma_0);
-
-# FORMULES DE LA CONTRAINTE EFFECTIVE EN X ET EN Z
-SIEFX = FORMULE(VALE='K0*(SIEFY(Y) + sigma_0) - sigma_0',
-                NOM_PARA='Y', K0=K0, SIEFY=SIEFY, sigma_0=sigma_0);
-
-SIEFZ = FORMULE(VALE='SIEFX(Y)',
-                NOM_PARA='Y', SIEFX=SIEFX);
-=======
                 rhos=rhos,
                 G=G,
                 H=H,
@@ -196,7 +182,6 @@
 SIEFZ = FORMULE(VALE='SIEFX(Y)',
                 SIEFX=SIEFX,
                 NOM_PARA='Y',)
->>>>>>> f697950a
 
 # CHAMP DE CONTRAINTES INITIALES DANS LA FONDATION
 SIEF1=CREA_CHAMP(TYPE_CHAM='ELGA_NEUT_F',
@@ -226,14 +211,10 @@
 
 # POUR LES ARGILES NORMALEMENT CONSOLIDEES, ON IMPOSE PCR = P/2
 PCRY = FORMULE(VALE='-(SIEFX(Y)+SIEFY(Y)+SIEFZ(Y))/6 * 1.00',
-<<<<<<< HEAD
-               NOM_PARA='Y', SIEFX=SIEFX, SIEFY=SIEFY, SIEFZ=SIEFZ);
-=======
                SIEFX=SIEFX,
                SIEFY=SIEFY,
                SIEFZ=SIEFZ,
                NOM_PARA='Y',)
->>>>>>> f697950a
 
 ZERO = FORMULE(VALE='0',
                NOM_PARA='Y',)
