--- conflicted
+++ resolved
@@ -27,8 +27,6 @@
 #
 
 DEBUT(CODE=_F(NIV_PUB_WEB='INTERNET'),DEBUG=_F(SDVERI='OUI'))
-
-from math import *
 
 #
 
@@ -230,17 +228,11 @@
 #
 # REFERENCE ANALYTIQUE
 
-<<<<<<< HEAD
-U_REFE = FORMULE(NOM_PARA='INST',VALE='10*(sin(INST)/INST-1)',sin=sin);
-
-V_REFE = FORMULE(NOM_PARA='INST',VALE='10*(1-cos(INST))/INST''',cos=cos);
-=======
 U_REFE = FORMULE(VALE='10*(sin(INST)/INST-1)',
                  NOM_PARA='INST',)
 
 V_REFE = FORMULE(VALE='10*(1-cos(INST))/INST',
                  NOM_PARA='INST',)
->>>>>>> f697950a
 #
 
 INST1=0.3
