# coding=utf-8
# person_in_charge: mathieu.courtois at edf.fr
# Don't forget to change person in charge in `printKeywordsUsage` function

import os
import tempfile

from Noyau.N_ETAPE import check_sdprod


def getListOfCommands():
    """Build the list of operators"""
<<<<<<< HEAD
    from code_aster.Commands import commandStore
    commands = [cmd for cmd in commandStore.values() if cmd.nom != 'VARIABLE']
=======
    from code_aster.Cata.Commands import commandStore
    commands = [cmd for cmd in list(commandStore.values()) if cmd.nom != 'VARIABLE']
>>>>>>> af73434f
    return commands

def checkDefinition( commands ):
    """Check the definition of the catalog of the commands (see N_ENTITE.py)"""
    print(">>> Vérification des catalogues de commandes...")
    err = []
    for cmd in commands:
        cr = cmd.report()
        if not cr.estvide():
            err.append([cmd.nom, str(cr)])
            # print str(cr)
            # raise TypeError("La vérification du catalogue a échoué pour '{0}'"\
            #                 .format(cmd.nom))
        cr = check_sd_prod(cmd)
        if cr:
            err.append([cmd.nom, str(cr)])

    for name, msg in err:
        print(("La vérification du catalogue a échoué pour '{0}':\n{1}"
              .format(name, msg)))
    if err:
        raise TypeError("{0} erreurs sur {1} commandes."
                        .format(len(err), len(commands)))
    print("    ok\n")

def check_sd_prod(cmd):
    """Check sd_prod function."""
    try:
        check_sdprod(cmd.nom, getattr(cmd, 'sd_prod', None),
                     None, verbose=False)
    except TypeError as exc:
        return str(exc)

def get_entite( obj ):
    """Return the sub-objects of a composite object"""
    ret = list(obj.entites.values())
    lsub = []
    for sub in ret:
        if sub.label in ("BLOC", "FACT"):
            lsub.extend(get_entite(sub))
    ret.extend(lsub)
    return ret

def checkDocStrings( commands ):
    """Extract and check the fr/ang docstrings"""
    print(">>> Vérification des textes explicatifs des mots-clés...")
    lang = {}
    for cmd in commands:
        objs = [cmd] + get_entite( cmd )
        for entity in objs:
            if getattr(entity, 'ang', None):
                lang[id(entity)] = (entity.fr, entity.ang)
    assert len(lang) == 0, "'ang' is deprecated and not used anymore, please remove it"
    print("    ok\n")

def extractKeywords( commands ):
    """Return the list of all the keywords (simple or factor)"""
    # keywords of each command
    cmdKwd = {}
    for command in commands:
        name = command.nom
        words = command.get_mc_simp(niv=2) + command.get_mc_fact()
        cmdKwd[ name ] = words
    # reverse dict : commands that use a keyword
    kwdCmd = {}
    for nom, words in list(cmdKwd.items()):
        for word in words:
            kwdCmd[ word ] = kwdCmd.get(word, set())
            kwdCmd[ word ].add(nom)
    return kwdCmd

def sortedKeywords( kwdCmd ):
    """Build the sorted list of all keywords"""
    allKwd = list(kwdCmd.keys())
    allKwd.sort()
    return allKwd

def printKeywordsUsage( commands, fileList=None ):
    """Print the usage of all the keywords"""
    kwdCmd = extractKeywords( commands )
    allKwd = sortedKeywords( kwdCmd )
    print('\n Nombre total de mots cles = ', len( allKwd ))
    lines = []
    for word in allKwd:
        cmds = list( kwdCmd[ word ] )
        cmds.sort()
        fmt = "{:<28} :: " + " / ".join( ["{:<18}"] * len(cmds) )
        lines.append( fmt.format(word, *cmds) )
    print(os.linesep.join(lines))
    if fileList:
        picline = '# person_in_charge: mathieu.courtois@edf.fr'
        open( fileList, 'wb').write( os.linesep.join([picline] + allKwd) )
        line = "\n    {:^60}"
        print(line.format( "*" * 60 ))
        print(line.format( "Nom du fichier à recopier pour mettre à jour vocab01a.34" ))
        print(line.format( fileList ))
        print(line.format( "*" * 60 ))
        print("\n")
    return allKwd


def vocab01_ops(self, EXISTANT, INFO, **kwargs):
    """Fake macro-command to check the catalog"""
    from code_aster.Commands import CREA_TABLE, TEST_TABLE
    from Utilitai.Utmess import UTMESS
    self.set_icmd(1)

    # start the job
    commands = getListOfCommands()
    checkDefinition( commands )
    checkDocStrings( commands )

    print(">>> Vérification des mots-clés...")
    fileList = None
    if INFO == 2:
        fileList = tempfile.NamedTemporaryFile( prefix="vocab01a_" ).name
    allKwd = printKeywordsUsage( commands, fileList )
    nbWords = len( allKwd )

    diff = set( allKwd ).difference( EXISTANT )
    nbNew = len( diff )
    if nbNew:
        UTMESS('A', 'CATAMESS_2',
               valk=("Liste des nouveaux mots-clefs (relancer avec INFO=2 "
                     "pour produire la nouvelle liste) :", str(list(diff)) ))

    __tab = CREA_TABLE(LISTE=_F(PARA='NBMOT', LISTE_I=nbNew))
    TEST_TABLE(REFERENCE='ANALYTIQUE',
               VALE_CALC_I=0,
               VALE_REFE_I=0,
               NOM_PARA='NBMOT',
               TABLE=__tab,)

    nbExist = len(EXISTANT)
    if nbExist != nbWords:
        UTMESS('A', 'CATAMESS_2',
               valk=("Il y avait {} mots-clefs dans le catalogue et, "
                     "maintenant, il y en a {}.".format(nbExist, nbWords),
                     "Relancez avec INFO=2 pour écrire la nouvelle liste "
                     "et comparer avec le fichier vocab01a.34 existant."))
    __tab = CREA_TABLE(LISTE=_F(PARA='NBMOT', LISTE_I=nbWords))
    TEST_TABLE(REFERENCE='ANALYTIQUE',
               VALE_CALC_I=nbExist,
               VALE_REFE_I=nbExist,
               NOM_PARA='NBMOT',
               TABLE=__tab,)

    diff = set( EXISTANT ).difference( allKwd )
    nbDel = len( diff )
    if nbDel:
        UTMESS('A', 'CATAMESS_2',
               valk=("Liste des %d mots-clefs supprimés ou non définis dans "
                     "cette version.\nIl faut activer le support de MFront "
                     "pour que tous les mots-clés soient reconnus.\n\n"
                     "Relancer avec INFO=2 "
                     "pour produire la nouvelle liste :" % nbDel,
                     str(list(diff)) ))


VOCAB01 = MACRO(nom='VOCAB01', op=vocab01_ops,
                EXISTANT = SIMP(statut='o', typ='TXM', max='**',),
                INFO = SIMP(statut='f',typ='I', defaut=1, into=(1, 2),),
)<|MERGE_RESOLUTION|>--- conflicted
+++ resolved
@@ -10,13 +10,8 @@
 
 def getListOfCommands():
     """Build the list of operators"""
-<<<<<<< HEAD
     from code_aster.Commands import commandStore
-    commands = [cmd for cmd in commandStore.values() if cmd.nom != 'VARIABLE']
-=======
-    from code_aster.Cata.Commands import commandStore
     commands = [cmd for cmd in list(commandStore.values()) if cmd.nom != 'VARIABLE']
->>>>>>> af73434f
     return commands
 
 def checkDefinition( commands ):
