--- conflicted
+++ resolved
@@ -1,6 +1,6 @@
 # coding=utf-8
 # --------------------------------------------------------------------
-# Copyright (C) 1991 - 2018 - EDF R&D - www.code-aster.org
+# Copyright (C) 1991 - 2020 - EDF R&D - www.code-aster.org
 # This file is part of code_aster.
 #
 # code_aster is free software: you can redistribute it and/or modify
@@ -250,11 +250,7 @@
                                    ),
                     SOLVEUR=_F(METHODE='MUMPS',
 
-<<<<<<< HEAD
-                               NPREC=-1,
-=======
-                               NPREC=15,
->>>>>>> 243b70a6
+                               NPREC=-1.,
                                ),
                     NEWTON=_F(REAC_ITER=1),INFO=2,
                     ARCHIVAGE=_F(CHAM_EXCLU='VARI_ELGA'),
