--- conflicted
+++ resolved
@@ -37,17 +37,12 @@
 
 w      = 2.0**0.5
 T_max  = (1-1/cosh(w))/w**2 - exp(-(w**2+pi**2/4))
-<<<<<<< HEAD
-T_INF  = FORMULE(NOM_PARA='Y',VALE="(1-cosh(w*Y)/cosh(w))/w**2",cosh=cosh,w=w)
-T_INI  = FORMULE(NOM_PARA='Y',VALE="T_INF(Y)-cos(pi*Y/2.0)",T_INF=T_INF,cos=cos,pi=pi)
-=======
 T_INF = FORMULE(VALE='(1-cosh(w*Y)/cosh(w))/w**2',
                 w=w,
                 NOM_PARA='Y',)
 T_INI = FORMULE(VALE='T_INF(Y)-cos(pi*Y/2.0)',
                 T_INF=T_INF,
                 NOM_PARA='Y',)
->>>>>>> f697950a
 
 # source(T) = rho_cp - rho_cp*w**2 * T
 
