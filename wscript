# coding=utf-8
# --------------------------------------------------------------------
# Copyright (C) 1991 - 2025 - EDF R&D - www.code-aster.org
# This file is part of code_aster.
#
# code_aster is free software: you can redistribute it and/or modify
# it under the terms of the GNU General Public License as published by
# the Free Software Foundation, either version 3 of the License, or
# (at your option) any later version.
#
# code_aster is distributed in the hope that it will be useful,
# but WITHOUT ANY WARRANTY; without even the implied warranty of
# MERCHANTABILITY or FITNESS FOR A PARTICULAR PURPOSE.  See the
# GNU General Public License for more details.
#
# You should have received a copy of the GNU General Public License
# along with code_aster.  If not, see <http://www.gnu.org/licenses/>.
# --------------------------------------------------------------------

"""
Build script for code_aster


Note:
- All defines conditionning the compilation must be set using `conf.define()`.
  They will be exported into `asterc_config.h`/`asterf_config.h`.

- If some of them are also required during the build step, another variable
  must be passed using `env` (ex. BUILD_MED)
"""

import os
import platform
import os.path as osp
import sys

from waflib import Build, Configure, Logs, Utils
from waflib.Tools.c_config import DEFKEYS
from waflib.Tools.fc import fc

from waftools.wafutils import remove_previous

top = "."
out = "build"
install_suffix = os.environ.get("WAF_DEFAULT_VARIANT") or os.environ.get("WAF_SUFFIX", "mpi")
default_prefix = "../install/%s" % install_suffix

if sys.version_info < (3, 6):
    Logs.error("Python 3.6 or newer is required.")
    sys.exit(1)


def options(self):
    orig_get_usage = self.parser.get_usage

    def _usage():
        return orig_get_usage() + os.linesep.join(
            (
                "",
                "Environment variables:",
                "  CC             : C compiler",
                "  FC             : Fortran compiler",
                "  CXX            : C++ compiler",
                "  DEFINES        : extra preprocessor defines",
                "  LINKFLAGS      : extra linker options",
                "  CFLAGS         : extra C compilation options",
                "  CXXFLAGS       : extra C++ compilation options",
                "  FCFLAGS        : extra Fortran compilation options",
                "  {C,CXX,FC}FLAGS_ASTER_DEBUG may be used to add options only in debug mode",
                '  LIBPATH_x, LIB_x, INCLUDES_x, PYPATH_x : paths for component "x" for libs, '
                "includes, python modules",
                "  CONFIG_PARAMETERS_name=value: extra configuration parameters "
                "(for config.yaml/json)",
                "  WAFBUILD_ENV   : environment file to be included in runtime " "environment file",
                "  PREFIX         : default installation prefix to be used, "
                "if no --prefix option is given.",
                "  ASTER_BLAS_INT_SIZE  : kind of integers to use in the fortran blas/lapack "
                "calls (4 or 8, default is 4)",
                "  ASTER_MUMPS_INT_SIZE : kind of integers to use in the fortran mumps calls "
                " (4 or 8, default is 4)",
                "  CATALO_CMD     : command line used to build the elements catalog. "
                "It is just inserted before the executable "
                "(may define additional environment variables or a wrapper that takes "
                "all arguments, see catalo/wscript)",
                "",
            )
        )

    self.parser.get_usage = _usage

    self.load("use_config")
    self.load("gnu_dirs")

    # see waflib/Tools/gnu_dirs.py for the group name
    group = self.get_option_group("Installation prefix")
    descr = group.get_description() or ""
    # replace path in description
    new_descr = descr.replace("/usr/local", default_prefix)
    new_descr += (
            ". Using 'waf_variant', '%s' will be automatically replaced by 'variant'." % install_suffix
    )
    group.set_description(new_descr)
    # change default value for '--prefix'
    option = group.get_option("--prefix")
    if option:
        group.remove_option("--prefix")
    group.add_option(
        "--prefix",
        dest="prefix",
        default=None,
        help="installation prefix [default: %r]" % default_prefix,
    )

    group = self.get_option_group("Build and installation options")
    group.add_option(
        "--fast",
        dest="custom_fc_sig",
        action="store_true",
        default=False,
        help="use fast algorithm based on modification time to "
             "check for dependencies of fortran sources",
    )
    group.add_option(
        "--safe",
        dest="custom_fc_sig",
        action="store_false",
        help="use safe algorithm based on content to check for "
             "implicit dependencies of fortran sources",
    )
    group.add_option(
        "--coverage",
        dest="enable_coverage",
        action="store_true",
        help="enable options for coverage (actually only for debug build)",
    )
    group.add_option(
        "--enable-asan",
        dest="enable_asan",
        action="store_true",
        default=False,
        help="enable address sanitizer in debug mode",
    )
    group.add_option(
        "--disable-asan",
        dest="enable_asan",
        action="store_false",
        help="disable address sanitizer in debug mode",
    )
    group.add_option(
        "--msvc-entry",
        dest="msvc_entry",
        action="store_true",
        help="rewrites pybind11 entry points for MSVC to skip symlink",
    )
    group = self.add_option_group("code_aster options")

    self.load("parallel", tooldir="waftools")
    self.load("python_cfg", tooldir="waftools")
    self.load("mathematics", tooldir="waftools")
    self.load("med_cfg", tooldir="waftools")
    self.load("metis", tooldir="waftools")
    self.load("parmetis", tooldir="waftools")
    self.load("mumps", tooldir="waftools")
    self.load("scotch", tooldir="waftools")
    self.load("petsc", tooldir="waftools")
    self.load("runtest", tooldir="waftools")
<<<<<<< HEAD
    if platform.system() == "Windows":
        self.recurse("msvc")
=======
    self.recurse("libs")
>>>>>>> 24adc41f
    self.recurse("bibfor")
    self.recurse("code_aster")
    self.recurse("run_aster")
    self.recurse("bibcxx")
    self.recurse("bibc")
    self.recurse("mfront")
    self.recurse("i18n")
    self.recurse("data")
    self.recurse("doc")
    self.recurse("astest")

    group.add_option(
        "-E",
        "--embed-all",
        dest="embed_all",
        action="store_true",
        default=False,
        help="activate all embed-* options (except embed-python)",
    )
    group.add_option(
        "--enable-all",
        dest="enable_all",
        action="store_true",
        default=None,
        help="activate all 'enable-*' options, means that all prerequisites are required"
             "(same as ENABLE_ALL=1 environment variable)",
    )
    group.add_option(
        "--no-enable-all",
        dest="enable_all",
        action="store_false",
        help="try to build with some missing prerequisites (same as "
             "ENABLE_ALL=0 environment variable)",
    )


@Configure.conf
def all_components(self):
    components = [
        "HDF5",
        "MED",
        "MFRONT",
        "MGIS",
        "METIS",
        "PARMETIS",
        "SCOTCH",
        "MUMPS",
        "PETSC",
        "PETSC4PY",
        "MATH",
        "NUMPY",
        "PYBIND11",
        "OPENMP",
        "MPI",
        "Z",
        "CXX",
        "ASRUN",
        "PYTHON",
    ]
    return components


def configure(self):
    if platform.system() == "Windows" and os.getenv('WAFDIR') is None:
        print("Loading custom 'ifort' and 'msvc' toolchains")
        if os.getenv('FC', '').lower().startswith('ifx'):
            self.load("ifort", tooldir="config")
        elif os.getenv('FC', '').lower().startswith('flang'):
            self.load("flang", tooldir="config")
        self.load("msvc", tooldir="config")

    opts = self.options
    self.setenv("default")
    self.load("official_platforms", tooldir="waftools")

    # add environment variables into `self.env`
    self.add_os_flags("FC")
    self.add_os_flags("CC")
    self.add_os_flags("CXX")
    self.add_os_flags("CFLAGS")
    self.add_os_flags("CXXFLAGS")
    self.add_os_flags("FCFLAGS")
    self.add_os_flags("LINKFLAGS")
    self.add_os_flags("DEFINES")
    self.add_os_flags("WAFBUILD_ENV")
    self.add_os_flags("CFLAGS_ASTER_DEBUG")
    self.add_os_flags("CXXFLAGS_ASTER_DEBUG")
    self.add_os_flags("FCFLAGS_ASTER_DEBUG")

    all_prods = self.all_components()
    if opts.enable_all is None:
        enabled_comp = [getattr(opts, "enable_" + comp.lower(), None) for comp in all_prods]
        # if a product is explicitly disabled, can not enable all!
        enable_all = os.environ.get("ENABLE_ALL") != "0" and False not in enabled_comp
        opts.enable_all = enable_all
    for comp in all_prods:
        self.add_os_flags("LIBPATH_" + comp)
        self.add_os_flags("LIB_" + comp)
        self.add_os_flags("INCLUDES_" + comp)
        self.add_os_flags("PYPATH_" + comp)
        if not opts.enable_all:
            continue
        if not opts.parallel and comp in ["PARMETIS", "PETSC", "MPI"]:
            continue
        opt = "enable_" + comp.lower()
        if hasattr(opts, opt):
            setattr(opts, opt, True)

    self.env["CONFIG_PARAMETERS"] = {}
    for key in os.environ.keys():
        if not key.startswith("CONFIG_PARAMETERS_"):
            continue
        name = key.split("CONFIG_PARAMETERS_")[1]
        self.env["CONFIG_PARAMETERS"][name] = os.environ[key]

    # compute default prefix
    if self.env.PREFIX in ("", "/"):
        self.env.PREFIX = osp.abspath(default_prefix)
    if "PREFIX_ROOT" in os.environ:
        self.env.PREFIX = osp.join(os.environ["PREFIX_ROOT"], install_suffix)
    self.msg("Setting prefix to", self.env.PREFIX)

    self.load("ext_aster", tooldir="waftools")
    self.load("use_config")
    self.load("gnu_dirs")
    self.env["CODEASTERPATH"] = self.path.find_dir("code_aster").abspath()
    self.env["CATALOPATH"] = self.path.find_dir("catalo").abspath()

    self.set_installdirs()
    self.load("parallel", tooldir="waftools")
    self.check_platform()
    self.load("python_cfg", tooldir="waftools")
    # keep compatibility for as_run
    if self.get_define("ASTER_HAVE_MPI"):
        self.env.ASRUN_MPI_VERSION = 1

    self.recurse("libs")
    # bib* configure functions may add options required by prerequisites
    self.recurse("bibfor")
    self.recurse("bibcxx")
    self.recurse("bibc")

    if self.options.msvc_entry:
        self.env["ASTER_WITH_MSVC64_ENTRY"] = True
        self.recurse("msvc")
    else:
        Logs.info("Configuring without MSVC entrypoints")

    self.load("mathematics", tooldir="waftools")
    self.load("med_cfg", tooldir="waftools")
    self.load("metis", tooldir="waftools")
    self.load("parmetis", tooldir="waftools")
    self.load("mumps", tooldir="waftools")
    self.load("scotch", tooldir="waftools")
    self.load("petsc", tooldir="waftools")
    self.load("runtest", tooldir="waftools")

    self.recurse("code_aster")
    self.recurse("run_aster")
    self.recurse("extern")
    self.recurse("mfront")
    self.recurse("i18n")
    self.recurse("data")
    self.recurse("doc")
    self.recurse("astest")

    # variants
    self.check_optimization_options()
    self.write_config_headers()


def build(self):
    env = self.env.derive()

    fc._use_custom_sig = self.options.custom_fc_sig
    # shared the list of dependencies between bibc/bibfor
    # the order may be important
    if not self.variant:
        self.fatal(
            'Call "waf build_debug" or "waf build_release", and read '
            "the comments in the wscript file!"
        )
    if self.cmd.startswith("install"):
        # because we can't know which files are obsolete `rm *.py{,c,o}`
        remove_previous(
            self.root.find_node(self.env.ASTERLIBDIR), ["**/*.py", "**/*.pyc", "**/*.pyo"]
        )
        remove_previous(
            self.root.find_node(self.env.ASTERDATADIR),
            ["datg/**/*", "materiau/**/*", "tests_data/**/*"],
        )

    self.load("ext_aster", tooldir="waftools")
<<<<<<< HEAD

=======
    self.recurse("libs")
>>>>>>> 24adc41f
    self.recurse("bibfor")
    self.recurse("code_aster")
    self.recurse("run_aster")
    self.recurse("bibcxx")
    self.recurse("bibc")

    if env.ASTER_WITH_MSVC64_ENTRY:
        self.recurse("msvc")
    else:
        Logs.info("Building without MSVC entrypoints")

    self.recurse("mfront")
    self.recurse("i18n")
    self.recurse("catalo")
    self.recurse("data")
    self.recurse("astest")

    self.install_as(
        osp.join(self.env.ASTERLIBDIR, "code_aster", "Utilities", "aster_config.py"),
        ["aster_config.py"],
    )


def build_elements(self):
    self.recurse("catalo")


def init(self):
    from waflib.Build import BuildContext, CleanContext, InstallContext, UninstallContext

    _all = (
        BuildContext,
        CleanContext,
        InstallContext,
        UninstallContext,
        TestContext,
        I18NContext,
        DocContext,
    )
    for x in ["debug", "release"]:
        for y in _all:
            name = y.__name__.replace("Context", "").lower()

            class tmp(y):
                cmd = name + "_" + x
                variant = x

    # default to release
    for y in _all:

        class tmp(y):
            variant = os.environ.get("WAF_DEFAULT_VARIANT") or "release"


def all(self):
    from waflib import Options

    lst = ["install_release", "install_debug"]
    Options.commands = lst + Options.commands


class BuildElementContext(Build.BuildContext):
    """execute the build for elements catalog only using an installed Aster (also performed at install, for internal use only)"""

    cmd = "_buildelem"
    fun = "build_elements"


def runtest(self):
    self.load("runtest", tooldir="waftools")


class TestContext(Build.BuildContext):
    """facility to execute a testcase"""

    cmd = "test"
    fun = "runtest"


def update_i18n(self):
    self.recurse("i18n")


class I18NContext(Build.BuildContext):
    """build the i18n files"""

    cmd = "i18n"
    fun = "update_i18n"


def build_doc(self):
    self.recurse("doc")


class DocContext(Build.BuildContext):
    """build the documentation files"""

    cmd = "doc"
    fun = "build_doc"


@Configure.conf
def reset_msg(self):
    """Reset message level"""
    if self.in_msg:
        self.end_msg("cancelled", "YELLOW")
    self.in_msg = 0


@Configure.conf
def set_installdirs(self):
    # set the installation subdirectories
    norm = lambda path: osp.normpath(osp.join(path, "aster"))
    self.env["ASTERLIBDIR"] = norm(self.env.LIBDIR)
    self.env["ASTERINCLUDEDIR"] = norm(self.env.INCLUDEDIR)
    self.env["ASTERDATADIR"] = norm(self.env.DATADIR)
    if not self.env.LOCALEDIR:
        self.env.LOCALEDIR = osp.join(self.env.PREFIX, "share", "locale")
    self.env["ASTERLOCALEDIR"] = norm(self.env.LOCALEDIR)
    # set relative paths for profile.sh
    for var in ("LIBDIR", "DATADIR", "LOCALEDIR"):
        self.env["RELATIVE_" + var] = osp.relpath(self.env["ASTER" + var], self.env["PREFIX"])


@Configure.conf
def check_platform(self):
    self.start_msg("Getting platform")
    # convert waf (sys.plaform) to code_aster terminology
    os_name = self.env.DEST_OS
    if os_name == "cygwin":
        os_name = "linux"
    elif os_name == "win32":
        if self.env.CC_NAME == "msvc":
            os_name = "msvc"
        else:
            os_name = "mingw32"

    if "64" in self.env.DEST_CPU:
        if os_name.endswith("32"):
            os_name = os_name[:-2]
        os_name += "64"
        if 'ASTER_INT4' in self.env.DEFINES:
            self.undefine("ASTER_HAVE_64_BITS")
        else:
            self.define("ASTER_HAVE_64_BITS", 1)
    plt = "ASTER_PLATFORM_" + os_name.upper()
    if os_name.startswith("mingw"):
        self.define("ASTER_PLATFORM_MINGW", 1)
        self.env.ASTER_PLATFORM_MINGW = True
        self.undefine("ASTER_PLATFORM_POSIX")
        self.undefine("ASTER_PLATFORM_MSVC64")
    elif os_name.startswith("msvc"):
        self.define("ASTER_PLATFORM_MSVC64", 1)
        self.define("ASTER_PLATFORM_WINDOWS", 1)
        self.define("H5_BUILT_AS_DYNAMIC_LIB", 1)
        self.env.ASTER_PLATFORM_MSVC64 = True
        self.env.ASTER_PLATFORM_WINDOWS = True
        self.undefine("ASTER_PLATFORM_POSIX")
        self.undefine("ASTER_PLATFORM_MINGW")
    else:
        self.define("ASTER_PLATFORM_POSIX", 1)
        self.env.ASTER_PLATFORM_POSIX = True
        self.undefine("ASTER_PLATFORM_MINGW")
        self.undefine("ASTER_PLATFORM_MSVC64")

    self.define(plt, 1)
    self.end_msg(plt)


@Configure.conf
def check_optimization_options(self):
    # adapt the environment of the build variants
    self.setenv("debug", env=self.all_envs["default"])
    self.setenv("release", env=self.all_envs["default"])
    # these functions must switch between each environment
    if self.env.CC_NAME != "msvc":
        self.check_optimization_cflags()
        self.check_optimization_cxxflags()
        self.check_optimization_fcflags()
    else:
        Logs.info(f"Checking optimization flags for MSVC")
        self.check_optimization_cflags_msvc()
        self.check_optimization_cxxflags_msvc()
        self.check_optimization_fcflags_msvc()

    self.check_optimization_python()
    self.check_variant_vars()


@Configure.conf
def check_variant_vars(self):
    self.setenv("debug")
    self.env["ASTER_BEHAVIOUR_LIB"] = "AsterMFrOfficialDebug"
    self.define("ASTER_BEHAVIOUR_LIB", self.env["ASTER_BEHAVIOUR_LIB"])

    self.setenv("release")
    self.env["ASTER_BEHAVIOUR_LIB"] = "AsterMFrOfficial"
    self.define("ASTER_BEHAVIOUR_LIB", self.env["ASTER_BEHAVIOUR_LIB"])


# same idea than waflib.Tools.c_config.write_config_header
# but defines are not removed from `env`
# XXX see write_config_header(remove=True/False) + format Fortran ?
class ConfigHelper:
    def __init__(self, language):
        self._lang = language

    def cmt(self, text):
        return {"C": "/* {0} */", "Fortran": "! {0}", "Python": "# {0}"}[self._lang].format(text)

    @property
    def filename(self):
        return {"C": "asterc_config.h", "Fortran": "asterf_config.h", "Python": "aster_config.py"}[
            self._lang
        ]

    @property
    def header(self):
        return [self.cmt("WARNING! Automatically generated by `waf configure`!")]

    @property
    def guard_begin(self):
        if self._lang in ("C", "Fortran"):
            guard = Utils.quote_define_name(self.filename)
            return ["#ifndef {0}_".format(guard), self.define(guard).strip() + "_", ""]
        elif self._lang == "Python":
            return ["config = dict("]
        return [""]

    @property
    def guard_end(self):
        if self._lang in ("C", "Fortran"):
            return ["#endif", ""]
        elif self._lang == "Python":
            return [")"]
        return [""]

    def support(self, var):
        """Tell if the language supports the variable name."""
        if var.startswith("HAVE_"):
            # do not keep variables automatically set by waf/check_cfg
            return False
        # ASTER_C_* defines will be used if language='C', not 'Fortran'.
        if self._lang != "C" and var.startswith("ASTER_C_"):
            return False
        return True

    def define(self, var, value=""):
        if self._lang == "Python":
            fmt = "   {0}=" + "{1}," if value else "True"
        else:
            fmt = "#define {0} {1}"
        return fmt.format(var, value)

    def undefine(self, var):
        fmt = self.cmt("#undef {0}")
        return fmt.format(var)


@Configure.conf
def write_config_headers(self):
    # Write both xxxx_config.h files for C and Fortran,
    # then remove entries from DEFINES
    for variant in ("debug", "release"):
        self.setenv(variant)
        self.write_config_h("Fortran", variant)
        self.write_config_h("C", variant)
        self.write_config_h("Python", variant)
        for key in self.env[DEFKEYS]:
            self.undefine(key)
        self.env[DEFKEYS] = []


@Configure.conf
def write_config_h(self, language, variant, configfile=None, env=None):
    # Write a configuration header containing defines
    self.start_msg("Write config file")
    cfg = ConfigHelper(language)
    configfile = configfile or cfg.filename
    env = env or self.env
    lst = cfg.header
    lst.append("")
    lst.extend(cfg.guard_begin)
    lst.extend(self.get_config_h(cfg))
    lst.extend(cfg.guard_end)

    node = self.bldnode or self.path.get_bld()
    node = node.make_node(osp.join(variant, configfile))
    node.parent.mkdir()
    node.write("\n".join(lst))
    incpath = node.parent.abspath()
    env.append_unique("INCLUDES", incpath)
    # config files are not removed on "waf clean"
    env.append_unique(Build.CFG_FILES, [node.abspath()])
    self.end_msg(node.bldpath())


@Configure.conf
def get_config_h(self, cfg):
    # Create the contents of a ``config.h`` file from the defines
    # set in conf.env.define_key / conf.env.include_key. No include guards are added.
    lst = []
    for x in self.env[DEFKEYS]:
        if not cfg.support(x):
            continue
        if self.is_defined(x):
            lst.append(cfg.define(x, self.get_define(x)))
        else:
            lst.append(cfg.undefine(x))
    lst.append("")
    return lst<|MERGE_RESOLUTION|>--- conflicted
+++ resolved
@@ -97,7 +97,7 @@
     # replace path in description
     new_descr = descr.replace("/usr/local", default_prefix)
     new_descr += (
-            ". Using 'waf_variant', '%s' will be automatically replaced by 'variant'." % install_suffix
+        ". Using 'waf_variant', '%s' will be automatically replaced by 'variant'." % install_suffix
     )
     group.set_description(new_descr)
     # change default value for '--prefix'
@@ -118,14 +118,14 @@
         action="store_true",
         default=False,
         help="use fast algorithm based on modification time to "
-             "check for dependencies of fortran sources",
+        "check for dependencies of fortran sources",
     )
     group.add_option(
         "--safe",
         dest="custom_fc_sig",
         action="store_false",
         help="use safe algorithm based on content to check for "
-             "implicit dependencies of fortran sources",
+        "implicit dependencies of fortran sources",
     )
     group.add_option(
         "--coverage",
@@ -164,12 +164,9 @@
     self.load("scotch", tooldir="waftools")
     self.load("petsc", tooldir="waftools")
     self.load("runtest", tooldir="waftools")
-<<<<<<< HEAD
     if platform.system() == "Windows":
         self.recurse("msvc")
-=======
     self.recurse("libs")
->>>>>>> 24adc41f
     self.recurse("bibfor")
     self.recurse("code_aster")
     self.recurse("run_aster")
@@ -195,14 +192,14 @@
         action="store_true",
         default=None,
         help="activate all 'enable-*' options, means that all prerequisites are required"
-             "(same as ENABLE_ALL=1 environment variable)",
+        "(same as ENABLE_ALL=1 environment variable)",
     )
     group.add_option(
         "--no-enable-all",
         dest="enable_all",
         action="store_false",
         help="try to build with some missing prerequisites (same as "
-             "ENABLE_ALL=0 environment variable)",
+        "ENABLE_ALL=0 environment variable)",
     )
 
 
@@ -363,11 +360,7 @@
         )
 
     self.load("ext_aster", tooldir="waftools")
-<<<<<<< HEAD
-
-=======
     self.recurse("libs")
->>>>>>> 24adc41f
     self.recurse("bibfor")
     self.recurse("code_aster")
     self.recurse("run_aster")
