# coding=utf-8
# --------------------------------------------------------------------
# Copyright (C) 1991 - 2025 - EDF R&D - www.code-aster.org
# This file is part of code_aster.
#
# code_aster is free software: you can redistribute it and/or modify
# it under the terms of the GNU General Public License as published by
# the Free Software Foundation, either version 3 of the License, or
# (at your option) any later version.
#
# code_aster is distributed in the hope that it will be useful,
# but WITHOUT ANY WARRANTY; without even the implied warranty of
# MERCHANTABILITY or FITNESS FOR A PARTICULAR PURPOSE.  See the
# GNU General Public License for more details.
#
# You should have received a copy of the GNU General Public License
# along with code_aster.  If not, see <http://www.gnu.org/licenses/>.
# --------------------------------------------------------------------

"""
Build script for code_aster


Note:
- All defines conditionning the compilation must be set using `conf.define()`.
  They will be exported into `asterc_config.h`/`asterf_config.h`.

- If some of them are also required during the build step, another variable
  must be passed using `env` (ex. BUILD_MED)
"""

import os
import platform
import os.path as osp
import sys

from waflib import Build, Configure, Logs, Utils
from waflib.Tools.c_config import DEFKEYS
from waflib.Tools.fc import fc

from waftools.wafutils import remove_previous

top = "."
out = "build"
install_suffix = os.environ.get("WAF_DEFAULT_VARIANT") or os.environ.get("WAF_SUFFIX", "mpi")
default_prefix = "../install/%s" % install_suffix

if sys.version_info < (3, 6):
    Logs.error("Python 3.6 or newer is required.")
    sys.exit(1)


def options(self):
    orig_get_usage = self.parser.get_usage

    def _usage():
        return orig_get_usage() + os.linesep.join(
            (
                "",
                "Environment variables:",
                "  CC             : C compiler",
                "  FC             : Fortran compiler",
                "  CXX            : C++ compiler",
                "  DEFINES        : extra preprocessor defines",
                "  LINKFLAGS      : extra linker options",
                "  CFLAGS         : extra C compilation options",
                "  CXXFLAGS       : extra C++ compilation options",
                "  FCFLAGS        : extra Fortran compilation options",
                "  {C,CXX,FC}FLAGS_ASTER_DEBUG may be used to add options only in debug mode",
                '  LIBPATH_x, LIB_x, INCLUDES_x, PYPATH_x : paths for component "x" for libs, '
                "includes, python modules",
                "  CONFIG_PARAMETERS_name=value: extra configuration parameters "
                "(for config.yaml/json)",
                "  WAFBUILD_ENV   : environment file to be included in runtime environment file",
                "  PREFIX         : default installation prefix to be used, "
                "if no --prefix option is given.",
                "  ASTER_BLAS_INT_SIZE  : kind of integers to use in the fortran blas/lapack "
                "calls (4 or 8, default is 4)",
                "  ASTER_MUMPS_INT_SIZE : kind of integers to use in the fortran mumps calls "
                " (4 or 8, default is 4)",
                "  CATALO_CMD     : command line used to build the elements catalog. "
                "It is just inserted before the executable "
                "(may define additional environment variables or a wrapper that takes "
                "all arguments, see catalo/wscript)",
                "",
            )
        )

    self.parser.get_usage = _usage

    self.load("use_config")
    self.load("gnu_dirs")

    # see waflib/Tools/gnu_dirs.py for the group name
    group = self.get_option_group("Installation prefix")
    descr = group.description or ""
    # replace path in description
    new_descr = descr.replace("/usr/local", default_prefix)
    new_descr += (
        ". Using 'waf_variant', '%s' will be automatically replaced by 'variant'." % install_suffix
    )
    group.description = new_descr
    # change default value for '--prefix'
    option = self.parser.get_option("--prefix")
    if option:
        self.parser.remove_option("--prefix")
    group.add_option(
        "--prefix",
        dest="prefix",
        default=None,
        help="installation prefix [default: %r]" % default_prefix,
    )

    group = self.get_option_group("Build and installation options")
    group.add_option(
        "--spdir",
        dest="spdir",
        default=None,
        help="Python site-packages directory for conda/rattler builds "
        "[default: auto-detect from Python]",
    )
    group.add_option(
        "--bindir",
        dest="bindir",
        default=None,
        help="Binary directory for DLL files on Windows conda/rattler builds "
        "[default: PREFIX/bin]",
    )
    group.add_option(
        "--disable-aster-subdir",
        dest="disable_aster_subdir",
        action="store_true",
        default=False,
        help="Disable the /aster subdirectory in installation paths "
        "(useful for conda/rattler builds where files should go directly to lib)",
    )
    group.add_option(
        "--fast",
        dest="custom_fc_sig",
        action="store_true",
        default=False,
        help="use fast algorithm based on modification time to "
        "check for dependencies of fortran sources",
    )
    group.add_option(
        "--safe",
        dest="custom_fc_sig",
        action="store_false",
        help="use safe algorithm based on content to check for "
        "implicit dependencies of fortran sources",
    )
    group.add_option(
        "--coverage",
        dest="enable_coverage",
        action="store_true",
        help="enable options for coverage (actually only for debug build)",
    )
    group.add_option(
        "--enable-asan",
        dest="enable_asan",
        action="store_true",
        default=False,
        help="enable address sanitizer in debug mode",
    )
    group.add_option(
        "--disable-asan",
        dest="enable_asan",
        action="store_false",
        help="disable address sanitizer in debug mode",
    )
    group.add_option(
        "--mingw-cross-compilation",
        dest="dest_mingw",
        action="store_true",
        default=os.environ.get("ENABLE_MINGW", "0") != "0",
        help="enable cross compilation for mingw",
    )
    group.add_option(
        "--msvc-entry",
        dest="msvc_entry",
        action="store_true",
        help="rewrites pybind11 entry points for MSVC to skip symlink",
    )
    group = self.add_option_group("code_aster options")

    self.load("parallel", tooldir="waftools")
    self.load("python_cfg", tooldir="waftools")
    self.load("mathematics", tooldir="waftools")
    self.load("med_cfg", tooldir="waftools")
    self.load("metis", tooldir="waftools")
    self.load("parmetis", tooldir="waftools")
    self.load("mumps", tooldir="waftools")
    self.load("scotch", tooldir="waftools")
    self.load("petsc", tooldir="waftools")
    self.load("runtest", tooldir="waftools")
    if platform.system() == "Windows":
        self.recurse("msvc")
    self.recurse("libs")
    self.recurse("bibfor")
    self.recurse("code_aster")
    self.recurse("run_aster")
    self.recurse("bibcxx")
    self.recurse("bibc")
    self.recurse("mfront")
    self.recurse("i18n")
    self.recurse("data")
    self.recurse("doc")
    self.recurse("astest")

    group.add_option(
        "-E",
        "--embed-all",
        dest="embed_all",
        action="store_true",
        default=False,
        help="activate all embed-* options (except embed-python)",
    )
    group.add_option(
        "--enable-all",
        dest="enable_all",
        action="store_true",
        default=None,
        help="activate all 'enable-*' options, means that all prerequisites are required"
        "(same as ENABLE_ALL=1 environment variable)",
    )
    group.add_option(
        "--no-enable-all",
        dest="enable_all",
        action="store_false",
        help="try to build with some missing prerequisites (same as "
        "ENABLE_ALL=0 environment variable)",
    )


@Configure.conf
def all_components(self):
    components = [
        "HDF5",
        "MED",
        "MFRONT",
        "MGIS",
        "METIS",
        "PARMETIS",
        "SCOTCH",
        "MUMPS",
        "PETSC",
        "PETSC4PY",
        "MATH",
        "NUMPY",
        "PYBIND11",
        "OPENMP",
        "MPI",
        "Z",
        "CXX",
        "ASRUN",
        "PYTHON",
    ]
    return components


def configure(self):
    if platform.system() == "Windows" and os.getenv('WAFDIR') is None:
        print("Loading custom 'ifort' and 'msvc' toolchains")
        if os.getenv('FC', '').lower().startswith('ifx'):
            self.load("ifort", tooldir="config")
        elif os.getenv('FC', '').lower().startswith('flang'):
            self.load("flang", tooldir="config")
        self.load("msvc", tooldir="config")
        # Load MSVC manifest retry patch to handle file locking issues
        self.load("msvc_manifest_retry", tooldir="waftools")

    opts = self.options
    self.setenv("default")
    self.load("official_platforms", tooldir="waftools")

    # add environment variables into `self.env`
    self.add_os_flags("FC")
    self.add_os_flags("CC")
    self.add_os_flags("CXX")
    self.add_os_flags("CFLAGS")
    self.add_os_flags("CXXFLAGS")
    self.add_os_flags("FCFLAGS")
    self.add_os_flags("LINKFLAGS")
    self.add_os_flags("DEFINES")
    self.add_os_flags("WAFBUILD_ENV")
    self.add_os_flags("CFLAGS_ASTER_DEBUG")
    self.add_os_flags("CXXFLAGS_ASTER_DEBUG")
    self.add_os_flags("FCFLAGS_ASTER_DEBUG")

    all_prods = self.all_components()
    if opts.enable_all is None:
        enabled_comp = [getattr(opts, "enable_" + comp.lower(), None) for comp in all_prods]
        # if a product is explicitly disabled, can not enable all!
        enable_all = os.environ.get("ENABLE_ALL") != "0" and False not in enabled_comp
        opts.enable_all = enable_all
    for comp in all_prods:
        self.add_os_flags("LIBPATH_" + comp)
        self.add_os_flags("LIB_" + comp)
        self.add_os_flags("INCLUDES_" + comp)
        self.add_os_flags("PYPATH_" + comp)
        if not opts.enable_all:
            continue
        if not opts.parallel and comp in ["PARMETIS", "PETSC", "MPI"]:
            continue
        opt = "enable_" + comp.lower()
        if hasattr(opts, opt):
            setattr(opts, opt, True)

    self.env["CONFIG_PARAMETERS"] = {}
    for key in os.environ.keys():
        if not key.startswith("CONFIG_PARAMETERS_"):
            continue
        name = key.split("CONFIG_PARAMETERS_")[1]
        self.env["CONFIG_PARAMETERS"][name] = os.environ[key]

    # compute default prefix
    if self.env.PREFIX in ("", "/"):
        self.env.PREFIX = osp.abspath(default_prefix)
        if "PREFIX_ROOT" in os.environ:
            self.env.PREFIX = osp.join(os.environ["PREFIX_ROOT"], install_suffix)
    self.msg("Setting prefix to", self.env.PREFIX)

    # wine wrapper must be set up before checking compilers
    self.env.DEST_MINGW = opts.dest_mingw
    self.load("ext_aster", tooldir="waftools")
    self.load("use_config")
    self.load("gnu_dirs")
    self.env["CODEASTERPATH"] = self.path.find_dir("code_aster").abspath()
    self.env["CATALOPATH"] = self.path.find_dir("catalo").abspath()

    self.set_installdirs()
    self.load("parallel", tooldir="waftools")
    self.check_platform()
    self.load("python_cfg", tooldir="waftools")
    # keep compatibility for as_run
    if self.get_define("ASTER_HAVE_MPI"):
        self.env.ASRUN_MPI_VERSION = 1

    self.recurse("libs")
    # bib* configure functions may add options required by prerequisites
    self.recurse("bibfor")
    self.recurse("bibcxx")
    self.recurse("bibc")

    if self.options.msvc_entry:
        self.env["ASTER_WITH_MSVC64_ENTRY"] = True
        self.recurse("msvc")
    else:
        Logs.info("Configuring without MSVC entrypoints")

    self.load("mathematics", tooldir="waftools")
    self.load("med_cfg", tooldir="waftools")
    self.load("metis", tooldir="waftools")
    self.load("parmetis", tooldir="waftools")
    self.load("mumps", tooldir="waftools")
    self.load("scotch", tooldir="waftools")
    self.load("petsc", tooldir="waftools")
    self.load("runtest", tooldir="waftools")

    self.recurse("code_aster")
    self.recurse("run_aster")
    self.recurse("extern")
    self.recurse("mfront")
    self.recurse("i18n")
    self.recurse("data")
    self.recurse("doc")
    self.recurse("astest")

    # variants
    self.check_optimization_options()
    self.write_config_headers()


def build(self):
    env = self.env.derive()

    fc._use_custom_sig = self.options.custom_fc_sig
    # shared the list of dependencies between bibc/bibfor
    # the order may be important
    if not self.variant:
        self.fatal(
            'Call "waf build_debug" or "waf build_release", and read '
            "the comments in the wscript file!"
        )
    if self.cmd.startswith("install"):
        # because we can't know which files are obsolete `rm *.py{,c,o}`
        # When using SPDIR (conda builds), only clean our specific subdirectories
        # not the entire site-packages directory
        if env.SPDIR:
            # Only clean code_aster and run_aster subdirectories
            code_aster_dir = self.root.find_node(osp.join(env.SPDIR, "code_aster"))
            run_aster_dir = self.root.find_node(osp.join(env.SPDIR, "run_aster"))
            if code_aster_dir:
                remove_previous(code_aster_dir, ["**/*.py", "**/*.pyc", "**/*.pyo"])
            if run_aster_dir:
                remove_previous(run_aster_dir, ["**/*.py", "**/*.pyc", "**/*.pyo"])
        else:
            # Traditional installation - clean entire ASTERLIBDIR
            remove_previous(
                self.root.find_node(self.env.ASTERLIBDIR), ["**/*.py", "**/*.pyc", "**/*.pyo"]
            )
        remove_previous(
            self.root.find_node(self.env.ASTERDATADIR),
            ["datg/**/*", "materiau/**/*", "tests_data/**/*"],
        )

    self.load("ext_aster", tooldir="waftools")
    self.recurse("libs")
    self.recurse("bibfor")
    self.recurse("code_aster")
    self.recurse("run_aster")
    self.recurse("bibcxx")
    self.recurse("bibc")

    if env.ASTER_WITH_MSVC64_ENTRY:
        self.recurse("msvc")
    else:
        Logs.info("Building without MSVC entrypoints")

    self.recurse("mfront")
    self.recurse("i18n")
    self.recurse("catalo")
    self.recurse("data")
    self.recurse("astest")
    if env.SPDIR:
        sp_dir = self.env.SPDIR
    else:
        sp_dir = self.env.ASTERLIBDIR
    self.install_as(
        osp.join(sp_dir, "code_aster", "Utilities", "aster_config.py"),
        ["aster_config.py"],
    )


def build_elements(self):
    self.recurse("catalo")


def init(self):
    from waflib.Build import BuildContext, CleanContext, InstallContext, UninstallContext

    _all = (
        BuildContext,
        CleanContext,
        InstallContext,
        UninstallContext,
        TestContext,
        I18NContext,
        DocContext,
    )
    for x in ["debug", "release"]:
        for y in _all:
            name = y.__name__.replace("Context", "").lower()

            class tmp(y):
                cmd = name + "_" + x
                variant = x

    # default to release
    for y in _all:

        class tmp(y):
            variant = os.environ.get("WAF_DEFAULT_VARIANT") or "release"


def all(self):
    from waflib import Options

    lst = ["install_release", "install_debug"]
    Options.commands = lst + Options.commands


class BuildElementContext(Build.BuildContext):
    """execute the build for elements catalog only using an installed Aster (also performed at install, for internal use only)"""

    cmd = "_buildelem"
    fun = "build_elements"


def runtest(self):
    self.load("runtest", tooldir="waftools")


class TestContext(Build.BuildContext):
    """facility to execute a testcase"""

    cmd = "test"
    fun = "runtest"


def update_i18n(self):
    self.recurse("i18n")


class I18NContext(Build.BuildContext):
    """build the i18n files"""

    cmd = "i18n"
    fun = "update_i18n"


def build_doc(self):
    self.recurse("doc")


class DocContext(Build.BuildContext):
    """build the documentation files"""

    cmd = "doc"
    fun = "build_doc"


@Configure.conf
def reset_msg(self):
    """Reset message level"""
    if self.in_msg:
        self.end_msg("cancelled", "YELLOW")
    self.in_msg = 0


@Configure.conf
def set_installdirs(self):
    # set the installation subdirectories
    # Check if --libdir was explicitly provided and override LIBDIR if needed
    # The gnu_dirs module defaults to lib64 on 64-bit systems, but conda/rattler
    # builds typically expect lib to be used
    if self.options.libdir:
        # User explicitly set libdir, use it
        self.env.LIBDIR = self.options.libdir

    # Check if --spdir was explicitly provided for conda/rattler builds
    if self.options.spdir:
        self.env.SPDIR = self.options.spdir

    # Check if --bindir was explicitly provided for Windows DLL installation
    if self.options.bindir:
        self.env.BINDIR = self.options.bindir
    else:
        # Default to PREFIX/bin if not specified
        self.env.BINDIR = osp.join(self.env.PREFIX, "bin")

    # For conda/rattler builds, we don't want the /aster subdirectory for libraries
    # but we DO want it for data files (tests, profile.sh, etc.)
    if self.options.disable_aster_subdir:
        norm_lib = lambda path: osp.normpath(path)
        norm_data = lambda path: osp.normpath(osp.join(path, "aster"))
    else:
        norm_lib = lambda path: osp.normpath(osp.join(path, "aster"))
        norm_data = lambda path: osp.normpath(osp.join(path, "aster"))

    self.env["ASTERLIBDIR"] = norm_lib(self.env.LIBDIR)
    self.env["ASTERBINDIR"] = self.env.BINDIR
    self.env["ASTERINCLUDEDIR"] = norm_data(self.env.INCLUDEDIR)
    self.env["ASTERDATADIR"] = norm_data(self.env.DATADIR)
    if not self.env.LOCALEDIR:
        self.env.LOCALEDIR = osp.join(self.env.PREFIX, "share", "locale")
    self.env["ASTERLOCALEDIR"] = norm_data(self.env.LOCALEDIR)
    # set relative paths for profile.sh
    for var in ("LIBDIR", "DATADIR", "LOCALEDIR"):
        self.env["RELATIVE_" + var] = osp.relpath(self.env["ASTER" + var], self.env["PREFIX"])


@Configure.conf
def check_platform(self):
    self.start_msg("Getting platform")
    # convert waf (sys.platform) to code_aster terminology
    os_name = self.env.DEST_OS
    if os_name == "cygwin":
        os_name = "linux"
    elif os_name == "win32":
        if self.env.CC_NAME == "msvc":
            os_name = "msvc"
        else:
            os_name = "mingw32"

    if "64" in self.env.DEST_CPU:
        if os_name.endswith("32"):
            os_name = os_name[:-2]
        os_name += "64"
        if 'ASTER_INT4' in self.env.DEFINES:
            self.undefine("ASTER_HAVE_64_BITS")
        else:
            self.define("ASTER_HAVE_64_BITS", 1)
    plt = "ASTER_PLATFORM_" + os_name.upper()
    if os_name.startswith("mingw"):
        self.define("ASTER_PLATFORM_MINGW", 1)
        self.env.ASTER_PLATFORM_MINGW = True
        self.undefine("ASTER_PLATFORM_POSIX")
<<<<<<< HEAD
        self.undefine("ASTER_PLATFORM_MSVC64")
    elif os_name.startswith("msvc"):
        self.define("ASTER_PLATFORM_MSVC64", 1)
        self.define("ASTER_PLATFORM_WINDOWS", 1)
        self.define("H5_BUILT_AS_DYNAMIC_LIB", 1)
        self.env.ASTER_PLATFORM_MSVC64 = True
        self.env.ASTER_PLATFORM_WINDOWS = True
        self.undefine("ASTER_PLATFORM_POSIX")
        self.undefine("ASTER_PLATFORM_MINGW")
    else:
        self.define("ASTER_PLATFORM_POSIX", 1)
        self.env.ASTER_PLATFORM_POSIX = True
        self.undefine("ASTER_PLATFORM_MINGW")
        self.undefine("ASTER_PLATFORM_MSVC64")
=======
    self.env.ASTER_PLATFORM = plt
    if os.getenv("MSYSTEM"):
        ## Define and additional variable for MSYS2 
        self.define("ASTER_PLATFORM_MSYS2", 1)
        self.env.ASTER_PLATFORM_MSYS2 = True
>>>>>>> 2aedfcec

    self.define(plt, 1)
    self.end_msg(plt)


@Configure.conf
def check_optimization_options(self):
    # adapt the environment of the build variants
    self.setenv("debug", env=self.all_envs["default"])
    self.setenv("release", env=self.all_envs["default"])
    # these functions must switch between each environment
    if self.env.CC_NAME != "msvc":
        self.check_optimization_cflags()
        self.check_optimization_cxxflags()
        self.check_optimization_fcflags()
    else:
        Logs.info(f"Checking optimization flags for MSVC")
        self.check_optimization_cflags_msvc()
        self.check_optimization_cxxflags_msvc()
        self.check_optimization_fcflags_msvc()

    self.check_optimization_python()
    self.check_variant_vars()


@Configure.conf
def check_variant_vars(self):
    self.setenv("debug")
    self.env["ASTER_BEHAVIOUR_LIB"] = "AsterMFrOfficialDebug"
    self.define("ASTER_BEHAVIOUR_LIB", self.env["ASTER_BEHAVIOUR_LIB"])

    self.setenv("release")
    self.env["ASTER_BEHAVIOUR_LIB"] = "AsterMFrOfficial"
    self.define("ASTER_BEHAVIOUR_LIB", self.env["ASTER_BEHAVIOUR_LIB"])


# same idea than waflib.Tools.c_config.write_config_header
# but defines are not removed from `env`
# XXX see write_config_header(remove=True/False) + format Fortran ?
class ConfigHelper:
    def __init__(self, language):
        self._lang = language

    def cmt(self, text):
        return {"C": "/* {0} */", "Fortran": "! {0}", "Python": "# {0}"}[self._lang].format(text)

    @property
    def filename(self):
        return {"C": "asterc_config.h", "Fortran": "asterf_config.h", "Python": "aster_config.py"}[
            self._lang
        ]

    @property
    def header(self):
        return [self.cmt("WARNING! Automatically generated by `waf configure`!")]

    @property
    def guard_begin(self):
        if self._lang in ("C", "Fortran"):
            guard = Utils.quote_define_name(self.filename)
            return ["#ifndef {0}_".format(guard), self.define(guard).strip() + "_", ""]
        elif self._lang == "Python":
            return ["config = dict("]
        return [""]

    @property
    def guard_end(self):
        if self._lang in ("C", "Fortran"):
            return ["#endif", ""]
        elif self._lang == "Python":
            return [")"]
        return [""]

    def support(self, var):
        """Tell if the language supports the variable name."""
        if var.startswith("HAVE_"):
            # do not keep variables automatically set by waf/check_cfg
            return False
        # ASTER_C_* defines will be used if language='C', not 'Fortran'.
        if self._lang != "C" and var.startswith("ASTER_C_"):
            return False
        return True

    def define(self, var, value=""):
        if self._lang == "Python":
            if not value.isdigit():
                value = "r" + value
            fmt = "   {0}=" + "{1}," if value else "True"
        else:
            fmt = "#define {0} {1}"
        return fmt.format(var, value)

    def undefine(self, var):
        fmt = self.cmt("#undef {0}")
        return fmt.format(var)


@Configure.conf
def write_config_headers(self):
    # Write both xxxx_config.h files for C and Fortran,
    # then remove entries from DEFINES
    for variant in ("debug", "release"):
        self.setenv(variant)
        self.write_config_h("Fortran", variant)
        self.write_config_h("C", variant)
        self.write_config_h("Python", variant)
        for key in self.env[DEFKEYS]:
            self.undefine(key)
        self.env[DEFKEYS] = []


@Configure.conf
def write_config_h(self, language, variant, configfile=None, env=None):
    # Write a configuration header containing defines
    self.start_msg("Write config file")
    cfg = ConfigHelper(language)
    configfile = configfile or cfg.filename
    env = env or self.env
    lst = cfg.header
    lst.append("")
    lst.extend(cfg.guard_begin)
    lst.extend(self.get_config_h(cfg))
    lst.extend(cfg.guard_end)

    node = self.bldnode or self.path.get_bld()
    node = node.make_node(osp.join(variant, configfile))
    node.parent.mkdir()
    node.write("\n".join(lst))
    incpath = node.parent.abspath()
    env.append_unique("INCLUDES", incpath)
    # config files are not removed on "waf clean"
    env.append_unique(Build.CFG_FILES, [node.abspath()])
    self.end_msg(node.bldpath())


@Configure.conf
def get_config_h(self, cfg):
    # Create the contents of a ``config.h`` file from the defines
    # set in conf.env.define_key / conf.env.include_key. No include guards are added.
    lst = []
    for x in self.env[DEFKEYS]:
        if not cfg.support(x):
            continue
        if self.is_defined(x):
            lst.append(cfg.define(x, self.get_define(x)))
        else:
            lst.append(cfg.undefine(x))
    lst.append("")
    return lst<|MERGE_RESOLUTION|>--- conflicted
+++ resolved
@@ -193,7 +193,9 @@
     self.load("scotch", tooldir="waftools")
     self.load("petsc", tooldir="waftools")
     self.load("runtest", tooldir="waftools")
-    if platform.system() == "Windows":
+    env = self.env.derive()
+
+    if env.ASTER_PLATFORM_MSVC64:
         self.recurse("msvc")
     self.recurse("libs")
     self.recurse("bibfor")
@@ -586,7 +588,6 @@
         self.define("ASTER_PLATFORM_MINGW", 1)
         self.env.ASTER_PLATFORM_MINGW = True
         self.undefine("ASTER_PLATFORM_POSIX")
-<<<<<<< HEAD
         self.undefine("ASTER_PLATFORM_MSVC64")
     elif os_name.startswith("msvc"):
         self.define("ASTER_PLATFORM_MSVC64", 1)
@@ -601,14 +602,11 @@
         self.env.ASTER_PLATFORM_POSIX = True
         self.undefine("ASTER_PLATFORM_MINGW")
         self.undefine("ASTER_PLATFORM_MSVC64")
-=======
     self.env.ASTER_PLATFORM = plt
     if os.getenv("MSYSTEM"):
-        ## Define and additional variable for MSYS2 
+        ## Define and additional variable for MSYS2
         self.define("ASTER_PLATFORM_MSYS2", 1)
         self.env.ASTER_PLATFORM_MSYS2 = True
->>>>>>> 2aedfcec
-
     self.define(plt, 1)
     self.end_msg(plt)
 
