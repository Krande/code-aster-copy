@echo off
setlocal

set USE_LOG=0
set CLICOLOR_FORCE=1

call conda_env.bat

echo "Setting compiler env vars"
set "CC=clang-cl.exe"
set "CXX=clang-cl.exe"
set "FC=ifx.exe"

where python
where cl
where ifx

SET PARENT_DIR=%~dp0
SET PARENT_DIR=%PARENT_DIR:\=/%

set ASTER_PLATFORM_MSVC=1
set ASTER_PLATFORM_WINDOWS=1

set MKLROOT=%LIBRARY_PREFIX%
SET MKLROOT=%MKLROOT:\=/%

SET LIB_PATH_ROOT=%LIBRARY_PREFIX:\=/%
SET PREF_ROOT=%PREFIX:\=/%

set LIBPATH_HDF5=%LIB_PATH_ROOT%/lib
set INCLUDES_HDF5=%LIB_PATH_ROOT%/include

set LIBPATH_MED=%LIB_PATH_ROOT%/lib
set INCLUDES_MED=%LIB_PATH_ROOT%/include

set LIBPATH_METIS=%LIB_PATH_ROOT%/lib
set INCLUDES_METIS=%LIB_PATH_ROOT%/include

set LIBPATH_MUMPS=%LIB_PATH_ROOT%/lib
set INCLUDES_MUMPS=%LIB_PATH_ROOT%/include

set LIBPATH_SCOTCH=%LIB_PATH_ROOT%/lib
set INCLUDES_SCOTCH=%LIB_PATH_ROOT%/include

set TFELHOME=%LIB_PATH_ROOT%

set LIBPATH_MGIS=%LIB_PATH_ROOT%/bin
set INCLUDES_MGIS=%LIB_PATH_ROOT%/include

REM Compiler flags

REM /MD link with MSVCRT.lib. /FS allow for multithreaded c compiler calls to vc140.pdb (for cl.exe only)
set CFLAGS=%CFLAGS% /FS /MD
set FCFLAGS=%FCFLAGS% -fpp /MD

set LDFLAGS=%LDFLAGS% /LIBPATH:%LIB_PATH_ROOT%/lib pthread.lib /DEBUG

set INCLUDES_BIBC=%PREF_ROOT%/include

set DEFINES=H5_BUILT_AS_DYNAMIC_LIB

REM Clean the build directory
@REM waf distclean

set FORCE_BIBFOR_SEQUENCE=1
REM set MANUALLY_ADD_BIBFOR_DEPS=1

REM Install for standard sequential
<<<<<<< HEAD
waf configure ^
  --use-config-dir=%PARENT_DIR%/config/ ^
  --med-libs=medC ^
  --prefix=%LIBRARY_PREFIX% ^
  --disable-mpi ^
  --install-tests ^
  --shared-aster ^
  --maths-libs=auto ^
  --conda-build ^
  --without-hg
=======
@REM waf configure ^
@REM   --use-config-dir=%PARENT_DIR%/config/ ^
@REM   --med-libs=medC ^
@REM   --prefix=%LIBRARY_PREFIX% ^
@REM   --disable-mpi ^
@REM   --install-tests ^
@REM   --maths-libs=auto ^
@REM   --without-hg
>>>>>>> ab384f01

REM if USE_LOG is set, then log the output to a file
if %USE_LOG%==1 (
    REM set a datetime variable down to the minute
    @call conda_datetime.bat
    waf install_debug -v > install_debug_%datetimeString%.log 2>&1
) else (
    waf install_debug -v -j 16
)

endlocal<|MERGE_RESOLUTION|>--- conflicted
+++ resolved
@@ -60,13 +60,12 @@
 set DEFINES=H5_BUILT_AS_DYNAMIC_LIB
 
 REM Clean the build directory
-@REM waf distclean
+waf distclean
 
-set FORCE_BIBFOR_SEQUENCE=1
+REM set FORCE_BIBFOR_SEQUENCE=1
 REM set MANUALLY_ADD_BIBFOR_DEPS=1
 
 REM Install for standard sequential
-<<<<<<< HEAD
 waf configure ^
   --use-config-dir=%PARENT_DIR%/config/ ^
   --med-libs=medC ^
@@ -77,16 +76,6 @@
   --maths-libs=auto ^
   --conda-build ^
   --without-hg
-=======
-@REM waf configure ^
-@REM   --use-config-dir=%PARENT_DIR%/config/ ^
-@REM   --med-libs=medC ^
-@REM   --prefix=%LIBRARY_PREFIX% ^
-@REM   --disable-mpi ^
-@REM   --install-tests ^
-@REM   --maths-libs=auto ^
-@REM   --without-hg
->>>>>>> ab384f01
 
 REM if USE_LOG is set, then log the output to a file
 if %USE_LOG%==1 (
@@ -94,7 +83,7 @@
     @call conda_datetime.bat
     waf install_debug -v > install_debug_%datetimeString%.log 2>&1
 ) else (
-    waf install_debug -v -j 16
+    waf install_debug -v
 )
 
 endlocal