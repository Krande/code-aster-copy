--- conflicted
+++ resolved
@@ -1,79 +1 @@
-<<<<<<< HEAD
-#!/bin/bash
-# --------------------------------------------------------------------
-# Copyright (C) 1991 - 2017 - EDF R&D - www.code-aster.org
-# This file is part of code_aster.
-#
-# code_aster is free software: you can redistribute it and/or modify
-# it under the terms of the GNU General Public License as published by
-# the Free Software Foundation, either version 3 of the License, or
-# (at your option) any later version.
-#
-# code_aster is distributed in the hope that it will be useful,
-# but WITHOUT ANY WARRANTY; without even the implied warranty of
-# MERCHANTABILITY or FITNESS FOR A PARTICULAR PURPOSE.  See the
-# GNU General Public License for more details.
-#
-# You should have received a copy of the GNU General Public License
-# along with code_aster.  If not, see <http://www.gnu.org/licenses/>.
-# --------------------------------------------------------------------
-
-# script alias to the waf engine script
-# It also allows to run any other program in the build environment
-
-# source the environment only if DEVTOOLS_COMPUTER_ID is not already defined
-printf "checking environment... "
-if [ -z "$DEVTOOLS_COMPUTER_ID" ]; then
-    env='unstable'
-    [ `hg branch 2> /dev/null | egrep -c 'v[0-9]+'` -eq 1 ] && env='stable-updates'
-    [ "${WAF_SUFFIX}" = "mpi" ] && env=${env}_${WAF_SUFFIX}
-    fenv=$HOME/dev/codeaster/devtools/etc/env_${env}.sh
-    if [ -e ${fenv} ]; then
-        . ${fenv}
-        echo "loading ${fenv}"
-    else
-        echo "no found"
-    fi
-else
-    echo "already set"
-fi
-
-# call waf.engine or another program?
-if [ $# -lt 1 ]; then
-    # no argument: use waf
-    true
-elif [[ "$1" =~ ^\- ]]; then
-    # start with hiphen: suppose to be a waf option
-    true
-elif [ "$1" = "reconfigure" ]; then
-    wafscript=$0
-    [ "${WAF_SUFFIX}" = "mpi" ] && wafscript=${wafscript}_${WAF_SUFFIX}
-    python -c "from subprocess import call ; $(grep WAFCMDLINE build/c4che/release_cache.py) ; call(['${wafscript}'] + WAFCMDLINE)"
-    exit $?
-else
-    # is the first argument a waf command ?
-    wafcmd=(build buildelem clean configure dist distcheck distclean \
-            doc i18n install list step test uninstall)
-    found=0
-    # remove '_debug' suffix
-    called=${1//_debug/}
-    for cmd in ${wafcmd[@]}
-    do
-        if [ "$called" = "$cmd" ]; then
-            found=1
-            break
-        fi
-    done
-    if [ ${found} -eq 0 ]; then
-        # not a waf command, call passed command line
-        "${@}"
-        exit $?
-    fi
-fi
-
-# execute waf
-${0}.engine "${@}"
-exit $?
-=======
-waf_std
->>>>>>> ef836a88
+waf_mpi