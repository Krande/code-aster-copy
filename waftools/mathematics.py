--- conflicted
+++ resolved
@@ -175,13 +175,9 @@
     try:
         self.env.stash()
         self.env.append_value("LIB_MATH", libs)
-<<<<<<< HEAD
         if self.env.CXX_NAME == 'msvc':
             self.env.append_value("LIBPATH_MATH", os.environ["MKLROOT"] + "/lib")
         else:
-=======
-        if "MKLROOT" in os.environ:
->>>>>>> b7a02bd1
             self.env.append_value("LIBPATH_MATH", os.environ["MKLROOT"] + "/lib/intel64")
         self.check_math_libs_call(color="YELLOW")
     except:
@@ -200,17 +196,11 @@
     varlib = ("ST" if embed else "") + "LIB_MATH"
 
     # blas
-<<<<<<< HEAD
     if self.env.CXX_NAME == 'msvc':
         blaslibs, lapacklibs = self.get_mathlib_from_numpy_win()
     else:
         blaslibs, lapacklibs = self.get_mathlib_from_numpy()
-    self.check_math_libs(list(BLAS) + blaslibs, embed)
-=======
-    blaslibs, lapacklibs = self.get_mathlib_from_numpy()
     self.check_math_libs(list(libs) + blaslibs, embed)
-
->>>>>>> b7a02bd1
     # lapack
     opt_lapack = False
     if "openblas" in self.env.get_flat(varlib) or "flexiblas" in self.env.get_flat(varlib):
