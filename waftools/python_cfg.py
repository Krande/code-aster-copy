# coding=utf-8
# --------------------------------------------------------------------
# Copyright (C) 1991 - 2025 - EDF R&D - www.code-aster.org
# This file is part of code_aster.
#
# code_aster is free software: you can redistribute it and/or modify
# it under the terms of the GNU General Public License as published by
# the Free Software Foundation, either version 3 of the License, or
# (at your option) any later version.
#
# code_aster is distributed in the hope that it will be useful,
# but WITHOUT ANY WARRANTY; without even the implied warranty of
# MERCHANTABILITY or FITNESS FOR A PARTICULAR PURPOSE.  See the
# GNU General Public License for more details.
#
# You should have received a copy of the GNU General Public License
# along with code_aster.  If not, see <http://www.gnu.org/licenses/>.
# --------------------------------------------------------------------

import os
import pathlib
import platform
from pathlib import PureWindowsPath
from subprocess import PIPE, Popen

from waflib import Configure, Errors, Logs


def options(self):
    self.load("python")  # --nopyc/--nopyo are enabled below


def configure(self):
    self.check_python()
    self.check_numpy()
    self.check_asrun()
    self.check_mpi4py()


###############################################################################
@Configure.conf
def check_python(self):
    self.load("python")
    self.check_python_version((3, 5, 0))
    if platform.system() == "Windows":
        path = self.env["PATH"]
        include_dir = pathlib.Path(self.env.PREFIX) / "include"
        self.env["PATH"] = f"{path};{include_dir.as_posix()}"
    else:
        self.check_python_headers()

    if "icc" in self.env.CC_NAME.lower():
        self.env["LIB_PYEXT"] = list(set(self.env["LIB_PYEXT"]))
        # Best is to clear PYEMBED and PYEXT {c/cxx}flags
        for lang in ("CFLAGS", "CXXFLAGS"):
            for feat in ("PYEMBED", "PYEXT"):
                self.env[lang + "_" + feat] = []
    cfgext = self.env["CONFIG_PARAMETERS"].get("cfgext", "yaml")
    if cfgext in ("", "yaml"):
        try:
            self.check_python_module("yaml")
        except Errors.ConfigurationError:
            cfgext = "json"
    self.env["CFG_EXT"] = cfgext


@Configure.conf
def check_numpy(self):
    if not self.env["PYTHON"]:
        self.fatal("load python tool first")
    self.check_python_module("numpy")
    self.check_numpy_headers()


@Configure.conf
def check_numpy_headers(self):
    if not self.env["PYTHON"]:
        self.fatal("load python tool first")
    self.start_msg("Checking for numpy include")
    # retrieve includes dir from numpy module
<<<<<<< HEAD
    numpy_includes = self.get_python_variables(
        ['"\\n".join([np.get_include()])'],
        ["import numpy as np"],
    )
    extra_flags = dict()
    if platform.system() == "Windows":
        library_prefix_ = pathlib.Path(self.env.PREFIX)
        prefix_ = library_prefix_.parent
        python_include_dir = prefix_ / "include"
        python_libs_dir = prefix_ / "libs"
        numpy_includes.append(python_include_dir.as_posix())
        numpy_includes.append(python_libs_dir.as_posix())
        extra_flags.update(dict(linkflags=[f"/LIBPATH:{python_libs_dir}", f"/LIBPATH:{python_include_dir}"]))

    Logs.info(f"{numpy_includes=}")

=======
    numpy_includes = self.get_python_variables(["numpy.get_include()"], ["import numpy"])
>>>>>>> 62a61a91
    if self.is_defined("ASTER_PLATFORM_MINGW"):
        incs = [PureWindowsPath(i) for i in numpy_includes]
        numpy_includes = []
        for path in incs:
            parts = list(path.parts)
            if path.anchor:
                parts[0] = path.root
            for i, sub in enumerate(parts):
                if sub == "lib":
                    parts[i] = "Lib"
            numpy_includes.append(PureWindowsPath(*parts).as_posix())
    # check the given includes dirs
    self.check(
        feature="c",
        header_name="Python.h numpy/arrayobject.h",
        includes=numpy_includes,
        use=["PYEXT"],
        uselib_store="NUMPY",
        errmsg="Could not find the numpy development headers",
        **extra_flags
    )
    self.end_msg(numpy_includes)


@Configure.conf
def check_asrun(self):
    if not self.env["PYTHON"]:
        self.fatal("load python tool first")
    try:
        self.check_python_module("asrun")
    except Errors.WafError:
        # optional
        pass


@Configure.conf
def check_mpi4py(self):
    if not self.env.BUILD_MPI:
        return
    if not self.env["PYTHON"]:
        self.fatal("load python tool first")
    try:
        self.check_python_module("mpi4py")
    except Errors.ConfigurationError:
        if self.options.with_py_mpi4py:
            raise


@Configure.conf
def check_optimization_python(self):
    self.setenv("debug")
    self.env["PYC"] = self.env["PYO"] = 0
    self.setenv("release")
    self.env["PYC"] = self.env["PYO"] = 0


def _get_default_pythonpath(python):
    """Default sys.path should be added into PYTHONPATH"""
    env = os.environ.copy()
    env["PYTHONPATH"] = ""
    proc = Popen([python, "-c", "import sys; print(sys.path)"], stdout=PIPE, env=env)
    system_path = eval(proc.communicate()[0])
    return system_path<|MERGE_RESOLUTION|>--- conflicted
+++ resolved
@@ -78,11 +78,7 @@
         self.fatal("load python tool first")
     self.start_msg("Checking for numpy include")
     # retrieve includes dir from numpy module
-<<<<<<< HEAD
-    numpy_includes = self.get_python_variables(
-        ['"\\n".join([np.get_include()])'],
-        ["import numpy as np"],
-    )
+    numpy_includes = self.get_python_variables(["numpy.get_include()"], ["import numpy"])
     extra_flags = dict()
     if platform.system() == "Windows":
         library_prefix_ = pathlib.Path(self.env.PREFIX)
@@ -95,9 +91,6 @@
 
     Logs.info(f"{numpy_includes=}")
 
-=======
-    numpy_includes = self.get_python_variables(["numpy.get_include()"], ["import numpy"])
->>>>>>> 62a61a91
     if self.is_defined("ASTER_PLATFORM_MINGW"):
         incs = [PureWindowsPath(i) for i in numpy_includes]
         numpy_includes = []
