/* -------------------------------------------------------------------- */
/* Copyright (C) 1991 - 2025 - EDF R&D - www.code-aster.org             */
/* This file is part of code_aster.                                     */
/*                                                                      */
/* code_aster is free software: you can redistribute it and/or modify   */
/* it under the terms of the GNU General Public License as published by */
/* the Free Software Foundation, either version 3 of the License, or    */
/* (at your option) any later version.                                  */
/*                                                                      */
/* code_aster is distributed in the hope that it will be useful,        */
/* but WITHOUT ANY WARRANTY; without even the implied warranty of       */
/* MERCHANTABILITY or FITNESS FOR A PARTICULAR PURPOSE.  See the        */
/* GNU General Public License for more details.                         */
/*                                                                      */
/* You should have received a copy of the GNU General Public License    */
/* along with code_aster.  If not, see <http://www.gnu.org/licenses/>.  */
/* -------------------------------------------------------------------- */

/* person_in_charge: j-pierre.lefebvre at edf.fr */
#include "aster.h"

#if defined ASTER_PLATFORM_FREEBSD
#include <err.h>
#include <fcntl.h>
#include <kvm.h>
#include <sys/param.h>
#include <sys/sysctl.h>
#include <sys/user.h>
#elif defined ASTER_PLATFORM_WINDOWS
#include <windows.h>
#
#include <psapi.h>
#else
#include <fcntl.h>
#endif

/*
** Cette fonction permet de consulter le systeme de fichier /proc sous Unix
** et renvoie la memoire en octets consommee par le processus.
** Elle accede aux valeurs VmRSS et VmSize .
** La valeur retournee vaut VmStk.
**
** Le numero du processus est recupere par getpid
*/
ASTERINTEGER DEFP( MEMPID, mempid, ASTERINTEGER *val ) {
    static char filename[80];
    static char sbuf[4096];
    char *S;
    int fd, num_read;
    ASTERINTEGER iret;

#if defined ASTER_PLATFORM_POSIX && defined ASTER_ENABLE_PROC_STATUS
    pid_t numpro;
    pid_t getpid( void );
    numpro = getpid();

#if defined ASTER_PLATFORM_FREEBSD
    /*
    ** FreeBSD and some others without /proc ?
    */

#define B2K( x ) ( ( x ) >> 10 ) /* bytes to kbytes */

    char errbuf[_POSIX2_LINE_MAX];
    struct kinfo_proc *kp;
    kvm_t *kd;
    int count;
    kd = kvm_openfiles( NULL, "/dev/null", NULL, O_RDONLY, errbuf );
    if ( kd == NULL )
        errx( 1, "kvm_openfiles: %s", errbuf );

    kp = kvm_getprocs( kd, KERN_PROC_PID, numpro, &count );
    if ( kp == NULL ) {
        (void)fprintf( stderr, "kvm_getprocs: %s", kvm_geterr( kd ) );
        kvm_close( kd );
        return -1;
    }

    kvm_close( kd );

    /* VmSize */
    val[0] = B2K( (uintmax_t)kp->ki_size );
    /* VmPeak - not defined in /compat/linux/proc/pid/status */
    val[1] = -1;
    iret = 0;

#elif defined ASTER_PLATFORM_DARWIN

    /*
    OS X does not support retrieving memory consumptions through /proc or kvm library
    */

    val[0] = 0;
    val[1] = 0;
    iret = 0;

#else /* Linux */

    sprintf( filename, "/proc/%ld/status", (long)numpro );
    fd = open( filename, O_RDONLY, 0 );
    if ( fd == -1 )
        return -1;
    num_read = read( fd, sbuf, ( sizeof sbuf ) - 1 );
    /*  printf (" contenu du buffer = %s\n",sbuf); */
    close( fd );

    S = strstr( sbuf, "VmSize:" ) + 8;
    val[0] = (ASTERINTEGER)atoi( S );

    if ( strstr( sbuf, "VmPeak:" ) != NULL ) {
        S = strstr( sbuf, "VmPeak:" ) + 8;
        val[1] = atoi( S );
    } else {
        val[1] = -1;
    }

    iret = 0;
#endif
    return iret;

<<<<<<< HEAD
#elif defined ASTER_PLATFORM_WINDOWS
    PROCESS_MEMORY_COUNTERS pmc;
=======
#elif defined ASTER_PLATFORM_MINGW
    PROCESS_MEMORY_COUNTERS pmc; // PROCESS_MEMORY_COUNTERS_EX is the same but with one additional
                                 // field the PrivateUsage one.
>>>>>>> 2aedfcec
    GetProcessMemoryInfo( GetCurrentProcess(), &pmc, sizeof( pmc ) );
    /* VmSize */
    val[0] = (ASTERINTEGER)pmc.WorkingSetSize / 1024;
    /* VmPeak */
    val[1] = (ASTERINTEGER)pmc.PeakWorkingSetSize / 1024;
    if ( val[1] == 0 )
        val[1] = -1;
    /* VmRSS */
    // val[3] = (ASTERINTEGER)pmc.PrivateUsage/1024;
    /* VmStk */
    return 0; // stack size on windows ?

#else /* POSIX and not ASTER_ENABLE_PROC_STATUS */
    val[0] = 0;
    val[1] = 0;
    return 0;
#endif
}<|MERGE_RESOLUTION|>--- conflicted
+++ resolved
@@ -118,14 +118,9 @@
 #endif
     return iret;
 
-<<<<<<< HEAD
 #elif defined ASTER_PLATFORM_WINDOWS
-    PROCESS_MEMORY_COUNTERS pmc;
-=======
-#elif defined ASTER_PLATFORM_MINGW
-    PROCESS_MEMORY_COUNTERS pmc; // PROCESS_MEMORY_COUNTERS_EX is the same but with one additional
-                                 // field the PrivateUsage one.
->>>>>>> 2aedfcec
+    PROCESS_MEMORY_COUNTERS pmc;     // PROCESS_MEMORY_COUNTERS_EX is the same but with one additional
+                                    // field the PrivateUsage one.
     GetProcessMemoryInfo( GetCurrentProcess(), &pmc, sizeof( pmc ) );
     /* VmSize */
     val[0] = (ASTERINTEGER)pmc.WorkingSetSize / 1024;
