/* ------------------------------------------------------------------ */
/* ================================================================== */
/* COPYRIGHT (C) 1991 - 2015  EDF R&D              WWW.CODE-ASTER.ORG */
/*                                                                    */
/* THIS PROGRAM IS FREE SOFTWARE; YOU CAN REDISTRIBUTE IT AND/OR      */
/* MODIFY IT UNDER THE TERMS OF THE GNU GENERAL PUBLIC LICENSE AS     */
/* PUBLISHED BY THE FREE SOFTWARE FOUNDATION; EITHER VERSION 2 OF THE */
/* LICENSE, OR (AT YOUR OPTION) ANY LATER VERSION.                    */
/* THIS PROGRAM IS DISTRIBUTED IN THE HOPE THAT IT WILL BE USEFUL,    */
/* BUT WITHOUT ANY WARRANTY; WITHOUT EVEN THE IMPLIED WARRANTY OF     */
/* MERCHANTABILITY OR FITNESS FOR A PARTICULAR PURPOSE. SEE THE GNU   */
/* GENERAL PUBLIC LICENSE FOR MORE DETAILS.                           */
/*                                                                    */
/* YOU SHOULD HAVE RECEIVED A COPY OF THE GNU GENERAL PUBLIC LICENSE  */
/* ALONG WITH THIS PROGRAM; IF NOT, WRITE TO EDF R&D CODE_ASTER,      */
/*    1 AVENUE DU GENERAL DE GAULLE, 92141 CLAMART CEDEX, FRANCE.     */
/* ================================================================== */
/* person_in_charge: mathieu.courtois at edf.fr */
/* ------------------------------------------------------------------ */

#include "Python.h"
#include <ctype.h>
#include <stdlib.h>
#include <signal.h>

#include "aster.h"
#include "aster_module.h"
#include "aster_core_module.h"

#include "shared_vars.h"
#include "aster_mpi.h"
#include "aster_fort.h"
#include "aster_utils.h"
#include "aster_exceptions.h"

#include "DataStructure/DataStructure.h"

/*
 * Only an extract of #include "code_aster/Supervis/libCommandSyntax.h"
 * because it uses C++ std::string.
 */
#define __PYX_EXTERN_C extern
__PYX_EXTERN_C DL_IMPORT(void) getres_(char *, char *, char *, unsigned int, unsigned int, unsigned int);
__PYX_EXTERN_C DL_IMPORT(int) listeMotCleSimpleFromMotCleFacteur(char *, int, int, char *, int, char *, int, int *);
__PYX_EXTERN_C DL_IMPORT(void) getfac_(char *, long *, unsigned int);
__PYX_EXTERN_C DL_IMPORT(int) existsCommandFactorAndSimpleKeyword(char *, int, char *);
__PYX_EXTERN_C DL_IMPORT(char) **getCommandKeywordValueString(char *, int, char *, int *);
__PYX_EXTERN_C DL_IMPORT(double) *getCommandKeywordValueDouble(char *, int, char *, int *);
__PYX_EXTERN_C DL_IMPORT(double) *getCommandKeywordValueComplex(char *, int, char *, int *);
__PYX_EXTERN_C DL_IMPORT(long) *getCommandKeywordValueInt(char *, int, char *, int *);

/*
 *   PRIVATE FUNCTIONS
 *
 */
FILE* fileOut;

void TraiteMessageErreur( _IN char* ) ;


ASTERINTEGER DEF0(ISJVUP, isjvup)
{
   /* "is jeveux up ?" : retourne 1 si jeveux est démarré/initialisé, sinon 0. */
   return (ASTERINTEGER)get_sh_jeveux_status();
}

void DEFP(XFINI,xfini, _IN ASTERINTEGER *code)
{
   /* XFINI est n'appelé que par JEFINI avec code=19 (=EOFError) */
   /* jeveux est fermé */
   register_sh_jeveux_status(0);
   // TODO NS : J'ai commente cette ligne car elle fait planter le code
   // et que je ne la comprend pas
   // TODO MC: ceci lève EOFError, appelé par FIN, à voir ce qu'il faut en faire
   // interruptTry(*code);
}

/*
 *   Ce module crée de nombreux objets Python. Il doit respecter les règles
 *   générales de création des objets et en particulier les règles sur le
 *   compteur de références associé à chaque objet.
 *   Tous les objets sont partagés. Seules des références à des objets peuvent
 *   etre acquises.
 *   Si une fonction a acquis une référence sur un objet elle doit la traiter
 *   proprement, soit en la transférant (habituellement à l'appelant), soit en
 *   la relachant (par appel à Py_DECREF ou Py_XDECREF).
 *   Quand une fonction transfere la propriété d'une référence, l'appelant recoit
 *   une nouvelle référence. Quand la propriété n'est pas transférée, l'appelant
 *   emprunte la référence.
 *   Dans l'autre sens, quand un appelant passe une référence à une fonction, il y a
 *   deux possibilités : la fonction vole une référence à l'objet ou elle ne le fait
 *   pas. Peu de fonctions (de l'API Python) volent des références : les deux exceptions
 *   les plus notables sont PyList_SetItem() et PyTuple_SetItem() qui volent une
 *   référence à l'item qui est inséré dans la liste ou dans le tuple.
 *   Ces fonctions qui volent des références existent, en général, pour alléger
 *   la programmation.
 */
/* ------------------------------------------------------------------ */

void TraiteMessageErreur( _IN char * message )
{
    ASTERINTEGER ier=SIGABRT;
    fprintf(fileOut, "%s\n",message);
    if ( PyErr_Occurred() ) PyErr_Print();
    CALL_ASABRT( &ier );
}

/* ------------------------------------------------------------------ */
void PRE_myabort( _IN const char *nomFichier , _IN const int numeroLigne , _IN const char *message )
{
        /*
        Procedure : PRE_myabort
        Intention
                Cette procedure prepare la chaine de caracteres affichee par TraiteMessageErreur()
                en ajoutant devant cette chaine, le nom du fichier source et le numero
                de la ligne a partir desquels PRE_myabort a ete appelee.
                Puis elle appelle elle-meme TraiteMessageErreur().
                Voir aussi la macro MYABORT qui permet de generer automatiquement le nom
                du fichier et le numero de la ligne.
        */
        char *chaine = (char*)0 ;
        int longueur = 0 ;
        longueur += strlen( nomFichier ) ;
        longueur += 1 ; /* pour le blanc de separation */
        longueur += 5 ; /* pour le numero de la ligne */
        longueur += 3 ; /* pour les deux points entre deux blancs */
        longueur += ( message != (const char*)0 ) ? strlen( message ) : 0 ;
        longueur += 1 ; /* pour le caractere de fin de chaine */

        chaine = (char*)(malloc(longueur*sizeof(char))) ;
        sprintf( chaine , "%s %u : %s" , nomFichier , numeroLigne , message ) ;
        TraiteMessageErreur( chaine ) ;

        free( chaine )   ;
        chaine=(char*)0 ;
        longueur = 0     ;
}

/* ------------------------------------------------------------------ */
#define CALL_GETLTX(a,b,c,d,e,f,g) CALLSSPPPPP(GETLTX,getltx,a,b,c,d,e,f,g)

void DEFSSPPPPP(GETLTX,getltx,_IN char *motfac,_IN STRING_SIZE lfac,
                              _IN char *motcle,_IN STRING_SIZE lcle,_IN ASTERINTEGER *iocc,
                              _IN ASTERINTEGER *taille,_IN ASTERINTEGER *mxval,
                              _OUT ASTERINTEGER *isval, _OUT ASTERINTEGER *nbval )
{
        /*
        Procedure : getltx_ (appelee par le fortran sous le nom GETLTX)
        */
    fprintf(fileOut, "GETLTX\n");
    ASTERINTEGER ier=SIGABRT;
    CALL_ASABRT( &ier );
    /* TODO */

        PyObject *res = (PyObject*)0 ;
        PyObject *tup = (PyObject*)0 ;
        char *mfc     = (char*)0 ;
        char *mcs     = (char*)0 ;
        int ok        = 0 ;
        int nval      = 0 ;
        int ioc       = 0 ;

        mfc = MakeCStrFromFStr(motfac,lfac);
                                                     DEBUG_ASSERT(mfc!=(char*)0);
        mcs = MakeCStrFromFStr(motcle,lcle);
                                                     DEBUG_ASSERT(mcs!=(char*)0);
        ioc=(int)*iocc ;
        ioc=ioc-1 ;
        res=PyObject_CallMethod(get_sh_etape(), "getltx", "ssiii",
                                mfc, mcs, ioc, (int)*mxval, (int)*taille);

        /*  si le retour est NULL : exception Python a transferer
            normalement a l appelant mais FORTRAN ??? */
        if (res == NULL)MYABORT("erreur dans la partie Python");

        ok = PyArg_ParseTuple(res,"iO",&nval,&tup);
        if (!ok)MYABORT("erreur dans la partie Python");

        *nbval = (ASTERINTEGER)nval;
        if( nval < 0 ) nval=(int)*mxval;
        convert(nval,tup,isval);
        Py_DECREF(res);                /*  decrement sur le refcount du retour */
        FreeStr(mfc);
        FreeStr(mcs);
        return ;
}


/* ------------------------------------------------------------------ */
/* TODO CommandSyntax */
void DEFSS(GETTC2,gettc2,_IN char *nomobj, _IN STRING_SIZE lnom,
                        _OUT char *typobj, _IN STRING_SIZE ltyp)
{
        /*
          retrouver le type "superviseur" du concept nomobj.
        */
    char* tmp = (char*)malloc(lnom + 1);
    strncpy(tmp, nomobj, lnom);
    tmp[lnom] = '\0';
    char* nomCmdCp = getSDType(tmp);
    CopyCStrToFStr(typobj, nomCmdCp, ltyp);
    fprintf(fileOut, "GETTC2 %s\n", typobj);
    FreeStr(tmp);
}


/* ------------------------------------------------------------------ */
void DEFPS(GETMAT,getmat,_INOUT ASTERINTEGER *nbarg,_OUT char *motcle,_IN STRING_SIZE lcle)
{
        /*
          Procedure GETMAT pour le FORTRAN
          Routine a l usage de DEFI_MATERIAU : consultation du catalogue (et non de l etape)
          Retourne :
            le nombre de mots cles facteur sous la commande, y compris en eliminant les blocs
            la liste de leur noms
        */
    fprintf(fileOut, "GETMAT\n");
    ASTERINTEGER ier=SIGABRT;
    CALL_ASABRT( &ier );
    /* TODO */

        PyObject *res   = (PyObject*)0 ;
        PyObject *lnom  = (PyObject*)0 ; /* liste python des noms */
        int       nval = 0 ;
        int          k = 0 ;
                                                             DEBUG_ASSERT(lcle>0);
        for ( k=0 ;k<lcle ; k++ ) motcle[k]=' ' ;
        res=PyObject_CallMethod(get_sh_etape(),"getmat","");
        /*  si le retour est NULL : exception Python a transferer
            normalement a l appelant mais FORTRAN ??? */
        if (res == NULL)MYABORT("erreur dans la partie Python");
        /*  si non impression du retour */

        if(!PyArg_ParseTuple(res,"O",&lnom)) MYABORT("erreur dans la partie Python");
        nval=PyList_Size(lnom);

        if ( nval > 0 && *nbarg > 0 ){
                converltx(nval,lnom,motcle,lcle); /* conversion  */
        }
        *nbarg = (ASTERINTEGER)nval ;

        Py_DECREF(res);                /*  decrement sur le refcount du retour */
        return ;
}


/* ------------------------------------------------------------------ */
void DEFSPPSSP(GETMJM,getmjm,_IN char *nomfac,_IN STRING_SIZE lfac,
                             _IN ASTERINTEGER *iocc,_IN ASTERINTEGER *nbval,
                            _OUT char *motcle,_IN STRING_SIZE lcle,
                            _OUT char *type,_IN STRING_SIZE ltyp, _OUT ASTERINTEGER *nbarg)
{
        /*
          Procedure GETMJM : emule la procedure equivalente ASTER
           Retourne les nbval premiers mots cles du mot cle facteur nomfac du catalogue
           de la commande en cours
          Entrees :
           nomfac : nom du mot cle facteur
           iocc   : numero d occurence du mot cle facteur
           nbval  : nombre de mots cles facteurs demandes
          Retourne :
           motcle : liste des mots cles du mot cle facteur demande
           type   : liste des types des mots cles du mot cle facteur demande
                    R8 , R8L : un reel ou une liste de reels ;
                    C8 , C8L : un complexe ou une liste de complexes ;
                     ...
                    CO , COL : un concept ou une liste de concepts.
           nbarg  : nombre d arguments des mots cles du mot cle facteur
        */
    int nbMC;
    char* mcfact = MakeCStrFromFStr(nomfac, lfac);
    int cret = listeMotCleSimpleFromMotCleFacteur( mcfact, (int)(*iocc)-1, (int)(*nbval),
                                                   motcle, lcle,
                                                   type, ltyp, &nbMC );
    FreeStr(mcfact);
    *nbarg = (ASTERINTEGER)nbMC;
    return;
}


/* ------------------------------------------------------------------ */
ASTERINTEGER DEFSS( GETEXM, getexm, _IN char *motfac,_IN STRING_SIZE lfac,
                               _IN char *motcle,_IN STRING_SIZE lcle)
{
        /*
          Procedure GETEXM pour le FORTRAN : emule le fonctionnement
          de la procedure equivalente ASTER
          Entrees :
            le nom d un mot cle facteur : motfac (string)
            le nom d un mot cle simple ou sous mot cle : motcle (string)
          Retourne :
            0 si n existe pas 1 si existe
        */
    char* tmp = MakeCStrFromFStr(motfac, lfac);
    char* tmp2 = MakeCStrFromFStr(motcle, lcle);
    fprintf(fileOut, "GETEXM %s %s\n", tmp, tmp2);
    const int retour = existsCommandFactorAndSimpleKeyword(tmp, 0, tmp2);
    FreeStr(tmp);
    FreeStr(tmp2);
    return retour;
}


/* ------------------------------------------------------------------ */
void DEFSPS(GETTYP,gettyp, _IN char *typaster, _IN STRING_SIZE ltyp,
                        _INOUT ASTERINTEGER *nbval,
                          _OUT char *txval,    _IN STRING_SIZE ltx)
{
    /* Interface GETTYP
     * voir B_ETAPE.gettyp
     */
    fprintf(fileOut, "GETTYP\n");
    ASTERINTEGER ier=SIGABRT;
    CALL_ASABRT( &ier );
    /* TODO */

    PyObject *res = (PyObject*)0;
    PyObject *tup = (PyObject*)0;
    char *typ;
    int ok = 0;
    int nval = 0;

    typ = MakeCStrFromFStr(typaster, ltyp);
    res = PyObject_CallMethod(get_sh_etape(), "gettyp", "s", typ);
    if ( res == NULL ) MYABORT("erreur dans la partie Python de gettyp");

    ok = PyArg_ParseTuple(res, "iO", &nval, &tup);
    if( !ok ) MYABORT("erreur dans la partie Python");

    if ( *nbval == 0 ) {
        *nbval = (ASTERINTEGER)nval;
    } else {
        nval = nval > (int)*nbval ? (int)*nbval : nval;
        convertxt(nval, tup, txval, ltx);
    }

    FreeStr(typ);
    Py_XDECREF(res);
    Py_XDECREF(tup);
}

/* ------------------------------------------------------------------ */
void DEFSSPPPPP(GETVC8_WRAP,getvc8_wrap,_IN char *motfac,_IN STRING_SIZE lfac,
                              _IN char *motcle,_IN STRING_SIZE lcle,_IN ASTERINTEGER *iocc,
                              _IN ASTERINTEGER *iarg,_IN ASTERINTEGER *mxval,
                           _INOUT ASTERDOUBLE *val,_OUT ASTERINTEGER *nbval)
{
        /*
          Procedure GETVC8 pour le FORTRAN : emule le fonctionnement
          de la procedure equivalente ASTER
          Entrees :
            le nom d un mot cle facteur : motfac (string)
            le nom d un mot cle simple ou sous mot cle : motcle (string)
            le numero de l occurence du mot cle facteur : iocc (entier)
            le numero de l argument demande (obsolete =1): iarg (entier)
            le nombre max de valeur attendues dans val : mxval (entier)
          Retourne :
            le tableau des valeurs attendues : val (2 reels (double) par complexe)
            le nombre de valeurs effectivement retournees : nbval (entier)
               si pas de valeur nbval =0
               si plus de valeur que mxval nbval <0 et valeur abs = nbre valeurs
               si moins de valeurs que mxval nbval>0 et egal au nombre retourne
        */
    char* tmp = MakeCStrFromFStr(motfac, lfac);
    char* tmp2 = MakeCStrFromFStr(motcle, lcle);
    fprintf(fileOut, "GETVC8_WRAP '%s' '%s' %d %d\n", tmp, tmp2, (int)*iocc - 1, (int)*mxval);
    if ( existsCommandFactorAndSimpleKeyword(tmp, (int)*iocc - 1, tmp2) == 0 )
    {
        *nbval = 0;
    }
    else
    {
        double* retour = NULL;
        int nbVal = 0;
        retour = getCommandKeywordValueComplex(tmp, (int)*iocc - 1, tmp2, &nbVal);
        *nbval = nbVal;
        if ( (*nbval) > (*mxval) )
        {
            *nbval = -(*nbval);
        }
        else
        {
            int i;
            for ( i = 0; i < 2*(*nbval); ++i )
            {
                val[i] = retour[i];
            }
            free(retour);
        }
    }
    FreeStr(tmp);
    FreeStr(tmp2);
}


/* ------------------------------------------------------------------ */
void DEFSSPPPPP(GETVR8_WRAP,getvr8_wrap,_IN char *motfac,_IN STRING_SIZE lfac,
                              _IN char *motcle,_IN STRING_SIZE lcle,_IN ASTERINTEGER *iocc,
                              _IN ASTERINTEGER *iarg,_IN ASTERINTEGER *mxval,_INOUT ASTERDOUBLE *val,
                              _OUT ASTERINTEGER *nbval)
{
        /*
          Procedure GETVR8 pour le FORTRAN : emule le fonctionnement
          de la procedure equivalente ASTER
          Entrees :
            le nom d un mot cle facteur : motfac (string)
            le nom d un mot cle simple ou sous mot cle : motcle (string)
            le numero de l occurence du mot cle facteur : iocc (entier)
            le numero de l argument demande (obsolete =1): iarg (entier)
            le nombre max de valeur attendues dans val : mxval (entier)
          Retourne :
            le tableau des valeurs attendues : val (tableau de R8    )
            le nombre de valeurs effectivement retournees : nbval (entier)
               si pas de valeur nbval =0
               si plus de valeur que mxval nbval <0 et valeur abs = nbre valeurs
               si moins de valeurs que mxval nbval>0 et egal au nombre retourne
        */
    char* tmp = MakeCStrFromFStr(motfac, lfac);
    char* tmp2 = MakeCStrFromFStr(motcle, lcle);
    fprintf(fileOut, "GETVR8_WRAP '%s' '%s' %d %d\n", tmp, tmp2, (int)*iocc - 1, (int)*mxval);
    if ( existsCommandFactorAndSimpleKeyword(tmp, (int)*iocc - 1, tmp2) == 0 )
    {
        *nbval = 0;
    }
    else
    {
        double* retour = NULL;
        int nbVal = 0;
        retour = getCommandKeywordValueDouble(tmp, (int)*iocc - 1, tmp2, &nbVal);
        *nbval = nbVal;
        if ( (*nbval) > (*mxval) )
        {
            *nbval = -(*nbval);
        }
        else
        {
            int i;
            for ( i = 0; i < *nbval; ++i )
            {
                val[i] = retour[i];
            }
            free(retour);
        }
    }
    FreeStr(tmp);
    FreeStr(tmp2);
}


/* ------------------------------------------------------------------ */
#define CALL_FIINTF(a, b, c, d, e, f, g) CALLSPSPPSP(FIINTF,fiintf, a, b, c, d, e, f, g)

void DEFSPSPPSP(FIINTF,fiintf,_IN char *nomfon,_IN STRING_SIZE lfon,
                              _IN ASTERINTEGER *nbpu,_IN char *param,_IN STRING_SIZE lpara,
                              _IN ASTERDOUBLE *val,
                             _OUT ASTERINTEGER *iret,
                              _IN char *coderr, _INOUT STRING_SIZE lcod,
                             _OUT ASTERDOUBLE *resu)
{
    fprintf(fileOut, "FIINTF\n");
    ASTERINTEGER ier=SIGABRT;
    CALL_ASABRT( &ier );
    /* TODO */

        PyObject *tup2  = (PyObject*)0 ;
        PyObject *res, *piret;
        PyObject *tup_par;
        PyObject *tup_val;
        char *kvar, *sret;
        int i;
        tup_par = PyTuple_New( (Py_ssize_t)*nbpu ) ;
        tup_val = PyTuple_New( (Py_ssize_t)*nbpu ) ;
        for(i=0;i<*nbpu;i++){
           kvar = param + i*lpara;
           PyTuple_SetItem( tup_par, i, PyString_FromStringAndSize(kvar,(Py_ssize_t)lpara) ) ;
        }
        for(i=0;i<*nbpu;i++){
           PyTuple_SetItem( tup_val, i, PyFloat_FromDouble((double)val[i]) ) ;
        }

        tup2 = PyObject_CallMethod(get_sh_etape(),"fiintf","s#s#OO",
                                   coderr,lcod,nomfon,lfon,tup_par,tup_val);

        if (tup2 == NULL) MYABORT("erreur dans la partie Python");
        piret = PyTuple_GetItem(tup2, 0);
        res   = PyTuple_GetItem(tup2, 1);

        *iret = (ASTERINTEGER)PyInt_AsLong(piret);
        *resu = (ASTERDOUBLE)0.;
        if ( *iret == 0 ) {
           if (PyComplex_Check(res)) {
               *resu    = (ASTERDOUBLE)PyComplex_RealAsDouble(res);
               *(resu+1)= (ASTERDOUBLE)PyComplex_ImagAsDouble(res);
           } else if (PyFloat_Check(res) || PyLong_Check(res) || PyInt_Check(res)) {
               *resu    = (ASTERDOUBLE)PyFloat_AsDouble(res);
           } else {
              *iret = 4;
           }
        }

        Py_DECREF(tup_par);
        Py_DECREF(tup_val);
        Py_DECREF(tup2);
        return ;
}

void DEFSPSPPSP(FIINTFC,fiintfc,_IN char *nomfon,_IN STRING_SIZE lfon,
                                _IN ASTERINTEGER *nbpu,_IN char *param,_IN STRING_SIZE lpara,
                                _IN ASTERDOUBLE *val,
                               _OUT ASTERINTEGER *iret,
                                _IN char *coderr, _INOUT STRING_SIZE lcod,
                               _OUT ASTERDOUBLE *resuc)
{
    fprintf(fileOut, "FIINTFC\n");
    return DEFSPSPPSP(FIINTF,fiintf, nomfon, lfon, nbpu, param, lpara, val, iret,
                                     coderr, lcod, resuc);
}

/* ------------------------------------------------------------------ */
void DEFSSPPPPP(GETVIS_WRAP,getvis_wrap,_IN char *motfac,_IN STRING_SIZE lfac,
                              _IN char *motcle,_IN STRING_SIZE lcle,
                              _IN ASTERINTEGER *iocc,
                              _IN ASTERINTEGER *iarg,
                              _IN ASTERINTEGER *mxval,
                           _INOUT ASTERINTEGER *val,
                             _OUT ASTERINTEGER *nbval )
{
        /*
          Procedure GETVIS pour le FORTRAN : emule le fonctionnement
          de la procedure equivalente ASTER
          Entrees :
            le nom d un mot cle facteur : motfac (string)
            le nom d un mot cle simple ou sous mot cle : motcle (string)
            le numero de l occurence du mot cle facteur : iocc (entier)
            le numero de l argument demande (obsolete =1): iarg (entier)
            le nombre max de valeur attendues dans val : mxval (entier)
          Retourne :
            le tableau des valeurs attendues : val (tableau d entier )
            le nombre de valeurs effectivement retournees : nbval (entier)
               si pas de valeur nbval =0
               si plus de valeur que mxval nbval <0 et valeur abs = nbre valeurs
               si moins de valeurs que mxval nbval>0 et egal au nombre retourne
        */
    char* tmp = MakeCStrFromFStr(motfac, lfac);
    char* tmp2 = MakeCStrFromFStr(motcle, lcle);
    fprintf(fileOut, "GETVIS_WRAP '%s' '%s' %d %d\n", tmp, tmp2, (int)*iocc - 1, (int)*mxval);
    if ( existsCommandFactorAndSimpleKeyword(tmp, (int)*iocc - 1, tmp2) == 0 )
        {
        *nbval = 0;
        }
    else
    {
        long* retour = NULL;
        int nbVal = 0;
        retour = getCommandKeywordValueInt(tmp, (int)*iocc - 1, tmp2, &nbVal);
        *nbval = nbVal;
        if ( (*nbval) > (*mxval) )
        {
            *nbval = -(*nbval);
}
        else
        {
            int i;
            for ( i = 0; i < *nbval; ++i )
            {
                val[i] = (ASTERINTEGER)retour[i];
            }
            free(retour);
        }
    }
    FreeStr(tmp);
    FreeStr(tmp2);
}

/* ------------------------------------------------------------------ */
#define CALL_GETVTX(a,b,c,d,e,f,g) CALLSSPPPSP(GETVTX_WRAP,getvtx_wrap,a,b,c,d,e,f,g)

void DEFSSPPPSP(GETVTX_WRAP,getvtx_wrap,_IN char *motfac,_IN STRING_SIZE lfac,
                              _IN char *motcle,_IN STRING_SIZE lcle,_IN ASTERINTEGER *iocc,
                              _IN ASTERINTEGER *iarg,_IN ASTERINTEGER *mxval,
                           _INOUT char *txval,_IN STRING_SIZE ltx,_OUT ASTERINTEGER *nbval)
{
        /*
          Procedure GETVTX pour le FORTRAN : emule le fonctionnement
          de la procedure equivalente ASTER
          Entrees :
            le nom d un mot cle facteur : motfac (string)
            le nom d un mot cle simple ou sous mot cle : motcle (string)
            le numero de l occurence du mot cle facteur : iocc (entier)
            le numero de l argument demande (obsolete =1): iarg (entier)
            le nombre max de valeur attendues dans val : mxval (entier)
          Retourne :
            le tableau des valeurs attendues : txval (tableau de string)
            ATTENTION : txval arrive avec une valeur par defaut
            le nombre de valeurs effectivement retournees : nbval (entier)
               si pas de valeur nbval =0
               si plus de valeur que mxval nbval <0 et valeur abs = nbre valeurs
               si moins de valeurs que mxval nbval>0 et egal au nombre retourne

        */
    char* tmp = MakeCStrFromFStr(motfac, lfac);
    char* tmp2 = MakeCStrFromFStr(motcle, lcle);
    fprintf(fileOut, "GETVTX_WRAP '%s' '%s' %d %d\n", tmp, tmp2, (int)*iocc - 1, (int)*mxval);
    if ( existsCommandFactorAndSimpleKeyword(tmp, (int)*iocc - 1, tmp2) == 0 )
        {
        *nbval = 0;
        }
    else
        {
        BlankStr(txval, ltx);
        char** retour = NULL;
        int nbVal = 0;
        retour = getCommandKeywordValueString(tmp, (int)*iocc - 1, tmp2, &nbVal);
        *nbval = nbVal;
        if ( (*nbval) > (*mxval) )
        {
            *nbval = -(*nbval);
        }
        else
        {
            int i;
            for ( i = 0; i < *nbval; ++i )
            {
                SetTabFStr(txval, i, retour[i], ltx);
            }
            free(retour);
        }
    }
    FreeStr(tmp);
    FreeStr(tmp2);
}

/* ------------------------------------------------------------------ */
void DEFSSPPPSP(GETVID_WRAP,getvid_wrap,_IN char *motfac,_IN STRING_SIZE lfac,
                              _IN char *motcle,_IN STRING_SIZE lcle,_IN ASTERINTEGER *iocc,
                              _IN ASTERINTEGER *iarg,_IN ASTERINTEGER *mxval,
                           _INOUT char *txval,_IN STRING_SIZE ltx,_OUT ASTERINTEGER *nbval)
{
        /*
          Procedure GETVID pour le FORTRAN : emule le fonctionnement
          de la procedure equivalente ASTER
          Entrees :
            le nom d un mot cle facteur : motfac (string)
            le nom d un mot cle simple ou sous mot cle : motcle (string)
            le numero de l occurence du mot cle facteur : iocc (entier)
            le numero de l argument demande (obsolete =1): iarg (entier)
            le nombre max de valeur attendues dans val : mxval (entier)
          Retourne :
            le tableau des valeurs attendues : val (tableau de string)
            le nombre de valeurs effectivement retournees : nbval (entier)
               si pas de valeur nbval =0
               si plus de valeur que mxval nbval <0 et valeur abs = nbre valeurs
               si moins de valeurs que mxval nbval>0 et egal au nombre retourne
        */
    char* tmp = MakeCStrFromFStr(motfac, lfac);
    char* tmp2 = MakeCStrFromFStr(motcle, lcle);
    fprintf(fileOut, "GETVID_WRAP '%s' '%s' %d %d\n", tmp, tmp2, (int)*iocc - 1, (int)*mxval);
    if ( existsCommandFactorAndSimpleKeyword(tmp, (int)*iocc - 1, tmp2) == 0 )
        {
        *nbval = 0;
        }
    else
    {
        char** retour = NULL;
        int nbVal = 0;
        retour = getCommandKeywordValueString(tmp, (int)*iocc - 1, tmp2, &nbVal);
        *nbval = nbVal;
        if ( (*nbval) > (*mxval) )
        {
            *nbval = -(*nbval);
        }
        else
        {
            int i;
            for ( i = 0; i < *nbval; ++i )
            {
                SetTabFStr(txval, i, retour[i], ltx);
            }
            free(retour);
        }
    }
    FreeStr(tmp);
    FreeStr(tmp2);
}


/* ------------------------------------------------------------------ */
void DEFP(PUTVIR,putvir, _IN ASTERINTEGER *ival)
{
   /*
      Entrees:
         ival entier à affecter
      Fonction:
         renseigner l'attribut valeur associé à la sd
         n'est utile que pour DEFI_FICHIER, EXTR_TABLE
         cet attribut est ensuite évalué par la méthode traite_value
         de B_ETAPE.py
   */
    fprintf(fileOut, "PUTVIR\n");
    ASTERINTEGER ier=SIGABRT;
    CALL_ASABRT( &ier );
    /* TODO */

   PyObject *res = (PyObject*)0 ;

   res = PyObject_CallMethod(get_sh_etape(),"putvir","i",(int)*ival);
   if (res == NULL)
      MYABORT("erreur a l appel de putvir dans la partie Python");

   Py_DECREF(res);
}

void DEFP(PUTVRR,putvrr, _IN ASTERDOUBLE *rval)
{
   /*
      Entrees:
         rval réel à affecter
      Fonction:
         renseigner l'attribut valeur associé à la sd
         n'est utile que pour EXTR_TABLE
         cet attribut est ensuite évalué par la méthode traite_value
         de B_ETAPE.py
   */
    fprintf(fileOut, "PUTVRR\n");
    ASTERINTEGER ier=SIGABRT;
    CALL_ASABRT( &ier );
    /* TODO */

   PyObject *res = (PyObject*)0 ;

   res = PyObject_CallMethod(get_sh_etape(),"putvrr","d",(double)*rval);
   if (res == NULL)
      MYABORT("erreur a l appel de putvrr dans la partie Python");

   Py_DECREF(res);
}


/* ------------------------------------------------------------------ */
void DEFSSP(GCUCON,gcucon, _IN char *resul, STRING_SIZE lresul,
                           _IN char *concep, STRING_SIZE lconcep, ASTERINTEGER *ier)
{
   /*
            Entrees:
               resul   nom du concept
               concep type du concept
            Sorties :
               ier     >0 le concept existe avant
                        =0 le concept n'existe pas avant
                        <0 le concept existe avant mais n'est pas du bon type
            Fonction:
               Verification de l existence du couple (resul,concep) dans les
               resultats produits par les etapes precedentes
   */
    fprintf(fileOut, "GCUCON\n");
    ASTERINTEGER ier2=SIGABRT;
    CALL_ASABRT( &ier2 );
    /* TODO */

   PyObject * res = (PyObject*)0 ;
                                                                           DEBUG_ASSERT(lresul) ;
                                                                           DEBUG_ASSERT(lconcep) ;
   res = PyObject_CallMethod(get_sh_etape(),"gcucon","s#s#",resul,lresul,concep,lconcep);
   /*
               Si le retour est NULL : une exception a ete levee dans le code Python appele
               Cette exception est a transferer normalement a l appelant mais FORTRAN ???
               On produit donc un abort en ecrivant des messages sur la stdout
   */
   if (res == NULL)
            MYABORT("erreur a l appel de gcucon dans la partie Python");

   *ier = (ASTERINTEGER)PyInt_AsLong(res);
   Py_DECREF(res);
}


/* ------------------------------------------------------------------ */
void gcncon2_(char *type,char *resul,STRING_SIZE ltype,int lresul)
{
/* CCAR : cette fonction devrait s appeler gcncon mais elle est utilisee par
          tous les operateurs (???) et pas seulement dans les macros
          Pour le moment il a ete decide de ne pas l'emuler dans le superviseur
          Python mais d'utiliser les fonctions FORTRAN existantes
          Ceci a l avantage d'assurer la coherence entre tous les operateurs
          et de conserver les fonctionnalites de poursuite pour les macros
*/
        /*
          Entrees:
            type vaut soit
                    '.' : le concept sera detruit en fin de job
                    '_' : le concept ne sera pas detruit

          Sorties:
            resul  nom d'un concept delivre par le superviseur
                   Ce nom est de la forme type // '000ijkl' ou ijkl est un nombre
                   incremente a chaque appel pour garantir l unicite des noms

          Fonction:
            Delivrer un nom de concept non encore utilise et unique
        */
        MYABORT("Cette procedure n est pas implementee");
}

/* ------------------------------------------------------------------ */
static PyObject* aster_prepcompcham(self, args)
PyObject *self; /* Not used */
PyObject *args;
{
        char *nomce, *Fce;
        char *nomcs, *Fcs;
        char *nomcmp, *Fcm;
        char *ktype, *Fty;
        char *groups;
        PyObject *list;
        int inval=0;
        ASTERINTEGER nval;
        int long_nomcham=8;
        int long_nomgrp=24;
        int itopo;
        ASTERINTEGER topo;

        if (!PyArg_ParseTuple(args, "ssssiO:prepcompcham",
                              &nomce,&nomcs,&nomcmp,&ktype,&itopo,&list)) return NULL;

        Fce = MakeFStrFromCStr(nomce, 8);
        Fcs = MakeFStrFromCStr(nomcs, 8);
        Fcm = MakeFStrFromCStr(nomcmp, 8);
        Fty = MakeFStrFromCStr(ktype, 8);
        inval=PyList_Size(list);
        nval=(ASTERINTEGER)inval;
        topo=(ASTERINTEGER)itopo;
        if (inval > 0) {
          groups = MakeTabFStr(inval, long_nomgrp);
          converltx(inval,list,groups,long_nomgrp); /* conversion  */
        } else {
          groups = MakeBlankFStr(long_nomgrp);
        }

        try {
            CALL_PRCOCH(Fce,Fcs,Fcm,Fty,&topo,&nval,groups);
        }
        exceptAll {
            FreeStr(groups);
            FreeStr(Fce);
            FreeStr(Fcs);
            FreeStr(Fcm);
            FreeStr(Fty);
            raiseException();
        }
        endTry();
        FreeStr(groups);
        FreeStr(Fce);
        FreeStr(Fcs);
        FreeStr(Fcm);
        FreeStr(Fty);
        Py_INCREF( Py_None ) ;
        return Py_None;
}

/* ------------------------------------------------------------------ */
static char getvectjev_doc[]=
"getvectjev(nomsd)->valsd      \n\
\n\
Retourne la valeur du concept nomsd \n\
dans un tuple.";

static PyObject* aster_getvectjev(self, args)
PyObject *self; /* Not used */
PyObject *args;
{
    char *nomsd, *nomsd32;
    char *nomob;
    ASTERDOUBLE *f;
    ASTERINTEGER *l;
    ASTERINTEGER4 *i4;
    char *kvar;
    PyObject *tup=NULL;
    ASTERINTEGER lcon, iob;
    int ishf=0, ilng=0;
    ASTERINTEGER shf;
    ASTERINTEGER lng;
    ASTERINTEGER ctype=0;
    int i, ksize=0;
    char *iaddr;

    if (!PyArg_ParseTuple(args, "s|ii:getvectjev",&nomsd,&ishf,&ilng)) return NULL;
    shf = (ASTERINTEGER)ishf;
    lng = (ASTERINTEGER)ilng;
    iob=0 ;
    nomsd32 = MakeFStrFromCStr(nomsd, 32);
    nomob = MakeBlankFStr(24);

    try {
        CALL_JEMARQ();
        CALL_GETCON(nomsd32,&iob,&shf,&lng,&ctype,&lcon,&iaddr,nomob);
        FreeStr(nomsd32);
        FreeStr(nomob);
        if(ctype < 0){
            /* Erreur : vecteur jeveux inexistant, on retourne None */
            CALL_JEDEMA();
            endTry();
            Py_INCREF( Py_None ) ;
            return Py_None;
        }
        else if(ctype == 0){
            /* Liste vide */
            tup = PyTuple_New( 0 ) ;
        }
        else if(ctype == 1){
            /* REEL */
            f = (ASTERDOUBLE *)iaddr;
            tup = PyTuple_New( (Py_ssize_t)lcon ) ;
            for(i=0;i<lcon;i++){
                PyTuple_SetItem( tup, i, PyFloat_FromDouble((double)f[i]) ) ;
            }
        }
        else if(ctype == 2){
            /* ENTIER */
            l = (ASTERINTEGER*)iaddr;
            tup = PyTuple_New( (Py_ssize_t)lcon ) ;
            for(i=0;i<lcon;i++){
                PyTuple_SetItem( tup, i, PyInt_FromLong((long)l[i]) ) ;
            }
        }
        else if(ctype == 9){
            /* ENTIER COURT */
            i4 = (ASTERINTEGER4*)iaddr;
            tup = PyTuple_New( (Py_ssize_t)lcon ) ;
            for(i=0; i<lcon; i++){
                PyTuple_SetItem( tup, i, PyInt_FromLong((long)i4[i]) ) ;
            }
        }
        else if(ctype == 3){
            /* COMPLEXE */
            f = (ASTERDOUBLE *)iaddr;
            tup = PyTuple_New( (Py_ssize_t)lcon ) ;
            for(i=0;i<lcon;i++){
                PyTuple_SetItem( tup, i, PyComplex_FromDoubles((double)f[2*i], (double)f[2*i+1]) ) ;
            }
        }
        else if (ctype == 4 || ctype == 5 || ctype == 6 || ctype == 7 || ctype == 8) {
            switch ( ctype ) {
                case 4 : ksize = 8;  break;
                case 5 : ksize = 16; break;
                case 6 : ksize = 24; break;
                case 7 : ksize = 32; break;
                case 8 : ksize = 80; break;
            }
            /* CHAINE DE CARACTERES */
            tup = PyTuple_New( (Py_ssize_t)lcon ) ;
            for(i=0; i<lcon; i++){
                kvar = iaddr + i*ksize;
                PyTuple_SetItem( tup, i, PyString_FromStringAndSize(kvar, ksize) ) ;
            }
        }
        CALL_JEDETR("&&GETCON.PTEUR_NOM");
        CALL_JEDEMA();
    }
    exceptAll {
        CALL_JEDEMA();
        FreeStr(nomsd32);
        FreeStr(nomob);
        raiseException();
    }
    endTry();
    return tup;
}

static char getcolljev_doc[]=
"getcolljev(nomsd)->valsd      \n\
\n\
Retourne la valeur du concept nomsd \n\
dans un tuple.";

/* ------------------------------------------------------------------ */
static PyObject* aster_getcolljev(self, args)
PyObject *self; /* Not used */
PyObject *args;
{
    char *nomsd, *nom, *nomsd32;
    char *nomob;
    ASTERDOUBLE *f;
    ASTERINTEGER *l;
    ASTERINTEGER4 *i4;
    char *kvar;
    PyObject *tup=NULL, *dico, *key;
    ASTERINTEGER iob,j,ishf,ilng;
    ASTERINTEGER lcon;
    ASTERINTEGER ctype=0;
    ASTERINTEGER *val, nbval;
    int i, ksize=0;
    char *iaddr;

    if (!PyArg_ParseTuple(args, "s:getcolljev",&nomsd)) return NULL;

    /* Taille de la collection */
    nbval = 1;
    nomsd32 = MakeFStrFromCStr(nomsd, 32);
    nomob = MakeBlankFStr(24);
    val = (ASTERINTEGER *)malloc((nbval)*sizeof(ASTERINTEGER));
    nom = MakeFStrFromCStr("LIST_COLLECTION", 24);
    CALL_JEMARQ();
    CALL_TAILSD(nom, nomsd32, val, &nbval);
    iob=val[0];
#define DictSetAndDecRef(dico, key, item)   PyDict_SetItem(dico, key, item); \
                                            Py_DECREF(key);  Py_DECREF(item);
    dico = PyDict_New();
    try {
        for (j=1;j<iob+1;j++) {
            ishf=0 ;
            ilng=0 ;
            CALL_GETCON(nomsd32,&j,&ishf,&ilng,&ctype,&lcon,&iaddr,nomob);
            if(nomob[0] == ' '){
                key=PyInt_FromLong( (long)j );
            }
            else {
                key=PyString_FromStringAndSize(nomob,24);
            }
            switch ( ctype ) {
                case 0 :
                    Py_INCREF( Py_None );
                    PyDict_SetItem(dico, key, Py_None);
                    break;
                case 1 :
                    /* REEL */
                    f = (ASTERDOUBLE *)iaddr;
                    tup = PyTuple_New( (Py_ssize_t)lcon ) ;
                    for(i=0;i<lcon;i++){
                       PyTuple_SetItem( tup, i, PyFloat_FromDouble((double)f[i]) ) ;
                    }
                    DictSetAndDecRef(dico, key, tup);
                    break;
                case 2 :
                    /* ENTIER */
                    l = (ASTERINTEGER*)iaddr;
                    tup = PyTuple_New( (Py_ssize_t)lcon ) ;
                    for(i=0;i<lcon;i++){
                       PyTuple_SetItem( tup, i, PyInt_FromLong((long)l[i]) ) ;
                    }
                    DictSetAndDecRef(dico, key, tup);
                    break;
                case 9 :
                    /* ENTIER COURT */
                    i4 = (ASTERINTEGER4*)iaddr;
                    tup = PyTuple_New( (Py_ssize_t)lcon ) ;
                    for(i=0; i<lcon; i++){
                       PyTuple_SetItem( tup, i, PyInt_FromLong((long)i4[i]) ) ;
                    }
                    DictSetAndDecRef(dico, key, tup);
                    break;
                case 3 :
                    /* COMPLEXE */
                    f = (ASTERDOUBLE *)iaddr;
                    tup = PyTuple_New( (Py_ssize_t)lcon ) ;
                    for(i=0;i<lcon;i++){
                       PyTuple_SetItem(tup, i,
                                       PyComplex_FromDoubles((double)f[2*i], (double)f[2*i+1]) );
                    }
                    DictSetAndDecRef(dico, key, tup);
                    break;
                case 4 :
                case 5 :
                case 6 :
                case 7 :
                case 8 :
                    switch ( ctype ) {
                        case 4 : ksize = 8;  break;
                        case 5 : ksize = 16; break;
                        case 6 : ksize = 24; break;
                        case 7 : ksize = 32; break;
                        case 8 : ksize = 80; break;
                    }
                    /* CHAINE DE CARACTERES */
                    tup = PyTuple_New( (Py_ssize_t)lcon ) ;
                    for(i=0; i<lcon; i++){
                       kvar = iaddr + i*ksize;
                       PyTuple_SetItem( tup, i, PyString_FromStringAndSize(kvar, ksize) ) ;
                    }
                    DictSetAndDecRef(dico, key, tup);
                    break;
                default :
                    /* Erreur */
                    FreeStr(nom);
                    FreeStr(nomob);
                    FreeStr(nomsd32);
                    free(val);
                    raiseExceptionString(PyExc_KeyError, "Concept inexistant, type inconnu");
            }
        }
        CALL_JEDETR("&&GETCON.PTEUR_NOM");
        CALL_JEDEMA();
        FreeStr(nom);
        FreeStr(nomob);
        FreeStr(nomsd32);
        free(val);
    }
    exceptAll {
        CALL_JEDEMA();
        FreeStr(nom);
        FreeStr(nomob);
        FreeStr(nomsd32);
        free(val);
        raiseException();
    }
    endTry();
    return dico;
}


static char putvectjev_doc[]=
"putvectjev(nomsd, nbval, indices, reel, imag, num)\n\
\n\
Renvoie le contenu d'un objet python dans un vecteur jeveux.\n\
\
    nomsd   : nom du vecteur jeveux\n\
    nbval   : nombre de valeurs\n\
    indices : indices dans le vecteur (commence a 1, de longueur nbval)\n\
    reel    : valeurs reelles ou parties reelles en cas de complexes (de longueur nbval)\n\
    imag    : parties imaginaires en cas de complexes (de longueur nbval)\n\
    num     : 1.\n\
";

/* ------------------------------------------------------------------ */
static PyObject* aster_putvectjev(self, args)
PyObject *self; /* Not used */
PyObject *args;
{
    PyObject *tupi  = (PyObject*)0 ;
    PyObject *tupr  = (PyObject*)0 ;
    PyObject *tupc  = (PyObject*)0 ;
    char *nomsd, *nomsd32;
    ASTERDOUBLE *valr;
    ASTERDOUBLE *valc;
    ASTERINTEGER *ind;
    int nind, inum;
    ASTERINTEGER num;
    ASTERINTEGER nbind;
    int ok        = 0 ;
    ASTERINTEGER iret=0;

    ok = PyArg_ParseTuple(args, "siOOOi",&nomsd,&nind,&tupi,&tupr,&tupc,&inum);
    if (!ok)MYABORT("erreur dans la partie Python");
    nomsd32 = MakeFStrFromCStr(nomsd, 32);

    nbind=(ASTERINTEGER)nind;
    num=(ASTERINTEGER)inum;

    ind = (ASTERINTEGER *)malloc((size_t)nind*sizeof(ASTERINTEGER));
    valr = (ASTERDOUBLE *)malloc((size_t)nind*sizeof(ASTERDOUBLE));
    valc = (ASTERDOUBLE *)malloc((size_t)nind*sizeof(ASTERDOUBLE));

    if ( nind > 0 ){
        convert(nind,tupi,ind);
        convr8(nind,tupr,valr);
        convr8(nind,tupc,valc);
    }
    try {
        CALL_PUTCON(nomsd32,&nbind,ind,valr,valc,&num,&iret);
        free((char *)valc);
        free((char *)valr);
        free((char *)ind);
        FreeStr(nomsd32);
        if (iret == 0) {
            /* Erreur */
            raiseExceptionString(PyExc_KeyError, "Concept inexistant");
        }
    }
    exceptAll {
        free((char *)valc);
        free((char *)valr);
        free((char *)ind);
        FreeStr(nomsd32);
        raiseException();
    }
    endTry();
    Py_INCREF( Py_None );
    return Py_None;
}


static char putcolljev_doc[]=
"putcolljev(nomsd)->valsd      \n\
\n\
Renvoie le contenu d'un objet python dans  \n\
un vecteur jeveux.";

/* ------------------------------------------------------------------ */
static PyObject* aster_putcolljev(self, args)
PyObject *self; /* Not used */
PyObject *args;
{
    PyObject *tupi  = (PyObject*)0 ;
    PyObject *tupr  = (PyObject*)0 ;
    PyObject *tupc  = (PyObject*)0 ;
    char *nomsd, *nomsd32;
    ASTERDOUBLE *valr;
    ASTERDOUBLE *valc;
    ASTERINTEGER *ind;
    int nind, inum;
    ASTERINTEGER num;
    ASTERINTEGER nbind;
    int ok        = 0 ;
    ASTERINTEGER iret=0;

    ok = PyArg_ParseTuple(args, "siOOOi",&nomsd,&nind,&tupi,&tupr,&tupc,&inum);
    if (!ok)MYABORT("erreur dans la partie Python");
    nomsd32 = MakeFStrFromCStr(nomsd, 32);
    nbind=(ASTERINTEGER)nind;
    num=(ASTERINTEGER)inum;

    ind = (ASTERINTEGER *)malloc((size_t)nind*sizeof(ASTERINTEGER));
    valr = (ASTERDOUBLE *)malloc((size_t)nind*sizeof(ASTERDOUBLE));
    valc = (ASTERDOUBLE *)malloc((size_t)nind*sizeof(ASTERDOUBLE));
    if ( nind>0 ){
             convert(nind,tupi,ind);
             convr8(nind,tupr,valr);
             convr8(nind,tupc,valc);
    }
    try {
        CALL_PUTCON(nomsd32,&nbind,ind,valr,valc,&num,&iret);
        free((char *)valc);
        free((char *)valr);
        free((char *)ind);
        FreeStr(nomsd32);
        if(iret == 0){
            /* Erreur */
            raiseExceptionString(PyExc_KeyError, "Concept inexistant");
        }
    }
    exceptAll {
        free((char *)valc);
        free((char *)valr);
        free((char *)ind);
        FreeStr(nomsd32);
        raiseException();
    }
    Py_INCREF( Py_None ) ;
    return Py_None;
}


/* ------------------------------------------------------------------ */
static PyObject* aster_GetResu(self, args)
PyObject *self; /* Not used */
PyObject *args;

/* Construit sous forme d'un dictionnaire Python l'architecture d'une SD resultat

   Arguments :
     IN Nom de la SD resultat
     IN Nature des informations recherchees
          CHAMPS      -> Champs de resultats
          COMPOSANTES -> Liste des composantes des champs
          VARI_ACCES  -> Variables d'acces
          PARAMETRES  -> Parametres


     OUT dico
       Si 'CHAMPS'
       dico['NOM_CHAM'] -> [] si le champ n'est pas calcule
                        -> Liste des numeros d'ordre ou le champ est calcule

       Si 'COMPOSANTES'
       dico['NOM_CHAM'] -> [] si le champ n'est pas calcule
                        -> Liste des composantes du champ (enveloppe sur tous les instants)

       Si 'VARI_ACCES'
       dico['NOM_VA']   -> Liste des valeurs de la variable d'acces

       Si 'PARAMETRES'
       dico['NOM_VA']   -> Liste des valeurs du parametre

*/
{
   ASTERINTEGER nbchmx, nbpamx, nbord, numch, numva, ier, nbcmp ;
   ASTERINTEGER *liord, *ival;
   ASTERINTEGER *val, nbval ;
   ASTERDOUBLE *rval;
   char *nomsd, *mode, *liscmp, *nom, *nomsd32, *cmp;
   char *kval, *kvar;
   char *nomch, *nomva;
   int i, lo, ksize=0, ksizemax=80, inbord;
   ASTERINTEGER icode, ctype;
   PyObject *dico=NULL, *liste, *key;
   char blanc[80];

   BlankStr(blanc, 80);

   if (!PyArg_ParseTuple(args, "ss",&nomsd, &mode)) return NULL;
   nomsd32 = MakeFStrFromCStr(nomsd, 32);

/* Identifiant de la SD resultat */
   nbval = 3;
   val = (ASTERINTEGER *)malloc((nbval)*sizeof(ASTERINTEGER));
   nom = MakeFStrFromCStr("LIST_RESULTAT", 24);

/* Taille de la SD resultat : nbr champs, nbr paras, nbr numeros d'ordre */
   CALL_JEMARQ();
   try {
        CALL_TAILSD(nom, nomsd32, val, &nbval);
   }
   exceptAll {
        FreeStr(nomsd32);
        FreeStr(nom);
        free(val);
        raiseException();
   }
   endTry();
   nbchmx = val[0];
   nbpamx = val[1];
   nbord  = val[2];
   inbord = (int)nbord;

    if (strcmp(mode,"CHAMPS") == 0 || strcmp(mode,"COMPOSANTES") == 0) {
/* Construction du dictionnaire : cle d'acces = nom du champ */
        liord  = (ASTERINTEGER *)malloc(inbord*sizeof(ASTERINTEGER));
        liscmp = MakeTabFStr(500, 8);
        dico = PyDict_New();
        for (numch=1; numch<=nbchmx; numch++) {
            nomch = MakeBlankFStr(16);
            try {
                CALL_RSACCH(nomsd32, &numch, nomch, &nbord, liord, &nbcmp, liscmp);
                inbord = (int)nbord;
                lo = FStrlen(nomch, 16),
                key = PyString_FromStringAndSize(nomch,lo);
                liste = PyList_New(0);
                if (strcmp(mode,"CHAMPS") == 0) {
                    for (i=0; i<inbord; i++)
                        PyList_Append(liste,PyInt_FromLong((long)liord[i]));
                }
                if (strcmp(mode,"COMPOSANTES") == 0) {
                    for (i=0; i<nbcmp; i++) {
                        cmp = &(liscmp[i*8]);
                        lo = FStrlen(cmp, 8);
                        PyList_Append(liste,PyString_FromStringAndSize(cmp,lo));
                    }
                }
                PyDict_SetItem(dico,key,liste);
                Py_XDECREF(key);
                Py_XDECREF(liste);
                FreeStr(nomch);
            }
            exceptAll {
                FreeStr(nomch);
                raiseException();
            }
            endTry();
        }
        free(liord);
        FreeStr(liscmp);
    }
    else if (strcmp(mode,"VARI_ACCES") == 0 || strcmp(mode,"PARAMETRES") == 0) {
        icode = 2;
        if (strcmp(mode,"VARI_ACCES") == 0) {
            icode = 0;
        }
/* Extraction des paramètres ou variables d'accès */
          ival = (ASTERINTEGER *)malloc(inbord*sizeof(ASTERINTEGER));
          rval = (ASTERDOUBLE *)malloc(inbord*sizeof(ASTERDOUBLE) );
          kval = MakeTabFStr(inbord, ksizemax);

          dico = PyDict_New();
          for (numva=0; numva<=nbpamx; numva++)
          {
            nomva = MakeBlankFStr(16);
            CALL_RSACPA(nomsd32, &numva, &icode, nomva, &ctype, ival, rval, kval, &ier);
            if (ier != 0) continue;

            lo = FStrlen(nomva, 16);
            key = PyString_FromStringAndSize(nomva,lo);

            liste = PyList_New(0);
            if(ctype < 0){
                /* Erreur */
                PyErr_SetString(PyExc_KeyError, "Type incorrect");
                return NULL;
            }
            else if (ctype == 1) {
                for (i=0; i<inbord; i++) {
                    if (rval[i] != CALL_R8VIDE() ) {
                        PyList_Append(liste, PyFloat_FromDouble((double)rval[i]));
                    } else {
                        PyList_Append(liste, Py_None);
                    }
                }
            }
            else if (ctype == 2) {
                for (i=0; i<inbord; i++) {
                    if (ival[i] != CALL_ISNNEM() ) {
                        PyList_Append(liste, PyInt_FromLong((long)ival[i]));
                    } else {
                        PyList_Append(liste, Py_None);
                    }
                }
            }
            else if (ctype == 4 || ctype == 5 || ctype == 6 || ctype == 7 || ctype == 8) {
                switch ( ctype ) {
                    case 4 : ksize = 8;  break;
                    case 5 : ksize = 16; break;
                    case 6 : ksize = 24; break;
                    case 7 : ksize = 32; break;
                    case 8 : ksize = 80; break;
                }
                for (i=0; i<inbord; i++) {
                    kvar = kval + i*ksizemax;
                    if ( strncmp(kvar, blanc, ksize) != 0 ) {
                        PyList_Append(liste, PyString_FromStringAndSize(kvar, ksize));
                    } else {
                        PyList_Append(liste, Py_None);
                    }
                }
            }
            PyDict_SetItem(dico,key,liste);
            Py_XDECREF(key);
            Py_XDECREF(liste);
            FreeStr(nomva);
          }

          free(ival);
          free(rval);
          FreeStr(kval);
    }
    CALL_JEDEMA();
    FreeStr(nom);
    FreeStr(nomsd32);
    free(val);
    return dico;
}


/* ------------------------------------------------------------------ */
static PyObject* aster_oper(self, args)
PyObject *self; /* Not used */
PyObject *args;
{
        PyObject *temp;
        ASTERINTEGER jxvrf=1 ; /* FORTRAN_TRUE */
        int ijxvrf;

        if (!PyArg_ParseTuple(args, "Oi",&temp,&ijxvrf)) return NULL;
        jxvrf = (ASTERINTEGER)ijxvrf;
        /* On empile le nouvel appel */
        register_sh_etape(append_etape(temp));

        if ( PyErr_Occurred() ) {
            fprintf(stderr,"Warning: une exception n'a pas ete traitee\n");
            PyErr_Print();
            fprintf(stderr,"Warning: on l'annule pour continuer mais elle aurait\n\
                            etre traitee avant\n");
            PyErr_Clear();
        }

        fflush(stderr) ;
        fflush(stdout) ;

        try {
            /*  appel du sous programme expass pour verif ou exec */
            CALL_EXPASS (&jxvrf);
        }
        exceptAll {
            /* On depile l'appel */
            register_sh_etape(pop_etape());
            raiseException();
        }
        endTry();
        /* On depile l'appel */
        register_sh_etape(pop_etape());
        Py_INCREF(Py_None);
        return Py_None;
}

/* ------------------------------------------------------------------ */
static PyObject* aster_opsexe(self, args)
PyObject *self; /* Not used */
PyObject *args;
{
        PyObject *temp;
        ASTERINTEGER oper=0 ;
        int ioper=0;

        if (!PyArg_ParseTuple(args, "Oi",&temp,&ioper)) return NULL;
        oper=(ASTERINTEGER)ioper;

        /* On empile le nouvel appel */
        register_sh_etape(append_etape(temp));

        if ( PyErr_Occurred() ) {
            fprintf(stderr,"Warning: une exception n'a pas ete traitee\n");
            PyErr_Print();
            fprintf(stderr,"Warning: on l'annule pour continuer mais elle aurait\n\
                            etre traitee avant\n");
            PyErr_Clear();
        }
        fflush(stderr) ;
        fflush(stdout) ;

        try {
            /*  appel du sous programme opsexe */
            CALL_OPSEXE (&oper);
        }
        exceptAll {
            /* On depile l'appel */
            register_sh_etape(pop_etape());
            raiseException();
        }
        endTry();
        /* On depile l'appel */
        register_sh_etape(pop_etape());
        Py_INCREF(Py_None);
        return Py_None;
}


/* ------------------------------------------------------------------ */
static PyObject * aster_impers(self,args)
PyObject *self, *args; /* Not used */
{
   CALL_IMPERS ();
   Py_INCREF( Py_None ) ;
   return Py_None;
}

/* ------------------------------------------------------------------ */
static PyObject * aster_affich(self, args)
PyObject *self; /* Not used */
PyObject *args;
{
      char *texte;
      char *nomfic;

      if (!PyArg_ParseTuple(args, "ss:affiche",&nomfic,&texte)) return NULL;
      CALL_AFFICH (nomfic,texte);

      Py_INCREF( Py_None ) ;
      return Py_None;
}

/* ------------------------------------------------------------------ */
static PyObject * aster_onFatalError(self, args)
PyObject *self; /* Not used */
PyObject *args;
{
/*
   Cette méthode définie le comportement lors des erreurs Fatales :

   aster.onFatalError('ABORT')
         => on s'arrête avec un JEFINI('ERREUR') dans UTFINM

   aster.onFatalError('EXCEPTION')
         => on lève l'exception aster.error

   aster.onFatalError()
         => retourne la valeur actuelle : 'ABORT' ou 'EXCEPTION'.
*/
      int len;
      ASTERINTEGER lng=0;
      char *tmp;
      char *comport;
      PyObject *res=NULL;

      tmp = MakeBlankFStr(16);
      len = -1;
      if (!PyArg_ParseTuple(args, "|s#:onFatalError",&comport ,&len)) return NULL;
      if (len == -1 || len == 0) {
            CALL_ONERRF(" ", tmp, &lng);
            res = PyString_FromStringAndSize(tmp, (Py_ssize_t)lng);

      } else if (strcmp(comport,"ABORT")==0 || strcmp(comport, "EXCEPTION")==0 ||
                 strcmp(comport, "EXCEPTION+VALID")==0 || strcmp(comport, "INIT")==0) {
            CALL_ONERRF(comport, tmp, &lng);
            Py_INCREF( Py_None ) ;
            res = Py_None;

      } else {
            printf("ERREUR : '%s' n'est pas une valeur autorisee.\n", comport);
            MYABORT("Argument incorrect dans onFatalError.");
      }
      FreeStr(tmp);
      return res;
}

/* ------------------------------------------------------------------ */
static PyObject * aster_ulopen(self, args)
PyObject *self; /* Not used */
PyObject *args;
{
        char *fichie;
        char *name;
        char *acces;
        char *autor;
        int iunit=0;
        ASTERINTEGER unit ;

        if (!PyArg_ParseTuple(args, "ssssi:ulopen",&fichie,&name,&acces,&autor,&iunit)) return NULL;
        unit=(ASTERINTEGER)iunit;
        CALL_ULOPEN (&unit,fichie,name,acces,autor);

        Py_INCREF( Py_None ) ;
        return Py_None;
}


/* ------------------------------------------------------------------ */
static PyObject * aster_fclose(self, args)
PyObject *self; /* Not used */
PyObject *args;
{
        int iunit=0;
        ASTERINTEGER unit ;

        if (!PyArg_ParseTuple(args, "i:fclose",&iunit)) return NULL;
        unit=(ASTERINTEGER)iunit;
        CALL_FCLOSE (&unit);

        Py_INCREF( Py_None ) ;
        return Py_None;
}


/* ------------------------------------------------------------------ */
static PyObject * aster_gcncon(self, args)
PyObject *self; /* Not used */
PyObject *args;
{
    PyObject *res;
    char *type, *Fty, *result;

    if (!PyArg_ParseTuple(args, "s", &type)) return NULL;
    result = MakeBlankFStr(8);
    Fty = MakeFStrFromCStr(type, 1);
    if (CALL_ISJVUP() == 1) {
        try {
            CALL_GCNCON(Fty, result);
        }
        exceptAll {
            FreeStr(result);
            FreeStr(Fty);
            raiseException();
        }
        endTry();
    }
    res = PyString_FromStringAndSize(result,FStrlen(result,8));
    FreeStr(result);
    FreeStr(Fty);
    return res;
}

/* ---------------------------------------------------------------------- */
static char rcvale_doc[] =
"Interface d'appel a la routine fortran RCVALE.\n"
"   Arguments : nommat, phenomene, nompar, valpar, nomres, stop\n"
"   Retourne  : valres, codret (tuples)\n"
" Aucune verification n'est faite sur les arguments d'entree (c'est l'appelant,\n"
" a priori mater_sdaster.rcvale, qui le fait)";

static PyObject * aster_rcvale(self, args)
PyObject *self; /* Not used */
PyObject *args;
{
   char *nommat, *phenom;
   int istop;
   PyObject *t_nompar, *t_valpar, *t_nomres;
   PyObject *t_valres, *t_codret;
   PyObject *t_res;
   int inbres, inbpar;
   ASTERINTEGER nbpar, nbres, stop;
   char *nompar, *nomres;
   ASTERINTEGER *codret;
   ASTERDOUBLE *valpar, *valres;
   int long_nompar = 8;       /* doivent impérativement correspondre aux  */
   int long_nomres = 16;       /* longueurs des chaines de caractères      */
   void *malloc(size_t size);

   if (!PyArg_ParseTuple(args, "ssOOOi", &nommat, &phenom, \
                  &t_nompar, &t_valpar, &t_nomres, &istop)) return NULL;

   /* Conversion en tableaux de chaines et réels */
   inbpar = PyTuple_Size(t_nompar);
   nbpar = (ASTERINTEGER)inbpar;
   nompar = MakeTabFStr(inbpar, long_nompar);
   convertxt(inbpar, t_nompar, nompar, long_nompar);

   valpar = (ASTERDOUBLE *)malloc(inbpar*sizeof(ASTERDOUBLE));
   convr8(inbpar, t_valpar, valpar);

   inbres = PyTuple_Size(t_nomres);
   nbres = (ASTERINTEGER)inbres;
   stop = (ASTERINTEGER)istop;
   nomres = MakeTabFStr(inbres, long_nomres);
   convertxt(inbres, t_nomres, nomres, long_nomres);

   /* allocation des variables de sortie */
   valres = (ASTERDOUBLE *)malloc(inbres*sizeof(ASTERDOUBLE));
   codret = (ASTERINTEGER *)malloc(inbres*sizeof(ASTERINTEGER));

   CALL_RCVALE_WRAP(nommat, phenom, &nbpar, nompar, valpar, &nbres, nomres, valres, codret, &stop);

   /* création des tuples de sortie */
   t_valres = MakeTupleFloat((long)inbres, valres);
   t_codret = MakeTupleInt((long)inbres, codret);

   /* retour de la fonction */
   t_res = PyTuple_New(2);
   PyTuple_SetItem(t_res, 0, t_valres);
   PyTuple_SetItem(t_res, 1, t_codret);

   FreeStr(nompar);
   free(valpar);
   FreeStr(nomres);
   free(valres);
   free(codret);

   return t_res;
}

/* ---------------------------------------------------------------------- */
static char dismoi_doc[] =
"Interface d'appel a la routine fortran DISMOI.\n"
"   usage: iret, repi, repk = aster.dismoi(question, concept, type_concept, codmes) \n\n"
"     question     : texte de la question\n"
"     concept      : nom du concept\n"
"     type_concept : type du concept\n\n"
"     codmes       :'F','E','A','I',...\n"
"   Retourne :\n"
"     iret         : 0 si ok, 1 en cas d'erreur\n"
"     repi         : reponse entiere\n"
"     repk         : reponse de type chaine de caracteres\n";

static PyObject * aster_dismoi(self, args)
PyObject *self; /* Not used */
PyObject *args;
{
    char *codmes, *question, *concept, *typeconcept;
    char *Fcod, *Fque, *Fcon, *Ftyc, *Fres;
    ASTERINTEGER repi=0, iret;
    char *repk;
    PyObject *res;

    repk = MakeBlankFStr(32);
    if (!PyArg_ParseTuple(args, "ssss", &question, &concept, &typeconcept, &codmes))
        return NULL;

    Fque = MakeFStrFromCStr(question, 32);
    Fcon = MakeFStrFromCStr(concept, 32);
    Ftyc = MakeFStrFromCStr(typeconcept, 32);
    Fcod = MakeFStrFromCStr(codmes, 1);
    CALL_DISMOI(Fque, Fcon, Ftyc, &repi, repk, Fcod, &iret);
    Fres = MakeCStrFromFStr(repk, 32);

    res = Py_BuildValue("iis", (int)iret, (int)repi, Fres);

    FreeStr(Fcod);
    FreeStr(Fque);
    FreeStr(Fcon);
    FreeStr(Ftyc);
    FreeStr(Fres);
    FreeStr(repk);
    return res;
}

/* ---------------------------------------------------------------------- */
static char postkutil_doc[] =
"Interface d'appel a la routine fortran postkutil.\n"
"   usage: materiau, modelisa = aster.postkutil(resu, fiss) \n\n"
"     resu : nom d'une sd_resultat\n"
"     fiss : nom d'une sd_fond_fiss ou d'une sd_fiss_xfem\n"
"   Retourne :\n"
"     materiau : nom d'une sd_mater\n"
"     modelisa : une chaine parmi 3D, AXIS, D_PLAN_C_PLAN \n"
"Voir la description de la routine fortran postkutil pour plus de detail\n";

static PyObject * aster_postkutil(self, args)
PyObject *self; /* Not used */
PyObject *args;
{
    char *nomres, *nomfis, *repmod, *nommat;
    char *Fres, *Ffis, *Fmod, *Fmat;
    PyObject *res;

    repmod = MakeBlankFStr(8);
    nommat = MakeBlankFStr(8);
    if (!PyArg_ParseTuple(args, "ss", &nomres, &nomfis))
        return NULL;

    Fres = MakeFStrFromCStr(nomres, 8);
    Ffis = MakeFStrFromCStr(nomfis, 8);
    CALL_POSTKUTIL(Fres, Ffis, nommat, repmod);
    Fmat = MakeCStrFromFStr(nommat, 8);
    Fmod = MakeCStrFromFStr(repmod, 8);

    res = Py_BuildValue("ss", Fmat, Fmod);

    FreeStr(Fres);
    FreeStr(Ffis);
    FreeStr(Fmod);
    FreeStr(Fmat);
    return res;
}

/* ---------------------------------------------------------------------- */
static char getoptdep_doc[] =
"Interface d'appel a la routine fortran CCLIOP.\n"
"   usage: parent_options = aster.get_option_dependency(option) \n\n"
"     option       : option dont on veut les dependances\n"
"   Retourne :\n"
"     parent_options : listes des options parentes\n";

static PyObject * aster_getoptdep(self, args)
PyObject *self; /* Not used */
PyObject *args;
{
    char *Fopt, *Fres, *opt;
    int tmax = 100;  /* taille maximale dans OPTDEP/CCLIOP */
    ASTERINTEGER nbopt;
    PyObject *res;

    if (!PyArg_ParseTuple(args, "s", &opt))
        return NULL;

    Fopt = MakeFStrFromCStr(opt, 16);
    Fres = MakeBlankFStr(24 * tmax);
    CALL_OPTDEP(Fopt, Fres, &nbopt);

    res = MakeTupleString((long)(nbopt), Fres, 24, NULL);

    FreeStr(Fopt);
    FreeStr(Fres);
    return res;
}

/* ---------------------------------------------------------------------- */
static PyObject * aster_mdnoma(self, args)
PyObject *self; /* Not used */
PyObject *args;
{
        PyObject *temp = (PyObject*)0 ;
        ASTERINTEGER lnomam=0;
        ASTERINTEGER codret=0;
        char *nomast, *Fnom;
        char *nomamd;

        if (!PyArg_ParseTuple(args, "s",&nomast)) return NULL;
        nomamd = MakeBlankFStr(64);
        Fnom = MakeFStrFromCStr(nomast, 8);
        CALL_MDNOMA (nomamd,&lnomam,Fnom,&codret);

        temp= PyString_FromStringAndSize(nomamd,FStrlen(nomamd, (Py_ssize_t)lnomam));
        FreeStr(nomamd);
        FreeStr(Fnom);
        return temp;
}

/* ------------------------------------------------------------------ */
static PyObject * aster_mdnoch(self, args)
PyObject *self; /* Not used */
PyObject *args;
{
    PyObject *temp = (PyObject*)0 ;
    ASTERINTEGER lnochm=0;
    ASTERINTEGER lresu ;
    int ilresu;
    char *noresu;
    char *nomsym;
    char *nopase;
    ASTERINTEGER codret=0;
    char *nochmd, *n1, *n2, *n3;

    if (!PyArg_ParseTuple(args, "isss",&ilresu,&noresu,&nomsym,&nopase)) return NULL;
    nochmd = MakeBlankFStr(64);
    n1 = MakeFStrFromCStr(noresu, 32);
    n2 = MakeFStrFromCStr(nomsym, 16);
    n3 = MakeFStrFromCStr(nopase, 8);
    lresu = (ASTERINTEGER)ilresu;
    CALL_MDNOCH (nochmd,&lnochm,&lresu,n1,n2,n3,&codret);
    temp = PyString_FromStringAndSize(nochmd,FStrlen(nochmd, (Py_ssize_t)lnochm));
    FreeStr(nochmd);
    FreeStr(n1);
    FreeStr(n2);
    FreeStr(n3);
    return temp;
}


/* ------------------------------------------------------------------ */
static PyObject * aster_poursu(self, args)
PyObject *self; /* Not used */
PyObject *args;
{
        /*
        FONCTIONALITE : poursuite
        est appele par cata.POURSUITE (cf. ops.py)
        */
        PyObject *temp = (PyObject*)0 ;
        static int nbPassages=0 ;
                                     DEBUG_ASSERT((nbPassages==1)||(get_sh_etape()==(PyObject*)0));
        nbPassages++ ;
        if (!PyArg_ParseTuple(args, "O",&temp)) return NULL;

        /* On empile le nouvel appel */
        register_sh_etape(append_etape(temp));

        if ( PyErr_Occurred() ) {
            fprintf(stderr,"Warning: une exception n'a pas ete traitee\n");
            PyErr_Print();
            fprintf(stderr,"Warning: on l'annule pour continuer mais elle aurait\n\
                            etre traitee avant\n");
            PyErr_Clear();
        }
        fflush(stderr) ;
        fflush(stdout) ;
        try {
            /* appel de la commande POURSUTE */
            CALL_POURSU();
        }
        exceptAll {
            /* On depile l'appel */
            register_sh_etape(pop_etape());
            raiseException();
        }
        endTry();
        /* On depile l'appel */
        register_sh_etape(pop_etape());
        Py_INCREF(Py_None);
        return Py_None;
}

/* ------------------------------------------------------------------ */
static PyObject * aster_debut(self, args)
PyObject *self; /* Not used */
PyObject *args;
{
        PyObject *temp = (PyObject*)0 ;
        static int nbPassages=0 ;
                                     DEBUG_ASSERT((nbPassages==1)||(get_sh_etape()==(PyObject*)0));
        nbPassages++ ;
        if (!PyArg_ParseTuple(args, "O",&temp)) return NULL;

        /* On empile le nouvel appel */
        register_sh_etape(append_etape(temp));

        if ( PyErr_Occurred() ) {
            fprintf(stderr,"Warning: une exception n'a pas ete traitee\n");
            PyErr_Print();
            fprintf(stderr,"Warning: on l'annule pour continuer mais elle aurait\n\
                            etre traitee avant\n");
            PyErr_Clear();
        }
        fflush(stderr) ;
        fflush(stdout) ;
        try {
            /* appel de la commande debut */
            CALL_DEBUT();
        }
        exceptAll {
            /* On depile l'appel */
            register_sh_etape(pop_etape());
            raiseException();
        }
        endTry();
        /* On depile l'appel */
        register_sh_etape(pop_etape());
        Py_INCREF(Py_None);
        return Py_None;
}

/* ------------------------------------------------------------------ */
static PyObject *aster_init(self, args)
PyObject *self; /* Not used */
PyObject *args;
{
   ASTERINTEGER ier=0 ;
   int idbg=0;
   ASTERINTEGER dbg ; /* FORTRAN_FALSE */

   if (!PyArg_ParseTuple(args, "i",&idbg)) return NULL;
   dbg = (ASTERINTEGER)idbg;

   fflush(stderr) ;
   fflush(stdout) ;

   CALL_IBMAIN();

   /* jeveux est parti ! */
   register_sh_jeveux_status(1);

return PyInt_FromLong((long)ier);
}

/* ------------------------------------------------------------------ */
static PyObject *jeveux_getobjects( PyObject* self, PyObject* args)
{
    ASTERINTEGER nmax, total;
    char* base;
    PyObject* the_list, *pystr;
    char *dummy;
    char *tmp, *ptr;
    int i;

    if (!PyArg_ParseTuple(args, "s",&base))
        return NULL;

    if (strlen(base)!=1) {
        MYABORT("le type de base doit etre 1 caractere" );
    }

    dummy = MakeBlankFStr(24);
    nmax = 0;
    /* premier appel avec nmax==0 pour connaitre le total */
    CALL_JELST3( base, dummy, &nmax, &total );
    FreeStr(dummy);
    tmp = MakeTabFStr(total, 24);
    nmax = total;
    /* second appel après allocation mémoire */
    CALL_JELST3( base, tmp, &nmax, &total );

    the_list = PyList_New( (Py_ssize_t)total);
    for( i=0, ptr=tmp; i<total;++i, ptr+=24 ) {
        pystr = PyString_FromStringAndSize( ptr, 24 );
        PyList_SetItem( the_list, i, pystr );
    }
    FreeStr( tmp );
    return the_list;
}


/* ------------------------------------------------------------------ */
static PyObject *jeveux_getattr( PyObject* self, PyObject* args)
{
    PyObject *res;
    char *nomobj, *attr;
    char *charval;
    ASTERINTEGER intval = 0;

    charval = MakeBlankFStr(32);
    if (!PyArg_ParseTuple(args, "ss",&nomobj,&attr))
        return NULL;
    CALL_JELIRA( nomobj, attr, &intval, charval );

    res = Py_BuildValue( "is", (int)intval, charval );
    FreeStr(charval);
    return res;
}


static PyObject *jeveux_exists( PyObject* self, PyObject* args)
{
    char *nomobj;
    char *tmpbuf;
    ASTERINTEGER intval = 0;

    if (!PyArg_ParseTuple(args, "s",&nomobj))
        return NULL;
    tmpbuf = MakeFStrFromCStr(nomobj, 32);
    try {
        CALL_JEEXIN( tmpbuf, &intval );
        FreeStr(tmpbuf);
    }
    exceptAll {
        FreeStr(tmpbuf);
        raiseException();
    }
    endTry();

    if (intval==0) {
        Py_INCREF( Py_False );
        return Py_False;
    } else {
        Py_INCREF( Py_True );
        return Py_True;
    }
}

/* ------------------------------------------------------------------ */
<<<<<<< HEAD
=======
/*   Routines d'interface pour le catalogue de loi de comportement    */
/* ------------------------------------------------------------------ */
void DEFPSS(LCCREE, lccree, _IN ASTERINTEGER *nbkit,
                            _IN char *lkit, STRING_SIZE llkit,
                            _OUT char *compor, STRING_SIZE lcompor)
{
/*
   Créer un assemblage de LC composé des comportements listés dans 'list_kit'
   et retourne le nom attribué automatiquement à ce comportement.

      CALL LCCREE(NBKIT, LKIT, COMPOR)
      ==> comport = catalc.create(*list_kit)
*/
   PyObject *catalc, *res, *tup_kit;
   char *scomp;

   catalc = GetJdcAttr("catalc");
   /* transforme le tableau de chaines fortran en tuple */
   tup_kit = MakeTupleString((long)*nbkit, lkit, llkit, NULL);

   res = PyObject_CallMethod(catalc, "create", "O", tup_kit);
   if (res == NULL) {
      MYABORT("Echec lors de la creation du comportement (lccree/create) !");
   }

   scomp = PyString_AsString(res);
   CopyCStrToFStr(compor, scomp, lcompor);

   Py_XDECREF(res);
   Py_XDECREF(tup_kit);
   Py_XDECREF(catalc);
}

void DEFSS(LCALGO, lcalgo, _IN char *compor, STRING_SIZE lcompor,
                           _OUT char *algo, STRING_SIZE lalgo
                            )
{
/*
   Retourne le premier algorithme d'intégration

      CALL LCALGO(COMPOR, ALGO)
      ==> algo_inte = catalc.get_algo(COMPOR)
*/
   PyObject *catalc, *res;

   catalc = GetJdcAttr("catalc");
   res = PyObject_CallMethod(catalc, "get_algo", "s#", compor, lcompor);
   if (res == NULL) {
      MYABORT("Echec lors de la recuperation du premier algorithme " \
              "d'integration (lcalgo/get_algo) !");
   }

   convertxt(1, res, algo, lalgo);

   Py_XDECREF(res);
   Py_XDECREF(catalc);
}

void DEFSPP(LCINFO, lcinfo, _IN char *compor, STRING_SIZE lcompor,
                            _OUT ASTERINTEGER *numlc,
                            _OUT ASTERINTEGER *nbvari)
{
/*
   Retourne le numéro de routine et le nbre de variables internes

      CALL LCINFO(COMPOR, NUMLC, NBVARI)
      ==> num_lc, nb_vari = catalc.get_info(COMPOR)
*/
   PyObject *catalc, *res;

   catalc = GetJdcAttr("catalc");
   res = PyObject_CallMethod(catalc, "get_info", "s#", compor, lcompor);
   if (res == NULL) {
      MYABORT("Echec lors de la recuperation des informations sur le " \
              "comportement (lcinfo/get_info) !");
   }

   *numlc  = (ASTERINTEGER)PyInt_AsLong(PyTuple_GetItem(res, 0));
   *nbvari = (ASTERINTEGER)PyInt_AsLong(PyTuple_GetItem(res, 1));

   Py_XDECREF(res);
   Py_XDECREF(catalc);
}

void DEFSPS(LCVARI, lcvari, _IN char *compor, STRING_SIZE lcompor,
                            _IN ASTERINTEGER *nbvari,
                            _OUT char *nomvar, STRING_SIZE lnomvar)
{
/*
   Retourne la liste des variables internes

      CALL LCVARI(COMPOR, NBVARI, LVARI)
      ==> nom_vari = catalc.get_vari(COMPOR)
*/
   PyObject *catalc, *res;

   catalc = GetJdcAttr("catalc");
   res = PyObject_CallMethod(catalc, "get_vari", "s#", compor, lcompor);
   if (res == NULL) {
      MYABORT("Echec lors de la recuperation des noms des variables internes du "\
              "comportement (lcvari/get_vari) !");
   }

   convertxt((int)*nbvari, res, nomvar, lnomvar);

   Py_XDECREF(res);
   Py_XDECREF(catalc);
}

void DEFSSSP(LCTEST, lctest, _IN char *compor, STRING_SIZE lcompor,
                             _IN char *prop, STRING_SIZE lprop,
                             _IN char *valeur, STRING_SIZE lvaleur,
                             _OUT ASTERINTEGER *iret)
{
/*
   Est-ce que VALEUR est un valeur autorisée de PROPRIETE ?
         CALL LCTEST(COMPOR, PROPRIETE, VALEUR, IRET)
         ==> iret = catalc.query(COMPOR, PROPRIETE, VALEUR)
*/
   PyObject *catalc, *res;

   catalc = GetJdcAttr("catalc");
   res = PyObject_CallMethod(catalc, "query", "s#s#s#",
                             compor, lcompor, prop, lprop, valeur, lvaleur);
   if (res == NULL) {
      MYABORT("Echec lors du test d'une propriete du comportement (lctest/query) !");
   }

   *iret = (ASTERINTEGER)PyInt_AsLong(res);

   Py_XDECREF(res);
   Py_XDECREF(catalc);
}

void DEFSS(LCTYPE, lctype, _IN char *compor, STRING_SIZE lcompor,
                          _OUT char *typ, STRING_SIZE ltyp)
{
/*
   Retourne le type de comportement
         CALL LCTYPE(COMPOR, TYPE)
         ==> ldctype = catalc.get_type(COMPOR)
*/
   PyObject *catalc, *res;
   char *styp;

   catalc = GetJdcAttr("catalc");
   res = PyObject_CallMethod(catalc, "get_type", "s#", compor, lcompor);
   if (res == NULL) {
      MYABORT("Echec lors du test d'une propriete du comportement (lctype/get_type) !");
   }

   styp = PyString_AsString(res);
   CopyCStrToFStr(typ, styp, ltyp);

   Py_XDECREF(res);
   Py_XDECREF(catalc);
}

void DEFS(LCDISCARD, lcdiscard, _IN char *compor, STRING_SIZE lcompor)
{
/*
   Supprime la loi "de travail"
   Si compor=' ', on supprime toutes les lois de travail

       CALL LCDISCARD(COMPOR)
       ==> catalc.discard(COMPOR)
*/
   PyObject *catalc, *res;

   catalc = GetJdcAttr("catalc");
   if ( compor[0] == ' ' ) {
       res = PyObject_CallMethod(catalc, "discard", NULL);
   } else {
       res = PyObject_CallMethod(catalc, "discard", "s#", compor, lcompor);
   }
   if (res == NULL) {
      MYABORT("Echec lors de la suppression des comportements (lcdiscard) !");
   }

   Py_XDECREF(res);
   Py_XDECREF(catalc);
}

void DEFSS(LCSYMB, lcsymb, _IN char *compor, STRING_SIZE lcompor,
                          _OUT char *name, STRING_SIZE lname)
{
/*
   Retourne le nom de la fonction dans la bibliothèque MFront

      CALL LCFUNC(COMPOR, NAME)
      ==> name = catalc.get_symbol(COMPOR)
*/
   PyObject *catalc, *res;

   catalc = GetJdcAttr("catalc");
   res = PyObject_CallMethod(catalc, "get_symbol", "s#", compor, lcompor);
   if (res == NULL) {
      MYABORT("Echec lors de la recuperation du nom de la fonction " \
              "d'integration dans MFront (lcsymb/get_symbol) !");
   }
   convertxt(1, res, name, lname);

   Py_XDECREF(res);
   Py_XDECREF(catalc);
}


void DEFSS(LCSYMM, lcsymm, _IN char *compor, STRING_SIZE lcompor,
                          _OUT char *symm, STRING_SIZE lsymm)
{
/*
   Retourne le nom de la fonction dans la bibliothèque MFront

      CALL LCSYMM(COMPOR, SYMMETRY)
      ==> name = catalc.get_symbol(COMPOR)
*/
   PyObject *catalc, *res;

   catalc = GetJdcAttr("catalc");
   res = PyObject_CallMethod(catalc, "get_symmetry", "s#", compor, lcompor);
   if (res == NULL) {
      MYABORT("Echec lors de la recuperation de la symétrie de la matrice !");
   }
   convertxt(1, res, symm, lsymm);

   Py_XDECREF(res);
   Py_XDECREF(catalc);
}

/* ----------   FIN catalogue de loi de comportement   -------------- */
/* ------------------------------------------------------------------ */

/* ------------------------------------------------------------------ */
>>>>>>> be0d3628
static PyObject *aster_argv( _UNUSED  PyObject *self, _IN PyObject *args )
{
    fprintf(fileOut, "aster_argv\n");
    ASTERINTEGER ier=SIGABRT;
    CALL_ASABRT( &ier );
    /* TODO */

    Py_INCREF( Py_None ) ;
    return Py_None;
}

/* List of functions defined in the module */
static PyMethodDef aster_methods[] = {
                {"onFatalError", aster_onFatalError, METH_VARARGS},
                {"fclose",       aster_fclose,       METH_VARARGS},
                {"ulopen",       aster_ulopen,       METH_VARARGS},
                {"affiche",      aster_affich,       METH_VARARGS},
                {"init",         aster_init,         METH_VARARGS},
                {"debut",        aster_debut,        METH_VARARGS},
                {"poursu",       aster_poursu,       METH_VARARGS},
                {"oper",         aster_oper,         METH_VARARGS},
                {"opsexe",       aster_opsexe,       METH_VARARGS},
                {"impers",       aster_impers,       METH_VARARGS},
                {"mdnoma",       aster_mdnoma,       METH_VARARGS},
                {"mdnoch",       aster_mdnoch,       METH_VARARGS},
                {"rcvale",       aster_rcvale,       METH_VARARGS, rcvale_doc},
                {"dismoi",       aster_dismoi,       METH_VARARGS, dismoi_doc},
                {"postkutil",    aster_postkutil,    METH_VARARGS, postkutil_doc},
                {"get_option_dependency", aster_getoptdep, METH_VARARGS, getoptdep_doc},
                {"argv",         aster_argv,         METH_VARARGS},
                {"prepcompcham", aster_prepcompcham, METH_VARARGS},
                {"getvectjev",   aster_getvectjev,   METH_VARARGS, getvectjev_doc},
                {"putvectjev",   aster_putvectjev,   METH_VARARGS, putvectjev_doc},
                {"putcolljev",   aster_putcolljev,   METH_VARARGS, putcolljev_doc},
                {"getcolljev",   aster_getcolljev,   METH_VARARGS, getcolljev_doc},
                {"GetResu",      aster_GetResu,      METH_VARARGS},
                {"jeveux_getobjects", jeveux_getobjects, METH_VARARGS},
                {"jeveux_getattr", jeveux_getattr,   METH_VARARGS},
                {"jeveux_exists", jeveux_exists,     METH_VARARGS},
                {"get_nom_concept_unique", aster_gcncon, METH_VARARGS},
                {NULL,                NULL}/* sentinel */
};

#ifndef _WITHOUT_PYMOD_
/* Initialization function for the module (*must* be called initaster) */
static char aster_module_documentation[] =
"C implementation of the Python aster module\n"
"\n";

PyMODINIT_FUNC initaster(void)
{
    PyObject *aster = (PyObject*)0 ;
    PyObject *dict = (PyObject*)0 ;

    /* Create the module and add the functions */
    aster = Py_InitModule3("aster", aster_methods, aster_module_documentation);

    /* Add some symbolic constants to the module */
    dict = PyModule_GetDict(aster);
    initExceptions(dict);
    init_etape_stack();
    /* don't take of mpirun arguments */
    aster_mpi_init(0, NULL);
}
#endif<|MERGE_RESOLUTION|>--- conflicted
+++ resolved
@@ -26,7 +26,6 @@
 #include "aster.h"
 #include "aster_module.h"
 #include "aster_core_module.h"
-
 #include "shared_vars.h"
 #include "aster_mpi.h"
 #include "aster_fort.h"
@@ -396,7 +395,8 @@
 /* ------------------------------------------------------------------ */
 void DEFSSPPPPP(GETVR8_WRAP,getvr8_wrap,_IN char *motfac,_IN STRING_SIZE lfac,
                               _IN char *motcle,_IN STRING_SIZE lcle,_IN ASTERINTEGER *iocc,
-                              _IN ASTERINTEGER *iarg,_IN ASTERINTEGER *mxval,_INOUT ASTERDOUBLE *val,
+                              _IN ASTERINTEGER *iarg,_IN ASTERINTEGER *mxval,
+                              _INOUT ASTERDOUBLE *val,
                               _OUT ASTERINTEGER *nbval)
 {
         /*
@@ -2071,242 +2071,6 @@
 }
 
 /* ------------------------------------------------------------------ */
-<<<<<<< HEAD
-=======
-/*   Routines d'interface pour le catalogue de loi de comportement    */
-/* ------------------------------------------------------------------ */
-void DEFPSS(LCCREE, lccree, _IN ASTERINTEGER *nbkit,
-                            _IN char *lkit, STRING_SIZE llkit,
-                            _OUT char *compor, STRING_SIZE lcompor)
-{
-/*
-   Créer un assemblage de LC composé des comportements listés dans 'list_kit'
-   et retourne le nom attribué automatiquement à ce comportement.
-
-      CALL LCCREE(NBKIT, LKIT, COMPOR)
-      ==> comport = catalc.create(*list_kit)
-*/
-   PyObject *catalc, *res, *tup_kit;
-   char *scomp;
-
-   catalc = GetJdcAttr("catalc");
-   /* transforme le tableau de chaines fortran en tuple */
-   tup_kit = MakeTupleString((long)*nbkit, lkit, llkit, NULL);
-
-   res = PyObject_CallMethod(catalc, "create", "O", tup_kit);
-   if (res == NULL) {
-      MYABORT("Echec lors de la creation du comportement (lccree/create) !");
-   }
-
-   scomp = PyString_AsString(res);
-   CopyCStrToFStr(compor, scomp, lcompor);
-
-   Py_XDECREF(res);
-   Py_XDECREF(tup_kit);
-   Py_XDECREF(catalc);
-}
-
-void DEFSS(LCALGO, lcalgo, _IN char *compor, STRING_SIZE lcompor,
-                           _OUT char *algo, STRING_SIZE lalgo
-                            )
-{
-/*
-   Retourne le premier algorithme d'intégration
-
-      CALL LCALGO(COMPOR, ALGO)
-      ==> algo_inte = catalc.get_algo(COMPOR)
-*/
-   PyObject *catalc, *res;
-
-   catalc = GetJdcAttr("catalc");
-   res = PyObject_CallMethod(catalc, "get_algo", "s#", compor, lcompor);
-   if (res == NULL) {
-      MYABORT("Echec lors de la recuperation du premier algorithme " \
-              "d'integration (lcalgo/get_algo) !");
-   }
-
-   convertxt(1, res, algo, lalgo);
-
-   Py_XDECREF(res);
-   Py_XDECREF(catalc);
-}
-
-void DEFSPP(LCINFO, lcinfo, _IN char *compor, STRING_SIZE lcompor,
-                            _OUT ASTERINTEGER *numlc,
-                            _OUT ASTERINTEGER *nbvari)
-{
-/*
-   Retourne le numéro de routine et le nbre de variables internes
-
-      CALL LCINFO(COMPOR, NUMLC, NBVARI)
-      ==> num_lc, nb_vari = catalc.get_info(COMPOR)
-*/
-   PyObject *catalc, *res;
-
-   catalc = GetJdcAttr("catalc");
-   res = PyObject_CallMethod(catalc, "get_info", "s#", compor, lcompor);
-   if (res == NULL) {
-      MYABORT("Echec lors de la recuperation des informations sur le " \
-              "comportement (lcinfo/get_info) !");
-   }
-
-   *numlc  = (ASTERINTEGER)PyInt_AsLong(PyTuple_GetItem(res, 0));
-   *nbvari = (ASTERINTEGER)PyInt_AsLong(PyTuple_GetItem(res, 1));
-
-   Py_XDECREF(res);
-   Py_XDECREF(catalc);
-}
-
-void DEFSPS(LCVARI, lcvari, _IN char *compor, STRING_SIZE lcompor,
-                            _IN ASTERINTEGER *nbvari,
-                            _OUT char *nomvar, STRING_SIZE lnomvar)
-{
-/*
-   Retourne la liste des variables internes
-
-      CALL LCVARI(COMPOR, NBVARI, LVARI)
-      ==> nom_vari = catalc.get_vari(COMPOR)
-*/
-   PyObject *catalc, *res;
-
-   catalc = GetJdcAttr("catalc");
-   res = PyObject_CallMethod(catalc, "get_vari", "s#", compor, lcompor);
-   if (res == NULL) {
-      MYABORT("Echec lors de la recuperation des noms des variables internes du "\
-              "comportement (lcvari/get_vari) !");
-   }
-
-   convertxt((int)*nbvari, res, nomvar, lnomvar);
-
-   Py_XDECREF(res);
-   Py_XDECREF(catalc);
-}
-
-void DEFSSSP(LCTEST, lctest, _IN char *compor, STRING_SIZE lcompor,
-                             _IN char *prop, STRING_SIZE lprop,
-                             _IN char *valeur, STRING_SIZE lvaleur,
-                             _OUT ASTERINTEGER *iret)
-{
-/*
-   Est-ce que VALEUR est un valeur autorisée de PROPRIETE ?
-         CALL LCTEST(COMPOR, PROPRIETE, VALEUR, IRET)
-         ==> iret = catalc.query(COMPOR, PROPRIETE, VALEUR)
-*/
-   PyObject *catalc, *res;
-
-   catalc = GetJdcAttr("catalc");
-   res = PyObject_CallMethod(catalc, "query", "s#s#s#",
-                             compor, lcompor, prop, lprop, valeur, lvaleur);
-   if (res == NULL) {
-      MYABORT("Echec lors du test d'une propriete du comportement (lctest/query) !");
-   }
-
-   *iret = (ASTERINTEGER)PyInt_AsLong(res);
-
-   Py_XDECREF(res);
-   Py_XDECREF(catalc);
-}
-
-void DEFSS(LCTYPE, lctype, _IN char *compor, STRING_SIZE lcompor,
-                          _OUT char *typ, STRING_SIZE ltyp)
-{
-/*
-   Retourne le type de comportement
-         CALL LCTYPE(COMPOR, TYPE)
-         ==> ldctype = catalc.get_type(COMPOR)
-*/
-   PyObject *catalc, *res;
-   char *styp;
-
-   catalc = GetJdcAttr("catalc");
-   res = PyObject_CallMethod(catalc, "get_type", "s#", compor, lcompor);
-   if (res == NULL) {
-      MYABORT("Echec lors du test d'une propriete du comportement (lctype/get_type) !");
-   }
-
-   styp = PyString_AsString(res);
-   CopyCStrToFStr(typ, styp, ltyp);
-
-   Py_XDECREF(res);
-   Py_XDECREF(catalc);
-}
-
-void DEFS(LCDISCARD, lcdiscard, _IN char *compor, STRING_SIZE lcompor)
-{
-/*
-   Supprime la loi "de travail"
-   Si compor=' ', on supprime toutes les lois de travail
-
-       CALL LCDISCARD(COMPOR)
-       ==> catalc.discard(COMPOR)
-*/
-   PyObject *catalc, *res;
-
-   catalc = GetJdcAttr("catalc");
-   if ( compor[0] == ' ' ) {
-       res = PyObject_CallMethod(catalc, "discard", NULL);
-   } else {
-       res = PyObject_CallMethod(catalc, "discard", "s#", compor, lcompor);
-   }
-   if (res == NULL) {
-      MYABORT("Echec lors de la suppression des comportements (lcdiscard) !");
-   }
-
-   Py_XDECREF(res);
-   Py_XDECREF(catalc);
-}
-
-void DEFSS(LCSYMB, lcsymb, _IN char *compor, STRING_SIZE lcompor,
-                          _OUT char *name, STRING_SIZE lname)
-{
-/*
-   Retourne le nom de la fonction dans la bibliothèque MFront
-
-      CALL LCFUNC(COMPOR, NAME)
-      ==> name = catalc.get_symbol(COMPOR)
-*/
-   PyObject *catalc, *res;
-
-   catalc = GetJdcAttr("catalc");
-   res = PyObject_CallMethod(catalc, "get_symbol", "s#", compor, lcompor);
-   if (res == NULL) {
-      MYABORT("Echec lors de la recuperation du nom de la fonction " \
-              "d'integration dans MFront (lcsymb/get_symbol) !");
-   }
-   convertxt(1, res, name, lname);
-
-   Py_XDECREF(res);
-   Py_XDECREF(catalc);
-}
-
-
-void DEFSS(LCSYMM, lcsymm, _IN char *compor, STRING_SIZE lcompor,
-                          _OUT char *symm, STRING_SIZE lsymm)
-{
-/*
-   Retourne le nom de la fonction dans la bibliothèque MFront
-
-      CALL LCSYMM(COMPOR, SYMMETRY)
-      ==> name = catalc.get_symbol(COMPOR)
-*/
-   PyObject *catalc, *res;
-
-   catalc = GetJdcAttr("catalc");
-   res = PyObject_CallMethod(catalc, "get_symmetry", "s#", compor, lcompor);
-   if (res == NULL) {
-      MYABORT("Echec lors de la recuperation de la symétrie de la matrice !");
-   }
-   convertxt(1, res, symm, lsymm);
-
-   Py_XDECREF(res);
-   Py_XDECREF(catalc);
-}
-
-/* ----------   FIN catalogue de loi de comportement   -------------- */
-/* ------------------------------------------------------------------ */
-
-/* ------------------------------------------------------------------ */
->>>>>>> be0d3628
 static PyObject *aster_argv( _UNUSED  PyObject *self, _IN PyObject *args )
 {
     fprintf(fileOut, "aster_argv\n");
