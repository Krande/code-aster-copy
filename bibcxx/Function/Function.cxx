/* person_in_charge: mathieu.courtois@edf.fr */

#include <stdexcept>
#include <string>
#include <vector>

#include "astercxx.h"
#include "Function/Function.h"


<<<<<<< HEAD
FunctionInstance::FunctionInstance( const std::string jeveuxName = getNewResultObjectName()):
=======
FunctionInstance::FunctionInstance( const std::string jeveuxName ):
>>>>>>> a4fe6afc
    DataStructure( jeveuxName, "FONCTION" ),
    _jeveuxName( jeveuxName ),
    _property( JeveuxVectorChar16( jeveuxName + ".PROL           " ) ),
    _value( JeveuxVectorDouble( jeveuxName + ".VALE           " ) )
{
}

FunctionInstance::FunctionInstance() :
    FunctionInstance::FunctionInstance( getNewResultObjectName() )
{
    // Create Jeveux vector ".PROL"
    _property->allocate( Permanent, 6 );
    (*_property)[0] = "FONCTION";
    (*_property)[1] = "LIN LIN";
    (*_property)[2] = "";
    (*_property)[3] = "TOUTRESU";
    (*_property)[4] = "EE";
    (*_property)[5] = _jeveuxName;
}

void FunctionInstance::setValues( const VectorDouble &absc, const VectorDouble &ord ) throw ( std::runtime_error )
{
    if ( absc.size() != ord.size() )
        throw std::runtime_error( "Function: length of abscissa and ordinates must be equal" );

    // Create Jeveux vector ".VALE"
    const int nbpts = absc.size();
    _value->allocate( Permanent, 2 * nbpts );

    // Loop on the points
    VectorDouble::const_iterator abscIt = absc.begin();
    VectorDouble::const_iterator ordIt = ord.begin();
    int idx = 0;
    for ( ; abscIt != absc.end(); ++abscIt, ++ordIt )
    {
        (*_value)[idx] = *abscIt;
        ++idx;
        (*_value)[idx] = *ordIt;
        ++idx;
    }
}<|MERGE_RESOLUTION|>--- conflicted
+++ resolved
@@ -8,11 +8,7 @@
 #include "Function/Function.h"
 
 
-<<<<<<< HEAD
-FunctionInstance::FunctionInstance( const std::string jeveuxName = getNewResultObjectName()):
-=======
 FunctionInstance::FunctionInstance( const std::string jeveuxName ):
->>>>>>> a4fe6afc
     DataStructure( jeveuxName, "FONCTION" ),
     _jeveuxName( jeveuxName ),
     _property( JeveuxVectorChar16( jeveuxName + ".PROL           " ) ),
