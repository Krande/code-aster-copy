#ifndef MATERIALBEHAVIOUR_H_
#define MATERIALBEHAVIOUR_H_

/**
 * @file MaterialBehaviour.h
 * @brief Fichier entete de la classe MaterialBehaviour
 * @author Nicolas Sellenet
 * @section LICENCE
 *   Copyright (C) 1991 - 2018  EDF R&D                www.code-aster.org
 *
 *   This file is part of Code_Aster.
 *
 *   Code_Aster is free software: you can redistribute it and/or modify
 *   it under the terms of the GNU General Public License as published by
 *   the Free Software Foundation, either version 2 of the License, or
 *   (at your option) any later version.
 *
 *   Code_Aster is distributed in the hope that it will be useful,
 *   but WITHOUT ANY WARRANTY; without even the implied warranty of
 *   MERCHANTABILITY or FITNESS FOR A PARTICULAR PURPOSE.  See the
 *   GNU General Public License for more details.
 *
 *   You should have received a copy of the GNU General Public License
 *   along with Code_Aster.  If not, see <http://www.gnu.org/licenses/>.
 */

/* person_in_charge: nicolas.sellenet at edf.fr */

#include <iomanip>
#include <map>
#include <sstream>
#include <string>

#include "astercxx.h"
#include "MemoryManager/JeveuxVector.h"
#include "aster_utils.h"
#include "Functions/Function.h"
#include "Functions/Surface.h"
#include "Functions/Formula.h"
#include "DataFields/Table.h"

extern "C" { void CopyCStrToFStr( char *, char *, STRING_SIZE ); }

typedef std::vector< FunctionPtr > VectorFunction;

/**
 * @class ConvertibleValue
 * @brief Cette classe template permet de definir une variable convertible
 * @author Nicolas Sellenet
 */
template < class ValueType1, class ValueType2 > class ConvertibleValue {
  public:
    typedef ValueType2 ReturnValue;
    typedef ValueType1 BaseValue;

  private:
    typedef std::map< ValueType1, ValueType2 > mapVal1Val2;
    /** @brief map allowing conversion of ValueType1 into ValueType2 */
    mapVal1Val2 _matchMap;
    /** @brief value to convert */
    ValueType1 _valToConvert;
    /** @brief To know if value is set */
    bool _existsValue;

  public:
    ConvertibleValue() : _existsValue( false ){};

    ConvertibleValue( const mapVal1Val2 &matchMap )
        : _matchMap( matchMap ), _existsValue( false ){};

    ConvertibleValue( const mapVal1Val2 &matchMap, const ValueType1 &val )
        : _matchMap( matchMap ), _valToConvert( val ), _existsValue( true ){};

    void operator=( const ValueType1 &toSet ) {
        _existsValue = true;
        _valToConvert = toSet;
    };

    /**
     * @brief Recuperation de la valeur du parametre
     * @return la valeur du parametre
     */
    const ReturnValue &getValue() const {
        const auto &curIter = _matchMap.find( _valToConvert );
        if ( curIter == _matchMap.end() )
            throw std::runtime_error( "Impossible to convert " + _valToConvert );
        return curIter->second; //_matchMap[ _valToConvert ];
    };

    /**
     * @brief Is value already set ?
     */
    bool hasValue() const { return _existsValue; };

    /**
     * @brief Is value convertible (regarding the map of conversion) ?
     */
    bool isConvertible() const {
        if ( !_existsValue )
            return false;
        const auto &curIter = _matchMap.find( _valToConvert );
        if ( curIter == _matchMap.end() )
            return false;
        return true;
    };
};

typedef ConvertibleValue< std::string, double > StringToDoubleValue;

/**
 * @struct template AllowedMaterialPropertyType
 * @brief Structure permettant de limiter le type instanciable de MaterialPropertyInstance
 * @author Nicolas Sellenet
 */
template < typename T > struct AllowedMaterialPropertyType;

template <> struct AllowedMaterialPropertyType< double > {};

template <> struct AllowedMaterialPropertyType< DoubleComplex > {};

template <> struct AllowedMaterialPropertyType< std::string > {};

template <> struct AllowedMaterialPropertyType< FunctionPtr > {};

template <> struct AllowedMaterialPropertyType< TablePtr > {};

template <> struct AllowedMaterialPropertyType< SurfacePtr > {};

template <> struct AllowedMaterialPropertyType< FormulaPtr > {};

template <> struct AllowedMaterialPropertyType< GenericFunctionPtr > {};

template <> struct AllowedMaterialPropertyType< VectorDouble > {};

template <> struct AllowedMaterialPropertyType< VectorFunction > {};

template <> struct AllowedMaterialPropertyType< StringToDoubleValue > {};

class GeneralMaterialBehaviourInstance;

template < typename T1 > struct is_convertible;

template < class T > struct is_convertible {
    typedef T value_type;
    typedef T init_value;
};

template <> struct is_convertible< StringToDoubleValue > {
    typedef typename StringToDoubleValue::ReturnValue value_type;
    typedef typename StringToDoubleValue::BaseValue init_value;
};

/**
 * @class MaterialPropertyInstance
 * @brief Cette classe template permet de definir un type elementaire de propriete materielle
 * @author Nicolas Sellenet
 * @todo on pourrait detemplatiser cette classe pour qu'elle prenne soit des doubles soit des fct
 *       on pourrait alors fusionner elas et elasFo par exemple
 */
template < class ValueType >
class MaterialPropertyInstance : private AllowedMaterialPropertyType< ValueType > {
  public:
    typedef typename is_convertible< ValueType >::value_type ReturnValue;
    typedef typename is_convertible< ValueType >::init_value BaseValue;

  protected:
    /** @brief Nom Aster du type elementaire de propriete materielle */
    // ex : "NU" pour le coefficient de Poisson
    std::string _name;
    /** @brief Booleen qui precise si la propriété est obligatoire */
    bool _isMandatory;
    /** @brief Description de parametre, ex : "Young's modulus" */
    std::string _description;
    /** @brief Valeur du parametre (double, FunctionPtr, ...) */
    ValueType _value;
    /** @brief Booleen qui precise si la propriété a été initialisée */
    bool _existsValue;

  public:
    /**
     * @brief Constructeur vide (utile pour ajouter une MaterialPropertyInstance a une std::map
     */
    MaterialPropertyInstance(){};

    /**
     * @brief Constructeur
     * @param name Nom Aster du parametre materiau (ex : "NU")
     * @param description Description libre
     */
    MaterialPropertyInstance( const std::string name, const bool isMandatory )
        : _name( name ), _isMandatory( isMandatory ), _description( "" ), _existsValue( false ){};

    /**
     * @brief Constructeur
     * @param name Nom Aster du parametre materiau (ex : "NU")
     * @param ValueType Valeur par défaut
     * @param description Description libre
     */
    MaterialPropertyInstance( const std::string name, const ValueType &currentValue,
                              const bool isMandatory )
        : _name( name ), _isMandatory( isMandatory ), _description( "" ), _value( currentValue ),
          _existsValue( true ){};

    /**
     * @brief Recuperation de la valeur du parametre
     * @return le nom Aster du parametre
     */
    const std::string &getName() const { return _name; };

    /**
     * @brief Recuperation de la valeur du parametre
     * @return la valeur du parametre
     */
    template < typename T = ValueType >
    typename std::enable_if< std::is_same< T, StringToDoubleValue >::value,
                             const ReturnValue & >::type
    getValue() const {
        return _value.getValue();
    };

    /**
     * @brief Recuperation de la valeur du parametre
     * @return la valeur du parametre
     */
    template < typename T = ValueType >
    typename std::enable_if< !std::is_same< T, StringToDoubleValue >::value,
                             const ReturnValue & >::type
    getValue() const {
        return _value;
    };

    /**
     * @brief Cette propriété est-elle obligatoire ?
     * @return true si la propriété est obligatoire
     */
    bool isMandatory() const { return _isMandatory; };

    /**
     * @brief Cette propriété a-t-elle une valeur fixée par l'utilisateur ?
     * @return true si la valeur a été précisée
     */
    template < typename T = ValueType >
    typename std::enable_if< std::is_same< T, StringToDoubleValue >::value, bool >::type
    hasValue() const {
        return _value.hasValue();
    };

    /**
     * @brief Cette propriété a-t-elle une valeur fixée par l'utilisateur ?
     * @return true si la valeur a été précisée
     */
    template < typename T = ValueType >
    typename std::enable_if< !std::is_same< T, StringToDoubleValue >::value, bool >::type
    hasValue() const {
        return _existsValue;
    };

    /**
     * @brief Fonction servant a fixer la valeur du parametre
     * @param currentValue valeur donnee par l'utilisateur
     */
    void setValue( BaseValue currentValue ) {
        _existsValue = true;
        _value = currentValue;
    };

    friend class GeneralMaterialBehaviourInstance;
};

/** @typedef Definition d'une propriete materiau de type double */
typedef MaterialPropertyInstance< double > ElementaryMaterialPropertyDouble;
/** @typedef Definition d'une propriete materiau de type double */
typedef MaterialPropertyInstance< DoubleComplex > ElementaryMaterialPropertyComplex;
/** @typedef Definition d'une propriete materiau de type string */
typedef MaterialPropertyInstance< std::string > ElementaryMaterialPropertyString;
/** @typedef Definition d'une propriete materiau de type Function */
typedef MaterialPropertyInstance< FunctionPtr > ElementaryMaterialPropertyFunction;
/** @typedef Definition d'une propriete materiau de type Table */
typedef MaterialPropertyInstance< TablePtr > ElementaryMaterialPropertyTable;
/** @typedef Definition d'une propriete materiau de type Surface */
typedef MaterialPropertyInstance< SurfacePtr > ElementaryMaterialPropertySurface;
/** @typedef Definition d'une propriete materiau de type Formula */
typedef MaterialPropertyInstance< FormulaPtr > ElementaryMaterialPropertyFormula;
/** @typedef Definition d'une propriete materiau de type DataStructure */
typedef MaterialPropertyInstance< GenericFunctionPtr > ElementaryMaterialPropertyDataStructure;
/** @typedef Definition d'une propriete materiau de type vector double */
typedef MaterialPropertyInstance< VectorDouble > ElementaryMaterialPropertyVectorDouble;
/** @typedef Definition d'une propriete materiau de type vector Function */
typedef MaterialPropertyInstance< std::vector< FunctionPtr > >
    ElementaryMaterialPropertyVectorFunction;
/** @typedef Definition d'une propriete materiau de type Convertible string double */
typedef MaterialPropertyInstance< StringToDoubleValue > ElementaryMaterialPropertyConvertible;

/**
 * @class GeneralMaterialBehaviourInstance
 * @brief Cette classe permet de definir un ensemble de type elementaire de propriete materielle
 * @author Nicolas Sellenet
 */
class GeneralMaterialBehaviourInstance {
  protected:
    /** @typedef std::map d'une chaine et d'un ElementaryMaterialPropertyDouble */
    typedef std::map< std::string, ElementaryMaterialPropertyDouble > mapStrEMPD;
    /** @typedef Iterateur sur mapStrEMPD */
    typedef mapStrEMPD::iterator mapStrEMPDIterator;
    typedef mapStrEMPD::const_iterator mapStrEMPDConstIterator;
    /** @typedef Valeur contenue dans un mapStrEMPD */
    typedef mapStrEMPD::value_type mapStrEMPDValue;

    /** @typedef std::map d'une chaine et d'un ElementaryMaterialPropertyComplex */
    typedef std::map< std::string, ElementaryMaterialPropertyComplex > mapStrEMPC;
    /** @typedef Iterateur sur mapStrEMPC */
    typedef mapStrEMPC::iterator mapStrEMPCIterator;
    typedef mapStrEMPC::const_iterator mapStrEMPCConstIterator;
    /** @typedef Valeur contenue dans un mapStrEMPC */
    typedef mapStrEMPC::value_type mapStrEMPCValue;

    /** @typedef std::map d'une chaine et d'un ElementaryMaterialPropertyString */
    typedef std::map< std::string, ElementaryMaterialPropertyString > mapStrEMPS;
    /** @typedef Iterateur sur mapStrEMPS */
    typedef mapStrEMPS::iterator mapStrEMPSIterator;
    typedef mapStrEMPS::const_iterator mapStrEMPSConstIterator;
    /** @typedef Valeur contenue dans un mapStrEMPS */
    typedef mapStrEMPS::value_type mapStrEMPSValue;

    /** @typedef std::map d'une chaine et d'un ElementaryMaterialPropertyDataStructure */
    typedef std::map< std::string, ElementaryMaterialPropertyDataStructure > mapStrEMPF;
    /** @typedef Iterateur sur mapStrEMPF */
    typedef mapStrEMPF::iterator mapStrEMPFIterator;
    typedef mapStrEMPF::const_iterator mapStrEMPFConstIterator;
    /** @typedef Valeur contenue dans un mapStrEMPF */
    typedef mapStrEMPF::value_type mapStrEMPFValue;

    /** @typedef std::map d'une chaine et d'un ElementaryMaterialPropertyTable */
    typedef std::map< std::string, ElementaryMaterialPropertyTable > mapStrEMPT;
    /** @typedef Iterateur sur mapStrEMPT */
    typedef mapStrEMPT::iterator mapStrEMPTIterator;
    typedef mapStrEMPT::const_iterator mapStrEMPTConstIterator;
    /** @typedef Valeur contenue dans un mapStrEMPT */
    typedef mapStrEMPT::value_type mapStrEMPTValue;

    /** @typedef std::map d'une chaine et d'un ElementaryMaterialPropertyVectorDouble */
    typedef std::map< std::string, ElementaryMaterialPropertyVectorDouble > mapStrEMPVD;
    /** @typedef Iterateur sur mapStrEMPVD */
    typedef mapStrEMPVD::iterator mapStrEMPVDIterator;
    typedef mapStrEMPVD::const_iterator mapStrEMPVDConstIterator;
    /** @typedef Valeur contenue dans un mapStrEMPVD */
    typedef mapStrEMPVD::value_type mapStrEMPVDValue;

    /** @typedef std::map d'une chaine et d'un ElementaryMaterialPropertyVectorFunction */
    typedef std::map< std::string, ElementaryMaterialPropertyVectorFunction > mapStrEMPVF;
    /** @typedef Iterateur sur mapStrEMPVF */
    typedef mapStrEMPVF::iterator mapStrEMPVFIterator;
    typedef mapStrEMPVF::const_iterator mapStrEMPVFConstIterator;
    /** @typedef Valeur contenue dans un mapStrEMPVF */
    typedef mapStrEMPVF::value_type mapStrEMPVFValue;

    /** @typedef std::map d'une chaine et d'un ElementaryMaterialPropertyConvertible */
    typedef std::map< std::string, ElementaryMaterialPropertyConvertible > mapStrEMPCSD;
    /** @typedef Iterateur sur mapStrEMPCSD */
    typedef mapStrEMPCSD::iterator mapStrEMPCSDIterator;
    typedef mapStrEMPCSD::const_iterator mapStrEMPCSDConstIterator;
    /** @typedef Valeur contenue dans un mapStrEMPCSD */
    typedef mapStrEMPCSD::value_type mapStrEMPCSDValue;

    /** @typedef std::list< std::string > */
    typedef std::list< std::string > ListString;
    typedef ListString::iterator ListStringIter;
    typedef ListString::const_iterator ListStringConstIter;

    /** @brief Chaine correspondant au nom Aster du MaterialBehaviourInstance */
    // ex : ELAS ou ELASFo
    std::string _asterName;
    std::string _asterNewName;
    /** @brief Map contenant les noms des proprietes double ainsi que les
               MaterialPropertyInstance correspondant */
    mapStrEMPD _mapOfDoubleMaterialProperties;
    /** @brief Map contenant les noms des proprietes complex ainsi que les
               MaterialPropertyInstance correspondant */
    mapStrEMPC _mapOfComplexMaterialProperties;
    /** @brief Map contenant les noms des proprietes chaine ainsi que les
               MaterialPropertyInstance correspondant */
    mapStrEMPS _mapOfStringMaterialProperties;
    /** @brief Map contenant les noms des proprietes function ainsi que les
               MaterialPropertyInstance correspondant */
    mapStrEMPF _mapOfFunctionMaterialProperties;
    /** @brief Map contenant les noms des proprietes table ainsi que les
               MaterialPropertyInstance correspondant */
    mapStrEMPT _mapOfTableMaterialProperties;
    /** @brief Map contenant les noms des proprietes vector double ainsi que les
               MaterialPropertyInstance correspondant */
    mapStrEMPVD _mapOfVectorDoubleMaterialProperties;
    /** @brief Map contenant les noms des proprietes vector Function ainsi que les
               MaterialPropertyInstance correspondant */
    mapStrEMPVF _mapOfVectorFunctionMaterialProperties;
    /** @brief Map contenant les noms des proprietes double ainsi que les
               MaterialPropertyInstance correspondant */
    mapStrEMPCSD _mapOfConvertibleMaterialProperties;
    /** @brief Liste contenant les infos du .ORDR */
    VectorString _vectOrdr;
    /** @brief Vector of ordered keywords */
    VectorString _vectKW;

  public:
    /**
     * @brief Constructeur
     */
    GeneralMaterialBehaviourInstance() : _asterNewName( "" ){};

    /**
     * @brief Constructeur
     */
    GeneralMaterialBehaviourInstance( const std::string asterName,
                                      const std::string asterNewName = "" )
        : _asterName( asterName ), _asterNewName( asterNewName ){};

    /**
     * @brief Recuperation du nom Aster du GeneralMaterialBehaviourInstance
     *        ex : 'ELAS', 'ELASFo', ...
     * @return Chaine contenant le nom Aster
     */
    const std::string getAsterName() const { return _asterName; };

    const std::string getAsterNewName() const { return _asterNewName; };

    /**
     * @brief Get number of properties containing a list of doubles
     */
    int getNumberOfListOfDoubleProperties() const {
        return _mapOfVectorDoubleMaterialProperties.size();
    };

    /**
     * @brief Get number of properties containing a list of functions
     */
    int getNumberOfListOfFunctionProperties() const {
        return _mapOfVectorFunctionMaterialProperties.size();
    };

    /**
     * @brief Get number of properties with a value
     */
    int getNumberOfPropertiesWithValue() const;

    /**
     * @brief Fonction servant a fixer un parametre materiau au GeneralMaterialBehaviourInstance
     * @param nameOfProperty Nom de la propriete
     * @param value Double correspondant a la valeur donnee par l'utilisateur
     * @return Booleen valant true si la tache s'est bien deroulee
     */
    bool setDoubleValue( std::string nameOfProperty, double value ) {
        // Recherche de la propriete materielle
        mapStrEMPDIterator curIter = _mapOfDoubleMaterialProperties.find( nameOfProperty );
        if ( curIter == _mapOfDoubleMaterialProperties.end() )
            return false;
        // Ajout de la valeur
        ( *curIter ).second.setValue( value );
        return true;
    };

    /**
     * @brief Fonction servant a fixer un parametre materiau au GeneralMaterialBehaviourInstance
     * @param nameOfProperty Nom de la propriete
     * @param value Double correspondant a la valeur donnee par l'utilisateur
     * @return Booleen valant true si la tache s'est bien deroulee
     */
    bool setComplexValue( std::string nameOfProperty, DoubleComplex value ) {
        // Recherche de la propriete materielle
        mapStrEMPCIterator curIter = _mapOfComplexMaterialProperties.find( nameOfProperty );
        if ( curIter == _mapOfComplexMaterialProperties.end() )
            return false;
        // Ajout de la valeur
        ( *curIter ).second.setValue( value );
        return true;
    };

    /**
     * @brief Fonction servant a fixer un parametre materiau au GeneralMaterialBehaviourInstance
     * @param nameOfProperty Nom de la propriete
     * @param value string correspondant a la valeur donnee par l'utilisateur
     * @return Booleen valant true si la tache s'est bien deroulee
     */
    bool setStringValue( std::string nameOfProperty, std::string value ) {
        // Recherche de la propriete materielle dans les Convertible
        const auto &curIter = _mapOfConvertibleMaterialProperties.find( nameOfProperty );
        if ( curIter != _mapOfConvertibleMaterialProperties.end() ) {
            ( *curIter ).second.setValue( value );
            return true;
        }

        // Recherche de la propriete materielle
        mapStrEMPSIterator curIter2 = _mapOfStringMaterialProperties.find( nameOfProperty );
        if ( curIter2 == _mapOfStringMaterialProperties.end() )
            return false;
        // Ajout de la valeur
        ( *curIter2 ).second.setValue( value );
        return true;
    };

    /**
     * @brief Fonction servant a fixer un parametre materiau au GeneralMaterialBehaviourInstance
     * @param nameOfProperty Nom de la propriete
     * @param value Function correspondant a la valeur donnee par l'utilisateur
     * @return Booleen valant true si la tache s'est bien deroulee
     */
    bool setFunctionValue( std::string nameOfProperty, FunctionPtr value ) {
        // Recherche de la propriete materielle
        mapStrEMPFIterator curIter = _mapOfFunctionMaterialProperties.find( nameOfProperty );
        if ( curIter == _mapOfFunctionMaterialProperties.end() )
            return false;
        // Ajout de la valeur
        _mapOfFunctionMaterialProperties[nameOfProperty].setValue( value );
        return true;
    };

    /**
     * @brief Fonction servant a fixer un parametre materiau au GeneralMaterialBehaviourInstance
     * @param nameOfProperty Nom de la propriete
     * @param value Table correspondant a la valeur donnee par l'utilisateur
     * @return Booleen valant true si la tache s'est bien deroulee
     */
    bool setTableValue( std::string nameOfProperty, TablePtr value ) {
        // Recherche de la propriete materielle
        mapStrEMPTIterator curIter = _mapOfTableMaterialProperties.find( nameOfProperty );
        if ( curIter == _mapOfTableMaterialProperties.end() )
            return false;
        // Ajout de la valeur
        ( *curIter ).second.setValue( value );
        return true;
    };

    /**
     * @brief Fonction servant a fixer un parametre materiau au GeneralMaterialBehaviourInstance
     * @param nameOfProperty Nom de la propriete
     * @param value Surface correspondant a la valeur donnee par l'utilisateur
     * @return Booleen valant true si la tache s'est bien deroulee
     */
    bool setSurfaceValue( std::string nameOfProperty, SurfacePtr value ) {
        // Recherche de la propriete materielle
        mapStrEMPFIterator curIter = _mapOfFunctionMaterialProperties.find( nameOfProperty );
        if ( curIter == _mapOfFunctionMaterialProperties.end() )
            return false;
        // Ajout de la valeur
        _mapOfFunctionMaterialProperties[nameOfProperty].setValue( value );
        return true;
    };

    /**
     * @brief Fonction servant a fixer un parametre materiau au GeneralMaterialBehaviourInstance
     * @param nameOfProperty Nom de la propriete
     * @param value Formula correspondant a la valeur donnee par l'utilisateur
     * @return Booleen valant true si la tache s'est bien deroulee
     */
    bool setFormulaValue( std::string nameOfProperty, FormulaPtr value ) {
        // Recherche de la propriete materielle
        mapStrEMPFIterator curIter = _mapOfFunctionMaterialProperties.find( nameOfProperty );
        if ( curIter == _mapOfFunctionMaterialProperties.end() )
            return false;
        // Ajout de la valeur
        _mapOfFunctionMaterialProperties[nameOfProperty].setValue( value );
        return true;
    };

    /**
     * @brief Fonction servant a fixer un parametre materiau au GeneralMaterialBehaviourInstance
     * @param nameOfProperty Nom de la propriete
     * @param value VectorDouble correspondant a la valeur donnee par l'utilisateur
     * @return Booleen valant true si la tache s'est bien deroulee
     */
    bool setVectorOfDoubleValue( std::string nameOfProperty, const VectorDouble &value ) {
        // Recherche de la propriete materielle
        auto curIter = _mapOfVectorDoubleMaterialProperties.find( nameOfProperty );
        if ( curIter == _mapOfVectorDoubleMaterialProperties.end() )
            return false;
        // Ajout de la valeur
        ( *curIter ).second._value = value;
        ( *curIter ).second._existsValue = true;
        return true;
    };

    /**
     * @brief Fonction servant a fixer un parametre materiau au GeneralMaterialBehaviourInstance
     * @param nameOfProperty Nom de la propriete
     * @param value VectorFunction correspondant a la valeur donnee par l'utilisateur
     * @return Booleen valant true si la tache s'est bien deroulee
     */
    bool setVectorOfFunctionValue( std::string nameOfProperty, VectorFunction value ) {
        // Recherche de la propriete materielle
        auto curIter = _mapOfVectorFunctionMaterialProperties.find( nameOfProperty );
        if ( curIter == _mapOfVectorFunctionMaterialProperties.end() )
            return false;
        // Ajout de la valeur
        ( *curIter ).second._value = value;
        ( *curIter ).second._existsValue = true;
        return true;
    };

    /**
     * @brief Fonction permettant de définir le .ORDR
     * @param values Vecteur correspondant au mot clé ORDRE_PARAM
     * @return Booleen valant true si la tache s'est bien deroulee
     */
    bool setSortedListParameters( VectorString values ) {
        _vectOrdr = values;
        return true;
    };

    /**
     * @brief Construction du GeneralMaterialBehaviourInstance
     * @return Booleen valant true si la tache s'est bien deroulee
     * @todo vérifier les valeurs réelles par défaut du .VALR
     */
<<<<<<< HEAD
    virtual bool buildJeveuxVectors( JeveuxVectorComplex &complexValues,
                                     JeveuxVectorDouble &doubleValues,
                                     JeveuxVectorChar16 &char16Values,
                                     JeveuxVectorChar16 &ordr,
                                     JeveuxVectorLong &kOrdr,
                                     std::vector< JeveuxVectorDouble >&,
                                     std::vector< JeveuxVectorChar8 >& );
=======
    bool buildJeveuxVectors( JeveuxVectorComplex &complexValues, JeveuxVectorDouble &doubleValues,
                             JeveuxVectorChar16 &char16Values, JeveuxVectorChar16 &ordr,
                             JeveuxVectorLong &kOrdr,
                             std::vector< JeveuxVectorDouble >&,
                             std::vector< JeveuxVectorChar8 >& )
        const ;
>>>>>>> ed6ab955

    /**
     * @brief Build ".RDEP" if necessary
     * @return true
     */
    virtual bool buildTractionFunction( FunctionPtr &doubleValues ) const
        ;

    /**
     * @brief Function to know if ".RDEP" is necessary
     * @return true if ".RDEP" is necessary
     */
    virtual bool hasTractionFunction() const { return false; };

    /**
     * @brief Function to know if material own a function for enthalpy
     */
    virtual bool hasEnthalpyFunction() const { return false; };

    /**
     * @brief Function to know if behaviour own a list of double parameter
     */
    bool hasVectorOfDoubleParameters() const {
        if ( _mapOfVectorDoubleMaterialProperties.size() != 0 )
            return true;
        return false;
    };

    /**
     * @brief Function to know if behaviour own a list of double parameter
     */
    bool hasVectorOfFunctionParameters() const {
        if ( _mapOfVectorFunctionMaterialProperties.size() != 0 )
            return true;
        return false;
    };

  protected:
    bool addDoubleProperty( std::string key, ElementaryMaterialPropertyDouble value ) {
        _mapOfDoubleMaterialProperties[key] = value;
        _vectKW.push_back( key );
        _vectKW.push_back( value.getName() );
        return true;
    };

    bool addComplexProperty( std::string key, ElementaryMaterialPropertyComplex value ) {
        _mapOfComplexMaterialProperties[key] = value;
        _vectKW.push_back( key );
        _vectKW.push_back( value.getName() );
        return true;
    };

    bool addStringProperty( std::string key, ElementaryMaterialPropertyString value ) {
        _mapOfStringMaterialProperties[key] = value;
        _vectKW.push_back( key );
        _vectKW.push_back( value.getName() );
        return true;
    };

    bool addFunctionProperty( std::string key, ElementaryMaterialPropertyDataStructure value ) {
        _mapOfFunctionMaterialProperties[key] = value;
        _vectKW.push_back( key );
        _vectKW.push_back( value.getName() );
        return true;
    };

    bool addTableProperty( std::string key, ElementaryMaterialPropertyTable value ) {
        _mapOfTableMaterialProperties[key] = value;
        _vectKW.push_back( key );
        _vectKW.push_back( value.getName() );
        return true;
    };

    bool addVectorOfDoubleProperty( std::string key,
                                    ElementaryMaterialPropertyVectorDouble value ) {
        _mapOfVectorDoubleMaterialProperties[key] = value;
        _vectKW.push_back( key );
        _vectKW.push_back( value.getName() );
        return true;
    };

    bool addVectorOfFunctionProperty( std::string key,
                                      ElementaryMaterialPropertyVectorFunction value ) {
        _mapOfVectorFunctionMaterialProperties[key] = value;
        _vectKW.push_back( key );
        _vectKW.push_back( value.getName() );
        return true;
    };

    bool addConvertibleProperty( std::string key, ElementaryMaterialPropertyConvertible value ) {
        _mapOfConvertibleMaterialProperties[key] = value;
        _vectKW.push_back( key );
        _vectKW.push_back( value.getName() );
        return true;
    };
};

/**
 * @class MaterialBehaviourInstance
 * @brief Classe fille de GeneralMaterialBehaviourInstance
 * @author Jean-Pierre Lefebvre
 */
class MaterialBehaviourInstance : public GeneralMaterialBehaviourInstance {
    std::string capitalizeName( const std::string &nameInit ) {
        std::string name( nameInit );
        if ( !name.empty() ) {
            name[0] = std::toupper( name[0] );

            for ( std::size_t i = 1; i < name.length(); ++i )
                name[i] = std::tolower( name[i] );
        }
        return name;
    };

  public:
    /**
     * @brief Constructeur
     */
    MaterialBehaviourInstance( const std::string asterName, const std::string asterNewName = "" )
        : GeneralMaterialBehaviourInstance( asterName, asterNewName ){};

    bool addNewDoubleProperty( std::string name, const bool mandatory ) {
        return addDoubleProperty( capitalizeName( name ),
                                  ElementaryMaterialPropertyDouble( name, mandatory ) );
    };

    bool addNewDoubleProperty( std::string name, const double &value, const bool mandatory ) {
        return addDoubleProperty( capitalizeName( name ),
                                  ElementaryMaterialPropertyDouble( name, value, mandatory ) );
    };

    bool addNewComplexProperty( std::string name, const bool mandatory ) {
        return addComplexProperty( capitalizeName( name ),
                                   ElementaryMaterialPropertyComplex( name, mandatory ) );
    };

    bool addNewStringProperty( std::string name, const bool mandatory ) {
        return addStringProperty( capitalizeName( name ),
                                  ElementaryMaterialPropertyString( name, mandatory ) );
    };

    bool addNewStringProperty( std::string name, const std::string &value, const bool mandatory ) {
        return addStringProperty( capitalizeName( name ),
                                  ElementaryMaterialPropertyString( name, value, mandatory ) );
    };

    bool addNewFunctionProperty( std::string name, const bool mandatory ) {
        return addFunctionProperty( capitalizeName( name ),
                                    ElementaryMaterialPropertyDataStructure( name, mandatory ) );
    };

    bool addNewTableProperty( std::string name, const bool mandatory ) {
        return addTableProperty( capitalizeName( name ),
                                 ElementaryMaterialPropertyTable( name, mandatory ) );
    };

    bool addNewVectorOfDoubleProperty( std::string name, const bool mandatory ) {
        return addVectorOfDoubleProperty(
            capitalizeName( name ), ElementaryMaterialPropertyVectorDouble( name, mandatory ) );
    };

    bool addNewVectorOfFunctionProperty( std::string name, const bool mandatory ) {
        return addVectorOfFunctionProperty(
            capitalizeName( name ), ElementaryMaterialPropertyVectorFunction( name, mandatory ) );
    };

    /**
     * @brief Get name link to the class
     * @return name
     */
    std::string getName() { return _asterName; };
};

/** @typedef Pointeur intelligent vers un comportement materiau */
typedef boost::shared_ptr< MaterialBehaviourInstance > MaterialBehaviourPtr;

/**
 * @class BetonDoubleDpMaterialBehaviourInstance
 * @brief Classe fille de GeneralMaterialBehaviourInstance definissant un materiau BetonDoubleDp
 * @author Jean-Pierre Lefebvre
 */
class BetonDoubleDpMaterialBehaviourInstance : public GeneralMaterialBehaviourInstance {
  public:
    /**
     * @brief Constructeur
     */
    BetonDoubleDpMaterialBehaviourInstance() {
        // Mot cle "BETON_DOUBLE_DP" dans Aster
        _asterName = "BETON_DOUBLE_DP";

        // Parametres matériau
        this->addFunctionProperty( "F_c", ElementaryMaterialPropertyDataStructure( "F_C", true ) );
        this->addFunctionProperty( "F_t", ElementaryMaterialPropertyDataStructure( "F_T", true ) );
        this->addFunctionProperty( "Coef_biax",
                                   ElementaryMaterialPropertyDataStructure( "COEF_BIAX", true ) );
        this->addFunctionProperty(
            "Ener_comp_rupt", ElementaryMaterialPropertyDataStructure( "ENER_COMP_RUPT", true ) );
        this->addFunctionProperty(
            "Ener_trac_rupt", ElementaryMaterialPropertyDataStructure( "ENER_TRAC_RUPT", true ) );
        this->addDoubleProperty( "Coef_elas_comp",
                                 ElementaryMaterialPropertyDouble( "COEF_ELAS_COMP", true ) );
        this->addDoubleProperty( "Long_cara",
                                 ElementaryMaterialPropertyDouble( "LONG_CARA", false ) );
        this->addConvertibleProperty(
            "Ecro_comp_p_pic",
            ElementaryMaterialPropertyConvertible(
                "ECRO_COMP_P_PIC",
                StringToDoubleValue( {{"LINEAIRE", 0.}, {"PARABOLE", 1.}}, "LINEAIRE" ), false ) );
        this->addConvertibleProperty(
            "Ecro_trac_p_pic",
            ElementaryMaterialPropertyConvertible(
                "ECRO_TRAC_P_PIC",
                StringToDoubleValue( {{"LINEAIRE", 0.}, {"EXPONENT", 1.}}, "LINEAIRE" ), false ) );
    };

    /**
     * @brief Get name link to the class
     * @return name
     */
    static std::string getName() { return "BETON_DOUBLE_DP"; };

    /**
     * @brief To know if a MaterialBehaviour has ConvertibleValues
     */
    static bool hasConvertibleValues() { return true; };
};

/** @typedef Pointeur intelligent vers un comportement materiau BetonDoubleDp */
typedef boost::shared_ptr< BetonDoubleDpMaterialBehaviourInstance >
    BetonDoubleDpMaterialBehaviourPtr;

/**
 * @class BetonRagMaterialBehaviourInstance
 * @brief Classe fille de GeneralMaterialBehaviourInstance definissant un materiau BetonRag
 * @author Jean-Pierre Lefebvre
 */
class BetonRagMaterialBehaviourInstance : public GeneralMaterialBehaviourInstance {
  public:
    /**
     * @brief Constructeur
     */
    BetonRagMaterialBehaviourInstance() {
        // Mot cle "BETON_RAG" dans Aster
        _asterName = "BETON_RAG";

        // Parametres matériau
        this->addConvertibleProperty(
            "Comp_beton",
            ElementaryMaterialPropertyConvertible(
                "TYPE_LOI",
                StringToDoubleValue( {{"ENDO", 1.}, {"ENDO_FLUA", 2.}, {"ENDO_FLUA_RAG", 3.}} ),
                true ) );
        this->addDoubleProperty( "Endo_mc", ElementaryMaterialPropertyDouble( "ENDO_MC", false ) );
        this->addDoubleProperty( "Endo_mt", ElementaryMaterialPropertyDouble( "ENDO_MT", false ) );
        this->addDoubleProperty( "Endo_Siguc",
                                 ElementaryMaterialPropertyDouble( "ENDO_SIGUC", false ) );
        this->addDoubleProperty( "Endo_sigut",
                                 ElementaryMaterialPropertyDouble( "ENDO_SIGUT", false ) );
        this->addDoubleProperty( "Endo_drupra",
                                 ElementaryMaterialPropertyDouble( "ENDO_DRUPRA", false ) );
        this->addDoubleProperty( "Flua_sph_kr",
                                 ElementaryMaterialPropertyDouble( "FLUA_SPH_KR", false ) );
        this->addDoubleProperty( "Flua_sph_ki",
                                 ElementaryMaterialPropertyDouble( "FLUA_SPH_KI", false ) );
        this->addDoubleProperty( "Flua_sph_nr",
                                 ElementaryMaterialPropertyDouble( "FLUA_SPH_NR", false ) );
        this->addDoubleProperty( "Flua_sph_ni",
                                 ElementaryMaterialPropertyDouble( "FLUA_SPH_NI", false ) );
        this->addDoubleProperty( "Flua_dev_kr",
                                 ElementaryMaterialPropertyDouble( "FLUA_DEV_KR", false ) );
        this->addDoubleProperty( "Flua_dev_ki",
                                 ElementaryMaterialPropertyDouble( "FLUA_DEV_KI", false ) );
        this->addDoubleProperty( "Flua_dev_nr",
                                 ElementaryMaterialPropertyDouble( "FLUA_DEV_NR", false ) );
        this->addDoubleProperty( "Flua_dev_ni",
                                 ElementaryMaterialPropertyDouble( "FLUA_DEV_NI", false ) );
        this->addDoubleProperty( "Gel_alpha0",
                                 ElementaryMaterialPropertyDouble( "GEL_ALPHA0", false ) );
        this->addDoubleProperty( "Gel_tref",
                                 ElementaryMaterialPropertyDouble( "GEL_TREF", false ) );
        this->addDoubleProperty( "Gel_ear", ElementaryMaterialPropertyDouble( "GEL_EAR", false ) );
        this->addDoubleProperty( "Gel_sr0", ElementaryMaterialPropertyDouble( "GEL_SR0", false ) );
        this->addDoubleProperty( "Gel_vg", ElementaryMaterialPropertyDouble( "GEL_VG", false ) );
        this->addDoubleProperty( "Gel_mg", ElementaryMaterialPropertyDouble( "GEL_MG", false ) );
        this->addDoubleProperty( "Gel_bg", ElementaryMaterialPropertyDouble( "GEL_BG", false ) );
        this->addDoubleProperty( "Gel_a0", ElementaryMaterialPropertyDouble( "GEL_A0", false ) );
        this->addDoubleProperty( "Rag_epsi0",
                                 ElementaryMaterialPropertyDouble( "RAG_EPSI0", false ) );
        this->addDoubleProperty( "Pw_a", ElementaryMaterialPropertyDouble( "PW_A", false ) );
        this->addDoubleProperty( "Pw_b", ElementaryMaterialPropertyDouble( "PW_B", false ) );
    };

    /**
     * @brief Get name link to the class
     * @return name
     */
    static std::string getName() { return "BETON_RAG"; };

    /**
     * @brief To know if a MaterialBehaviour has ConvertibleValues
     */
    static bool hasConvertibleValues() { return true; };
};

/** @typedef Pointeur intelligent vers un comportement materiau BetonRag */
typedef boost::shared_ptr< BetonRagMaterialBehaviourInstance > BetonRagMaterialBehaviourPtr;

/**
 * @class DisEcroTracMaterialBehaviourInstance
 * @brief Classe fille de GeneralMaterialBehaviourInstance definissant un materiau DisEcroTrac
 * @author Jean-Pierre Lefebvre
 */
class DisEcroTracMaterialBehaviourInstance : public GeneralMaterialBehaviourInstance {
  public:
    /**
     * @brief Constructeur
     */
    DisEcroTracMaterialBehaviourInstance() {
        // Mot cle "DIS_ECRO_TRAC" dans Aster
        _asterName = "DIS_ECRO_TRAC";

        // Parametres matériau
        this->addFunctionProperty( "Fx", ElementaryMaterialPropertyDataStructure( "FX", false ) );
        this->addFunctionProperty( "Ftan",
                                   ElementaryMaterialPropertyDataStructure( "FTAN", false ) );
        this->addConvertibleProperty(
            "Ecrouissage",
            ElementaryMaterialPropertyConvertible(
                "ECRO", StringToDoubleValue( {{"ISOTROPE", 1.}, {"CINEMATIQUE", 2.}} ), false ) );
    };

    /**
     * @brief Get name link to the class
     * @return name
     */
    static std::string getName() { return "DIS_ECRO_TRAC"; };

    /**
     * @brief To know if a MaterialBehaviour has ConvertibleValues
     */
    static bool hasConvertibleValues() { return true; };
};

/** @typedef Pointeur intelligent vers un comportement materiau DisEcroTrac */
typedef boost::shared_ptr< DisEcroTracMaterialBehaviourInstance > DisEcroTracMaterialBehaviourPtr;

/**
 * @class ElasMetaMaterialBehaviourInstance
 * @brief Classe fille de GeneralMaterialBehaviourInstance definissant un materiau ElasMeta
 * @author Jean-Pierre Lefebvre
 */
class ElasMetaMaterialBehaviourInstance : public GeneralMaterialBehaviourInstance {
  public:
    /**
     * @brief Constructeur
     */
    ElasMetaMaterialBehaviourInstance() {
        // Mot cle "ELAS_META" dans Aster
        _asterName = "ELAS_META";

        // Parametres matériau
        this->addDoubleProperty( "E", ElementaryMaterialPropertyDouble( "E", true ) );
        this->addDoubleProperty( "Nu", ElementaryMaterialPropertyDouble( "NU", true ) );
        this->addDoubleProperty( "F_alpha", ElementaryMaterialPropertyDouble( "F_ALPHA", true ) );
        this->addDoubleProperty( "C_alpha", ElementaryMaterialPropertyDouble( "C_ALPHA", true ) );
        this->addConvertibleProperty(
            "Phase_refe",
            ElementaryMaterialPropertyConvertible(
                "PHASE_REFE", StringToDoubleValue( {{"CHAUD", 1.}, {"FROID", 0.}} ), true ) );
        this->addDoubleProperty( "Epsf_epsc_tref",
                                 ElementaryMaterialPropertyDouble( "EPSF_EPSC_TREF", true ) );
        this->addDoubleProperty( "Precision",
                                 ElementaryMaterialPropertyDouble( "PRECISION", 1.0E+0, false ) );
        this->addDoubleProperty( "F1_sy", ElementaryMaterialPropertyDouble( "F1_SY", false ) );
        this->addDoubleProperty( "F2_sy", ElementaryMaterialPropertyDouble( "F2_SY", false ) );
        this->addDoubleProperty( "F3_sy", ElementaryMaterialPropertyDouble( "F3_SY", false ) );
        this->addDoubleProperty( "F4_sy", ElementaryMaterialPropertyDouble( "F4_SY", false ) );
        this->addDoubleProperty( "C_sy", ElementaryMaterialPropertyDouble( "C_SY", false ) );
        this->addFunctionProperty( "Sy_melange",
                                   ElementaryMaterialPropertyDataStructure( "SY_MELANGE", false ) );
        this->addDoubleProperty( "F1_s_vp", ElementaryMaterialPropertyDouble( "F1_S_VP", false ) );
        this->addDoubleProperty( "F2_s_vp", ElementaryMaterialPropertyDouble( "F2_S_VP", false ) );
        this->addDoubleProperty( "F3_s_vp", ElementaryMaterialPropertyDouble( "F3_S_VP", false ) );
        this->addDoubleProperty( "F4_s_vp", ElementaryMaterialPropertyDouble( "F4_S_VP", false ) );
        this->addDoubleProperty( "C_s_vp", ElementaryMaterialPropertyDouble( "C_S_VP", false ) );
        this->addFunctionProperty(
            "S_vp_melange", ElementaryMaterialPropertyDataStructure( "S_VP_MELANGE", false ) );
    };

    /**
     * @brief Get name link to the class
     * @return name
     */
    static std::string getName() { return "ELAS_META"; };

    /**
     * @brief To know if a MaterialBehaviour has ConvertibleValues
     */
    static bool hasConvertibleValues() { return true; };
};

/** @typedef Pointeur intelligent vers un comportement materiau ElasMeta */
typedef boost::shared_ptr< ElasMetaMaterialBehaviourInstance > ElasMetaMaterialBehaviourPtr;

/**
 * @class ElasMetaFoMaterialBehaviourInstance
 * @brief Classe fille de GeneralMaterialBehaviourInstance definissant un materiau ElasMetaFo
 * @author Jean-Pierre Lefebvre
 */
class ElasMetaFoMaterialBehaviourInstance : public GeneralMaterialBehaviourInstance {
  public:
    /**
     * @brief Constructeur
     */
    ElasMetaFoMaterialBehaviourInstance() {
        // Mot cle "ELAS_META_FO" dans Aster
        _asterName = "ELAS_META_FO";
        _asterNewName = "ELAS_META";

        // Parametres matériau
        this->addFunctionProperty( "E", ElementaryMaterialPropertyDataStructure( "E", true ) );
        this->addFunctionProperty( "Nu", ElementaryMaterialPropertyDataStructure( "NU", true ) );
        this->addFunctionProperty( "F_alpha",
                                   ElementaryMaterialPropertyDataStructure( "F_ALPHA", true ) );
        this->addFunctionProperty( "C_alpha",
                                   ElementaryMaterialPropertyDataStructure( "C_ALPHA", true ) );
        this->addConvertibleProperty(
            "Phase_refe",
            ElementaryMaterialPropertyConvertible(
                "PHASE_REFE", StringToDoubleValue( {{"CHAUD", 1.}, {"FROID", 0.}} ), true ) );
        this->addDoubleProperty( "Epsf_epsc_tref",
                                 ElementaryMaterialPropertyDouble( "EPSF_EPSC_TREF", true ) );
        this->addDoubleProperty( "Temp_def_alpha",
                                 ElementaryMaterialPropertyDouble( "TEMP_DEF_ALPHA", false ) );
        this->addDoubleProperty( "Precision",
                                 ElementaryMaterialPropertyDouble( "PRECISION", 1.0E+0, false ) );
        this->addFunctionProperty( "F1_sy",
                                   ElementaryMaterialPropertyDataStructure( "F1_SY", false ) );
        this->addFunctionProperty( "F2_sy",
                                   ElementaryMaterialPropertyDataStructure( "F2_SY", false ) );
        this->addFunctionProperty( "F3_sy",
                                   ElementaryMaterialPropertyDataStructure( "F3_SY", false ) );
        this->addFunctionProperty( "F4_sy",
                                   ElementaryMaterialPropertyDataStructure( "F4_SY", false ) );
        this->addFunctionProperty( "C_sy",
                                   ElementaryMaterialPropertyDataStructure( "C_SY", false ) );
        this->addFunctionProperty( "Sy_melange",
                                   ElementaryMaterialPropertyDataStructure( "SY_MELANGE", false ) );
        this->addFunctionProperty( "F1_s_vp",
                                   ElementaryMaterialPropertyDataStructure( "F1_S_VP", false ) );
        this->addFunctionProperty( "F2_s_vp",
                                   ElementaryMaterialPropertyDataStructure( "F2_S_VP", false ) );
        this->addFunctionProperty( "F3_s_vp",
                                   ElementaryMaterialPropertyDataStructure( "F3_S_VP", false ) );
        this->addFunctionProperty( "F4_s_vp",
                                   ElementaryMaterialPropertyDataStructure( "F4_S_VP", false ) );
        this->addFunctionProperty( "C_s_vp",
                                   ElementaryMaterialPropertyDataStructure( "C_S_VP", false ) );
        this->addFunctionProperty(
            "S_vp_melange", ElementaryMaterialPropertyDataStructure( "S_VP_MELANGE", false ) );
    };

    /**
     * @brief Get name link to the class
     * @return name
     */
    static std::string getName() { return "ELAS_META_FO"; };

    /**
     * @brief To know if a MaterialBehaviour has ConvertibleValues
     */
    static bool hasConvertibleValues() { return true; };
};

/** @typedef Pointeur intelligent vers un comportement materiau ElasMetaFo */
typedef boost::shared_ptr< ElasMetaFoMaterialBehaviourInstance > ElasMetaFoMaterialBehaviourPtr;

/**
 * @class MetaTractionMaterialBehaviourInstance
 * @brief Classe fille de GeneralMaterialBehaviourInstance definissant un materiau MetaTraction
 * @author Jean-Pierre Lefebvre
 */
class MetaTractionMaterialBehaviourInstance : public GeneralMaterialBehaviourInstance {
  public:
    /**
     * @brief Constructeur
     */
    MetaTractionMaterialBehaviourInstance() {
        // Mot cle "META_TRACTION" dans Aster
        _asterName = "META_TRACTION";

        // Parametres matériau
        this->addFunctionProperty( "Sigm_f1",
                                   ElementaryMaterialPropertyDataStructure( "SIGM_F1", false ) );
        this->addFunctionProperty( "Sigm_f2",
                                   ElementaryMaterialPropertyDataStructure( "SIGM_F2", false ) );
        this->addFunctionProperty( "Sigm_f3",
                                   ElementaryMaterialPropertyDataStructure( "SIGM_F3", false ) );
        this->addFunctionProperty( "Sigm_f4",
                                   ElementaryMaterialPropertyDataStructure( "SIGM_F4", false ) );
        this->addFunctionProperty( "Sigm_c",
                                   ElementaryMaterialPropertyDataStructure( "SIGM_C", false ) );
    };

    /**
     * @brief Build ".RDEP"
     * @return true
     */
    bool buildTractionFunction( FunctionPtr &doubleValues ) const ;

    /**
     * @brief Get name link to the class
     * @return name
     */
    static std::string getName() { return "META_TRACTION"; };

    /**
     * @brief To know if a MaterialBehaviour has ConvertibleValues
     */
    static bool hasConvertibleValues() { return false; };

    /**
     * @brief Function to know if ".RDEP" is necessary
     * @return true if ".RDEP" is necessary
     */
    bool hasTractionFunction() const { return true; };
};

/** @typedef Pointeur intelligent vers un comportement materiau MetaTraction */
typedef boost::shared_ptr< MetaTractionMaterialBehaviourInstance > MetaTractionMaterialBehaviourPtr;

/**
 * @class RuptFragMaterialBehaviourInstance
 * @brief Classe fille de GeneralMaterialBehaviourInstance definissant un materiau RuptFrag
 * @author Jean-Pierre Lefebvre
 */
class RuptFragMaterialBehaviourInstance : public GeneralMaterialBehaviourInstance {
  public:
    /**
     * @brief Constructeur
     */
    RuptFragMaterialBehaviourInstance() {
        // Mot cle "RUPT_FRAG" dans Aster
        _asterName = "RUPT_FRAG";

        // Parametres matériau
        this->addDoubleProperty( "Gc", ElementaryMaterialPropertyDouble( "GC", true ) );
        this->addDoubleProperty( "Sigm_c", ElementaryMaterialPropertyDouble( "SIGM_C", false ) );
        this->addDoubleProperty( "Pena_adherence",
                                 ElementaryMaterialPropertyDouble( "PENA_ADHERENCE", false ) );
        this->addDoubleProperty( "Pena_contact",
                                 ElementaryMaterialPropertyDouble( "PENA_CONTACT", 1., false ) );
        this->addDoubleProperty( "Pena_lagr",
                                 ElementaryMaterialPropertyDouble( "PENA_LAGR", 1.0E2, false ) );
        this->addDoubleProperty( "Rigi_glis",
                                 ElementaryMaterialPropertyDouble( "RIGI_GLIS", 1.0E1, false ) );
        this->addConvertibleProperty(
            "Cinematique",
            ElementaryMaterialPropertyConvertible(
                "CINEMATIQUE",
                StringToDoubleValue( {{"UNILATER", 0.}, {"GLIS_1D", 1.}, {"GLIS_2D", 2.}},
                                     "UNILATER" ),
                false ) );
    };

    /**
     * @brief Get name link to the class
     * @return name
     */
    static std::string getName() { return "RUPT_FRAG"; };

    /**
     * @brief To know if a MaterialBehaviour has ConvertibleValues
     */
    static bool hasConvertibleValues() { return true; };
};

/** @typedef Pointeur intelligent vers un comportement materiau RuptFrag */
typedef boost::shared_ptr< RuptFragMaterialBehaviourInstance > RuptFragMaterialBehaviourPtr;

/**
 * @class RuptFragFoMaterialBehaviourInstance
 * @brief Classe fille de GeneralMaterialBehaviourInstance definissant un materiau RuptFragFo
 * @author Jean-Pierre Lefebvre
 */
class RuptFragFoMaterialBehaviourInstance : public GeneralMaterialBehaviourInstance {
  public:
    /**
     * @brief Constructeur
     */
    RuptFragFoMaterialBehaviourInstance() {
        // Mot cle "RUPT_FRAG_FO" dans Aster
        _asterName = "RUPT_FRAG_FO";
        _asterNewName = "RUPT_FRAG";

        // Parametres matériau
        this->addFunctionProperty( "Gc", ElementaryMaterialPropertyDataStructure( "GC", true ) );
        this->addFunctionProperty( "Sigm_c",
                                   ElementaryMaterialPropertyDataStructure( "SIGM_C", false ) );
        this->addFunctionProperty(
            "Pena_adherence", ElementaryMaterialPropertyDataStructure( "PENA_ADHERENCE", false ) );
        this->addDoubleProperty( "Pena_contact",
                                 ElementaryMaterialPropertyDouble( "PENA_CONTACT", 1., false ) );
        this->addDoubleProperty( "Pena_lagr",
                                 ElementaryMaterialPropertyDouble( "PENA_LAGR", 1.0E2, false ) );
        this->addDoubleProperty( "Rigi_glis",
                                 ElementaryMaterialPropertyDouble( "RIGI_GLIS", 1.0E1, false ) );
        this->addConvertibleProperty(
            "Cinematique",
            ElementaryMaterialPropertyConvertible(
                "CINEMATIQUE",
                StringToDoubleValue( {{"UNILATER", 0.}, {"GLIS_1D", 1.}, {"GLIS_2D", 2.}},
                                     "UNILATER" ),
                false ) );
    };

    /**
     * @brief Get name link to the class
     * @return name
     */
    static std::string getName() { return "RUPT_FRAG_FO"; };

    /**
     * @brief To know if a MaterialBehaviour has ConvertibleValues
     */
    static bool hasConvertibleValues() { return true; };
};

/** @typedef Pointeur intelligent vers un comportement materiau RuptFragFo */
typedef boost::shared_ptr< RuptFragFoMaterialBehaviourInstance > RuptFragFoMaterialBehaviourPtr;

/**
 * @class TractionMaterialBehaviourInstance
 * @brief Classe fille de GeneralMaterialBehaviourInstance definissant un materiau Traction
 * @author Jean-Pierre Lefebvre
 */
class TractionMaterialBehaviourInstance : public GeneralMaterialBehaviourInstance {
  public:
    /**
     * @brief Constructeur
     */
    TractionMaterialBehaviourInstance() {
        // Mot cle "TRACTION" dans Aster
        _asterName = "TRACTION";

        // Parametres matériau
        this->addFunctionProperty( "Sigm",
                                   ElementaryMaterialPropertyDataStructure( "SIGM", true ) );
    };

    /**
     * @brief Build ".RDEP"
     * @return true
     */
    bool buildTractionFunction( FunctionPtr &doubleValues ) const ;

    /**
     * @brief Get name link to the class
     * @return name
     */
    static std::string getName() { return "TRACTION"; };

    /**
     * @brief To know if a MaterialBehaviour has ConvertibleValues
     */
    static bool hasConvertibleValues() { return false; };

    /**
     * @brief Function to know if ".RDEP" is necessary
     * @return true if ".RDEP" is necessary
     */
    bool hasTractionFunction() const { return true; };
};

/** @typedef Pointeur intelligent vers un comportement materiau Traction */
typedef boost::shared_ptr< TractionMaterialBehaviourInstance > TractionMaterialBehaviourPtr;

/**
 * @class TherNlMaterialBehaviourInstance
 * @brief Classe fille de GeneralMaterialBehaviourInstance definissant un materiau TherNl
 * @author Jean-Pierre Lefebvre
 */
class TherNlMaterialBehaviourInstance : public GeneralMaterialBehaviourInstance {
private:
    FunctionPtr _enthalpyFunction;

  public:
    /**
     * @brief Constructeur
     */
    TherNlMaterialBehaviourInstance(): _enthalpyFunction( new FunctionInstance() )
    {
        // Mot cle "THER_NL" dans Aster
        _asterName = "THER_NL";

        // Parametres matériau
        this->addFunctionProperty( "Lambda",
                                   ElementaryMaterialPropertyDataStructure( "LAMBDA", true ) );
        this->addFunctionProperty( "Beta",
                                   ElementaryMaterialPropertyDataStructure( "BETA", false ) );
        this->addFunctionProperty( "Rho_cp",
                                   ElementaryMaterialPropertyDataStructure( "RHO_CP", false ) );
    };

    /**
     * @brief Get name link to the class
     * @return name
     */
    static std::string getName() { return "THER_NL"; };

    /**
     * @brief To know if a MaterialBehaviour has ConvertibleValues
     */
    static bool hasConvertibleValues() { return false; };

    /**
     * @brief Function to know if material own a function for enthalpy
     */
    bool hasEnthalpyFunction() { return true; };

    /**
     * @brief Construction du GeneralMaterialBehaviourInstance
     * @return Booleen valant true si la tache s'est bien deroulee
     * @todo vérifier les valeurs réelles par défaut du .VALR
     */
    bool buildJeveuxVectors( JeveuxVectorComplex &complexValues,
                             JeveuxVectorDouble &doubleValues,
                             JeveuxVectorChar16 &char16Values,
                             JeveuxVectorChar16 &ordr,
                             JeveuxVectorLong &kOrdr,
                             std::vector< JeveuxVectorDouble >&,
                             std::vector< JeveuxVectorChar8 >& );
};

/** @typedef Pointeur intelligent vers un comportement materiau TherNl */
typedef boost::shared_ptr< TherNlMaterialBehaviourInstance > TherNlMaterialBehaviourPtr;

/** @typedef Pointeur intellignet vers un comportement materiau quelconque */
typedef boost::shared_ptr< GeneralMaterialBehaviourInstance > GeneralMaterialBehaviourPtr;

#endif<|MERGE_RESOLUTION|>--- conflicted
+++ resolved
@@ -609,7 +609,6 @@
      * @return Booleen valant true si la tache s'est bien deroulee
      * @todo vérifier les valeurs réelles par défaut du .VALR
      */
-<<<<<<< HEAD
     virtual bool buildJeveuxVectors( JeveuxVectorComplex &complexValues,
                                      JeveuxVectorDouble &doubleValues,
                                      JeveuxVectorChar16 &char16Values,
@@ -617,14 +616,6 @@
                                      JeveuxVectorLong &kOrdr,
                                      std::vector< JeveuxVectorDouble >&,
                                      std::vector< JeveuxVectorChar8 >& );
-=======
-    bool buildJeveuxVectors( JeveuxVectorComplex &complexValues, JeveuxVectorDouble &doubleValues,
-                             JeveuxVectorChar16 &char16Values, JeveuxVectorChar16 &ordr,
-                             JeveuxVectorLong &kOrdr,
-                             std::vector< JeveuxVectorDouble >&,
-                             std::vector< JeveuxVectorChar8 >& )
-        const ;
->>>>>>> ed6ab955
 
     /**
      * @brief Build ".RDEP" if necessary
