# coding=utf-8

import os.path as osp

from waflib import Configure, Utils

def options(self):
    self.load('compiler_cxx')
    self.load('boost')

def configure(self):
    self.load('compiler_cxx')
    self.check_cxx_compiler_flags()
    self.check_bibcxx_depends()
    self.load('boost')
    self.check_boost() # lib='shared_ptr'... ?
    cxxpath = self.path.get_src().abspath()
    self.env.append_value('INCLUDES', cxxpath)

def build(self):
    env = self.all_envs[self.variant]
    get_srcs = self.path.get_src().ant_glob
    uses = env['all_dependencies']

    if env.BUILD_MFRONT:
        paths = get_srcs('mfront', src=True, dir=True)
        paths = [d.abspath() for d in paths]
        env.append_value('INCLUDES', paths)
<<<<<<< HEAD
        # envmfr = env.derive()
        # for flag in ('-fvisibility=hidden', '-fvisibility-inlines-hidden',
        #              '-ftree-vectorize'):
        #     envmfr.append_value('CFLAGS_MFRONT_ONLY', flag)
        #     envmfr.append_value('CXXFLAGS_MFRONT_ONLY', flag)
=======
>>>>>>> 4a4e5767
        self(
            features = 'cxx',
                name = 'astermfront',
              source = get_srcs('mfront/*.cxx'),
                 env = env.derive(),
                 use = ['PYEMBED'] + uses,
            )

    self(
        features = 'cxx',
            name = 'asterbibcxx',
          source = get_srcs('**/*.cxx', excl='mfront/*.cxx'),
             env = env.derive(),
             use = ['PYEMBED'] + uses + ['CODE_ASTER_CORE'],
    )

###############################################################################
@Configure.conf
def check_bibcxx_depends(self):
    """check dependencies of bibcxx"""
    self.check_cxx(uselib_store='CXX', lib='stdc++')

@Configure.conf
def check_cxx_compiler_flags(self):
    """check C++ compiler flags"""
    # this option is compiler independent (ifort & g++)
    self.check_cxx(cxxflags='-std=c++11', uselib_store='SYS',
                   mandatory=False)

@Configure.conf
def check_optimization_cxxflags(self):
    self.setenv('debug')
    flags = ['-g'] + Utils.to_list(self.env['CXXFLAGS_ASTER_DEBUG'])
    self.start_msg('Setting C++ debug flags')
    self.env.append_unique('CXXFLAGS', flags)
    self.end_msg(flags)

    self.setenv('release')
    flags = ['-O2']
    self.start_msg('Setting C++ optimization flags')
    self.env.append_unique('CXXFLAGS', flags)
    self.end_msg(flags)<|MERGE_RESOLUTION|>--- conflicted
+++ resolved
@@ -26,14 +26,6 @@
         paths = get_srcs('mfront', src=True, dir=True)
         paths = [d.abspath() for d in paths]
         env.append_value('INCLUDES', paths)
-<<<<<<< HEAD
-        # envmfr = env.derive()
-        # for flag in ('-fvisibility=hidden', '-fvisibility-inlines-hidden',
-        #              '-ftree-vectorize'):
-        #     envmfr.append_value('CFLAGS_MFRONT_ONLY', flag)
-        #     envmfr.append_value('CXXFLAGS_MFRONT_ONLY', flag)
-=======
->>>>>>> 4a4e5767
         self(
             features = 'cxx',
                 name = 'astermfront',
