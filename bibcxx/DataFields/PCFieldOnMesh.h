#ifndef PCFIELDONMESH_H_
#define PCFIELDONMESH_H_

/**
 * @file PCFieldOnMesh.h
 * @brief Fichier entete de la classe PCFieldOnMesh
 * @author Natacha Bereux
 * @section LICENCE
 *   Copyright (C) 1991 - 2014  EDF R&D                www.code-aster.org
 *
 *   This file is part of Code_Aster.
 *
 *   Code_Aster is free software: you can redistribute it and/or modify
 *   it under the terms of the GNU General Public License as published by
 *   the Free Software Foundation, either version 2 of the License, or
 *   (at your option) any later version.
 *
 *   Code_Aster is distributed in the hope that it will be useful,
 *   but WITHOUT ANY WARRANTY; without even the implied warranty of
 *   MERCHANTABILITY or FITNESS FOR A PARTICULAR PURPOSE.  See the
 *   GNU General Public License for more details.
 *
 *   You should have received a copy of the GNU General Public License
 *   along with Code_Aster.  If not, see <http://www.gnu.org/licenses/>.
 */

/* person_in_charge: natacha.bereux at edf.fr */

#include <stdexcept>
#include <string>
#include <assert.h>

#include "astercxx.h"
#include "MemoryManager/JeveuxCollection.h"
#include "MemoryManager/JeveuxVector.h"
#include "Meshes/Mesh.h"
#include "Modeling/FiniteElementDescriptor.h"
#include "Modeling/PhysicalQuantityManager.h"
#include "aster_fort.h"
#include "Supervis/ResultNaming.h"

/**
 * @class PCFieldZone Piecewise Constant (PC) Field Zone
 * @author Natacha Bereux
 */
class PCFieldZone
{
public:
    enum LocalizationType { AllMesh, AllDelayedElements, OnGroupOfElements,
                            ListOfElements, ListOfDelayedElements };

private:
    BaseMeshPtr                _mesh;
    FiniteElementDescriptorPtr _ligrel;
    const LocalizationType     _localisation;
    GroupOfElementsPtr         _grp;
    VectorLong                 _indexes;

public:
    PCFieldZone( BaseMeshPtr mesh ): _mesh( mesh ),
                                     _localisation( AllMesh ),
                                     _grp( new GroupOfElements( "" ) )
    {};

    PCFieldZone( FiniteElementDescriptorPtr ligrel ): _ligrel( ligrel ),
                                                      _localisation( AllDelayedElements ),
                                                      _grp( new GroupOfElements( "" ) )
    {};

    PCFieldZone( BaseMeshPtr mesh, GroupOfElementsPtr grp ): _mesh( mesh ),
                                                             _localisation( OnGroupOfElements ),
                                                             _grp( grp )
    {};

    PCFieldZone( BaseMeshPtr mesh, const VectorLong& indexes ): _mesh( mesh ),
                                                                _localisation( ListOfElements ),
                                                                _grp( new GroupOfElements( "" ) ),
                                                                _indexes( indexes )
    {};

    PCFieldZone( FiniteElementDescriptorPtr ligrel, const VectorLong& indexes ):
        _ligrel( ligrel ),
        _localisation( ListOfDelayedElements ),
        _indexes( indexes )
    {};

    BaseMeshPtr getMesh() const throw( std::runtime_error )
    {
        if( _localisation != AllMesh and _localisation != OnGroupOfElements
            and _localisation != ListOfElements )
            throw std::runtime_error( "Zone not on a mesh" );
        return _mesh;
    };

    const FiniteElementDescriptorPtr& getFiniteElementDescriptor() const
        throw( std::runtime_error )
    {
        if( _localisation != AllDelayedElements and _localisation != ListOfDelayedElements )
            throw std::runtime_error( "Zone not on a FiniteElementDescriptor" );
        return _ligrel;
    };

    LocalizationType getLocalizationType() const
    {
        return _localisation;
    };

    GroupOfElementsPtr getSupportGroup() const
    {
        return _grp;
    };

    const VectorLong& getListOfElements() const
    {
        return _indexes;
    };
};

/**
 * @class PCFieldValues Piecewise Constant (PC) Field values
 * @author Natacha Bereux
 */
template< class ValueType >
class PCFieldValues
{
private:
    VectorString             _components;
    std::vector< ValueType > _values;

public:
    PCFieldValues( const VectorString& comp, const std::vector< ValueType >& val ):
        _components( comp ),
        _values( val )
    {};

    const VectorString& getComponents() const
    {
        return _components;
    };

    const std::vector< ValueType >& getValues() const
    {
        return _values;
    };
};

/**
 * @class PCFieldOnMeshInstance Piecewise Constant (PC) Field on Mesh template
 * @brief Cette classe permet de definir une carte (champ défini sur les mailles)
 * @author Natacha Bereux
 * @todo Le template doit aussi prendre en argument la grandeur : CART_TEMP_R
 */
template< class ValueType >
class PCFieldOnMeshInstance: public DataStructure
{
    private:
        /** @brief Vecteur Jeveux '.NOMA' */
        JeveuxVectorChar8          _meshName;
        /** @brief Vecteur Jeveux '.DESC' */
        JeveuxVectorLong           _descriptor;
        /** @brief Vecteur Jeveux '.NOLI' */
        JeveuxVectorChar24         _nameOfLigrels;
        /** @brief Collection  '.LIMA' */
        JeveuxCollectionLong       _listOfMeshElements;
        /** @brief Vecteur Jeveux '.VALE' */
        JeveuxVector< ValueType >  _valuesList;
        /** @brief Maillage sous-jacent */
        const BaseMeshPtr          _supportMesh;
        /** @brief Ligrel */
        FiniteElementDescriptorPtr _FEDesc;
        /** @brief La carte est-elle allouée ? */
        bool                       _isAllocated;
        /** @brief Objet temporaire '.NCMP' */
        JeveuxVectorChar8          _componentNames;
        /** @brief Objet temporaire '.VALV' */
        JeveuxVector< ValueType >  _valuesListTmp;

    private:
        void fortranAddValues( const long& code, const std::string& grp, const std::string& mode,
                               const long& nma, const JeveuxVectorLong& limanu,
                               const JeveuxVectorChar8& component,
                               JeveuxVector< ValueType >& values )
            throw ( std::runtime_error )
        {
            if( ( code == -1 || code == -3 ) && ! _FEDesc )
                throw std::runtime_error( "Build of PCFieldOnMesh impossible, FiniteElementDescriptor is missing" );
            bool test = _componentNames->updateValuePointer();
            test = test && _valuesListTmp->updateValuePointer();
            if ( ! test )
                throw std::runtime_error( "PCFieldOnMeshInstance not allocate" );
            const long taille = _componentNames->size();

            const long tVerif1 = component->size();
            const long tVerif2 = values->size();
            if ( tVerif1 > taille || tVerif2 > taille || tVerif1 != tVerif2 )
                throw std::runtime_error( "Unconsistent size" );

            for ( int position = 0; position < tVerif1; ++position )
            {
                (*_componentNames)[position] = (*component)[position];
                (*_valuesListTmp)[position] = (*values)[position];
            }

            const std::string limano( " " );
            try
            {
<<<<<<< HEAD
                CALL_NOCARTC( getName().c_str(), &code, &tVerif1, grp.c_str(), mode.c_str(),
                              &nma, limano.c_str(), &( *limanu )[0], _FEDesc->getName().c_str() );
            }
            catch( ... )
            {
                throw;
            }
        };

        void fortranAddValues( const long& code, const std::string& grp, const std::string& mode,
                               const long& nma, const JeveuxVectorLong& limanu,
                               const VectorString& component,
                               const std::vector< ValueType >& values )
            throw ( std::runtime_error )
        {
            if( ( code == -1 || code == -3 ) && ! _FEDesc )
                throw std::runtime_error( "Build of PCFieldOnMesh impossible, FiniteElementDescriptor is missing" );
            bool test = _componentNames->updateValuePointer();
            test = test && _valuesListTmp->updateValuePointer();
            if ( ! test )
                throw std::runtime_error( "PCFieldOnMeshInstance not allocate" );
            const long taille = _componentNames->size();

            const long tVerif1 = component.size();
            const long tVerif2 = values.size();
            if ( tVerif1 > taille || tVerif2 > taille || tVerif1 != tVerif2 )
                throw std::runtime_error( "Unconsistent size" );

            for ( int position = 0; position < tVerif1; ++position )
            {
                (*_componentNames)[position] = component[position];
                (*_valuesListTmp)[position] = values[position];
            }

            const std::string limano( " " );
            try
            {
                CALL_NOCARTC( getName().c_str(), &code, &tVerif1, grp.c_str(), mode.c_str(),
                              &nma, limano.c_str(), &( *limanu )[0], _FEDesc->getName().c_str() );
=======
                CALLO_NOCARTC( getName(), &code, &tVerif1, grp, mode,
                              &nma, limano, &( *limanu )[0], ligrel );
>>>>>>> 13fa075a
            }
            catch( ... )
            {
                throw;
            }
        };

        void fortranAllocate( const std::string base, const std::string quantity )
            throw ( std::runtime_error )
        {
            try
            {
                CALLO_ALCART( base, getName(), _supportMesh->getName(), quantity );
            }
            catch( ... )
            {
                throw;
            }
        };

    public:
        /**
         * @typedef PCFieldOnBaseMeshPtr
         * @brief Pointeur intelligent vers un PCFieldOnMesh
         */
        typedef boost::shared_ptr< PCFieldOnMeshInstance > PCFieldOnBaseMeshPtr;

        /**
         * @brief Constructeur
         */
        static PCFieldOnBaseMeshPtr create( const BaseMeshPtr& mesh )
        {
            return PCFieldOnBaseMeshPtr( new PCFieldOnMeshInstance( ResultNaming::getNewResultName(),
                                                                    mesh ) );
        };

        /**
         * @brief Constructeur
         * @param name Nom Jeveux de la carte
         * @param mesh Maillage support
         */
        PCFieldOnMeshInstance( const std::string& name, const BaseMeshPtr& mesh ):
            DataStructure( name, "CART_" ),
            _meshName( JeveuxVectorChar8( name + ".NOMA" ) ),
            _descriptor( JeveuxVectorLong( name + ".DESC" ) ),
            _nameOfLigrels( JeveuxVectorChar24( name + ".NOLI" ) ),
            _listOfMeshElements( JeveuxCollectionLong( name + ".LIMA" ) ),
            _valuesList( JeveuxVector<ValueType>( name + ".VALE" ) ),
            _supportMesh( mesh ),
            _FEDesc( FiniteElementDescriptorPtr() ),
            _isAllocated( false ),
            _componentNames( name + ".NCMP" ),
            _valuesListTmp( name + ".VALV" )
        {
            assert( name.size() == 19 );
        };

        /**
         * @brief Constructeur
         * @param name Nom Jeveux de la carte
         * @param ligrel Ligrel support
         */
        PCFieldOnMeshInstance( std::string name,
                               const FiniteElementDescriptorPtr& ligrel ):
            DataStructure( name, "CART_" ),
            _meshName( JeveuxVectorChar8( name + ".NOMA" ) ),
            _descriptor( JeveuxVectorLong( name + ".DESC" ) ),
            _nameOfLigrels( JeveuxVectorChar24( name + ".NOLI" ) ),
            _listOfMeshElements( JeveuxCollectionLong( name + ".LIMA" ) ),
            _valuesList( JeveuxVector<ValueType>( name + ".VALE" ) ),
            _supportMesh( ligrel->getSupportMesh() ),
            _FEDesc( ligrel ),
            _isAllocated( false ),
            _componentNames( name + ".NCMP" ),
            _valuesListTmp( name + ".VALV" )
        {
            assert( name.size() == 19 );
        };

        /**
         * @brief Constructeur
         * @param mesh Maillage support
         * @param name Nom Jeveux de la carte
         */
        PCFieldOnMeshInstance( const BaseMeshPtr& mesh,
                               const JeveuxMemory memType = Permanent ):
            DataStructure( "CART_", memType, 19 ),
            _meshName( JeveuxVectorChar8( getName() + ".NOMA" ) ),
            _descriptor( JeveuxVectorLong( getName() + ".DESC" ) ),
            _nameOfLigrels( JeveuxVectorChar24( getName() + ".NOLI" ) ),
            _listOfMeshElements( JeveuxCollectionLong( getName() + ".LIMA" ) ),
            _valuesList( JeveuxVector<ValueType>( getName() + ".VALE" ) ),
            _supportMesh( mesh ),
            _FEDesc( FiniteElementDescriptorPtr() ),
            _isAllocated( false ),
            _componentNames( getName() + ".NCMP" ),
            _valuesListTmp( getName() + ".VALV" )
        {
            assert( getName().size() == 19 );
        };

        /**
         * @brief Constructeur
         * @param ligrel Ligrel support
         * @param name Nom Jeveux de la carte
         */
        PCFieldOnMeshInstance( const FiniteElementDescriptorPtr& ligrel,
                               const JeveuxMemory memType = Permanent ):
            DataStructure( "CART_", memType, 19 ),
            _meshName( JeveuxVectorChar8( getName() + ".NOMA" ) ),
            _descriptor( JeveuxVectorLong( getName() + ".DESC" ) ),
            _nameOfLigrels( JeveuxVectorChar24( getName() + ".NOLI" ) ),
            _listOfMeshElements( JeveuxCollectionLong( getName() + ".LIMA" ) ),
            _valuesList( JeveuxVector<ValueType>( getName() + ".VALE" ) ),
            _supportMesh( ligrel->getSupportMesh() ),
            _FEDesc( ligrel ),
            _isAllocated( false ),
            _componentNames( getName() + ".NCMP" ),
            _valuesListTmp( getName() + ".VALV" )
        {
            assert( getName().size() == 19 );
        };

        typedef boost::shared_ptr< PCFieldOnMeshInstance< ValueType > > PCFieldOnMeshValueTypePtr;

        /**
         * @brief Destructeur
         */
        ~PCFieldOnMeshInstance()
        {};

        /**
         * @brief Allocation de la carte
         * @return true si l'allocation s'est bien deroulee, false sinon
         */
        void allocate( const JeveuxMemory jeveuxBase, const std::string componant )
            throw ( std::runtime_error )
        {
            if ( _supportMesh.use_count() == 0 || _supportMesh->isEmpty() )
                throw std::runtime_error( "Mesh is empty" );

            std::string strJeveuxBase( "V" );
            if ( jeveuxBase == Permanent ) strJeveuxBase = "G";
            fortranAllocate( strJeveuxBase, componant );
            _isAllocated = true;
        };

        /**
         * @brief Allocation de la carte
         * @return true si l'allocation s'est bien deroulee, false sinon
         */
        void allocate( const JeveuxMemory jeveuxBase,
                       const PCFieldOnMeshValueTypePtr& model )
            throw ( std::runtime_error )
        {
            auto componant = model->getPhysicalQuantityName();
            std::string strJeveuxBase( "V" );
            if ( jeveuxBase == Permanent ) strJeveuxBase = "G";
            fortranAllocate( strJeveuxBase, componant );
            _isAllocated = true;
        };

        /**
         * @brief Get support physical quantity
         */
        std::string getPhysicalQuantityName() const
        {
            _descriptor->updateValuePointer();
            long gdeur = (*_descriptor)[0];
            return PhysicalQuantityManager::Instance().getPhysicalQuantityName( gdeur );
        };

        /**
         * @brief Get values of a zone
         */
        PCFieldValues< ValueType > getValues( const int& position ) const
            throw( std::runtime_error )
        {
            _valuesList->updateValuePointer();
            _descriptor->updateValuePointer();
            if( position >= (*_descriptor)[2] )
                throw std::runtime_error( "Out of PCFieldOnMesh bound" );

            long nbZoneMax = (*_descriptor)[1];
            long gdeur = (*_descriptor)[0];
            const auto name1 = PhysicalQuantityManager::Instance().getPhysicalQuantityName( gdeur );
            long nec = PhysicalQuantityManager::Instance().getNumberOfEncodedInteger( gdeur );
            const auto& compNames = PhysicalQuantityManager::Instance().getComponentNames( gdeur );
            const long nbCmpMax = compNames.size();
            VectorString cmpToReturn;
            std::vector< ValueType > valToReturn;
            for( int i = 0; i < nec; ++i )
            {
                long encodedInt = (*_descriptor)[ 3 + 2*nbZoneMax + position*nec + i ];
                VectorLong vecOfComp( 30, -1 );
                CALL_ISDECO( &encodedInt, vecOfComp.data(), &nec );
                long pos = 0;
                for( const auto& val : vecOfComp )
                {
                    if( val == 1 )
                    {
                        cmpToReturn.push_back( compNames[pos+i*30].toString() );
                        const long posInVale = pos+i*30 + nbCmpMax*position;
                        valToReturn.push_back( (*_valuesList)[posInVale] );
                    }
                    ++pos;
                }
            }
            return PCFieldValues< ValueType >( cmpToReturn, valToReturn );
        };

        /**
         * @brief Get zone description
         */
        PCFieldZone getZoneDescription( const int& position ) const
            throw( std::runtime_error )
        {
            _descriptor->updateValuePointer();
            if( position >= (*_descriptor)[2] )
                throw std::runtime_error( "Out of PCFieldOnMesh bound" );

            long code = (*_descriptor)[ 3 + 2*position ];
            if( code == 1 )
                return PCFieldZone( _supportMesh );
            else if( code == -1 )
                return PCFieldZone( _FEDesc );
            else if( code == 2 )
            {
                const auto numGrp = (*_descriptor)[ 4 + 2*position ];
                const auto& map = _supportMesh->getGroupOfNodesNames();
                const auto name = map->findStringOfElement( numGrp );
                return PCFieldZone( _supportMesh, 
                                    GroupOfElementsPtr( new GroupOfElements( name ) ) );
            }
            else if( code == 3 )
            {
                const auto numGrp = (*_descriptor)[ 4 + 2*position ];
                _listOfMeshElements->buildFromJeveux();
                const auto& object = _listOfMeshElements->getObject( numGrp );
                return PCFieldZone( _supportMesh, object.toVector() );
            }
            else if( code == -3 )
            {
                const auto numGrp = (*_descriptor)[ 4 + 2*position ];
                _listOfMeshElements->buildFromJeveux();
                const auto& object = _listOfMeshElements->getObject( numGrp );
                return PCFieldZone( _FEDesc, object.toVector() );
            }
            else
                throw std::runtime_error( "Error in PCFieldOnMesh" );
        };

        /**
         * @brief Fixer une valeur sur tout le maillage
         * @param component JeveuxVectorChar8 contenant le nom des composantes à fixer
         * @param values JeveuxVector< ValueType > contenant les valeurs
         * @return renvoit true si l'ajout s'est bien deroulee, false sinon
         */
        bool setValueOnAllMesh( const JeveuxVectorChar8& component,
                                const JeveuxVector< ValueType >& values )
            throw ( std::runtime_error )
        {
            if ( _supportMesh.use_count() == 0 || _supportMesh->isEmpty() )
                throw std::runtime_error( "Mesh is empty" );

            const long code = 1;
            const std::string grp( " " );
            const std::string mode( " " );
            const long nbMa = 0;
            JeveuxVectorLong limanu( "empty" );
            limanu->allocate( Temporary, 1 );
            fortranAddValues( code, grp, mode, nbMa, limanu, component, values );
            return true;
        };

        /**
         * @brief Fixer une valeur sur un groupe de mailles
         * @param component JeveuxVectorChar8 contenant le nom des composantes à fixer
         * @param values JeveuxVector< ValueType > contenant les valeurs
         * @param grp Groupe de mailles
         * @return renvoit true si l'ajout s'est bien deroulee, false sinon
         */
        bool setValueOnListOfDelayedElements( const JeveuxVectorChar8& component,
                                              const JeveuxVector< ValueType >& values,
                                              const VectorLong& grp )
            throw ( std::runtime_error )
        {
            if ( _supportMesh.use_count() == 0 || _supportMesh->isEmpty() )
                throw std::runtime_error( "Mesh is empty" );

            const long code = -3;
            const std::string grp2( " " );
            const std::string mode( "NUM" );
            const long nbMa = 0;
            JeveuxVectorLong limanu( "&&TEMPORARY" );
            limanu->allocate( Temporary, grp.size() );
            for( long pos = 0; pos < grp.size(); ++pos )
                (*limanu)[pos] = grp[pos];
            fortranAddValues( code, grp2, mode, nbMa, limanu, component, values );
            return true;
        };

        /**
         * @brief Fixer une valeur sur un groupe de mailles
         * @param component JeveuxVectorChar8 contenant le nom des composantes à fixer
         * @param values JeveuxVector< ValueType > contenant les valeurs
         * @param grp Groupe de mailles
         * @return renvoit true si l'ajout s'est bien deroulee, false sinon
         */
        bool setValueOnGroupOfElements( const JeveuxVectorChar8& component,
                                        const JeveuxVector< ValueType >& values,
                                        const GroupOfElements& grp )
            throw ( std::runtime_error )
        {
            if ( _supportMesh.use_count() == 0 || _supportMesh->isEmpty() )
                throw std::runtime_error( "Mesh is empty" );
            if ( ! _supportMesh->hasGroupOfElements( grp.getName() ) )
                throw std::runtime_error( "Group " + grp.getName() + " not in mesh" );

            const long code = 2;
            const std::string mode( " " );
            const long nbMa = 0;
            JeveuxVectorLong limanu( "empty" );
            limanu->allocate( Temporary, 1 );
            fortranAddValues( code, grp.getName(), mode, nbMa, limanu, component, values );
            return true;
        };

        /**
         * @brief Fixer une valeur sur un groupe de mailles
         * @param zone Zone sur laquelle on alloue la carte
         * @param values Valeur a allouer
         * @return renvoit true si l'ajout s'est bien deroulee, false sinon
         */
        bool setValueOnZone( const PCFieldZone& zone,
                             const PCFieldValues< ValueType >& values )
            throw ( std::runtime_error )
        {
            if ( _supportMesh.use_count() == 0 || _supportMesh->isEmpty() )
                throw std::runtime_error( "Mesh is empty" );

            long code = 0;
            std::string grp( " " );
            std::string mode( " " );
            long nbMa = 0;
            JeveuxVectorLong limanu( "&&TEMPORARY" );
            if( zone.getLocalizationType() == PCFieldZone::AllMesh )
            {
                code = 1;
                limanu->allocate( Temporary, 1 );
            }
            else if( zone.getLocalizationType() == PCFieldZone::AllDelayedElements )
            {
                code = -1;
                limanu->allocate( Temporary, 1 );
            }
            else if( zone.getLocalizationType() == PCFieldZone::OnGroupOfElements )
            {
                code = 2;
                grp = zone.getSupportGroup()->getName();
                limanu->allocate( Temporary, 1 );
            }
            else if( zone.getLocalizationType() == PCFieldZone::ListOfElements )
            {
                code = 3;
                mode = "NUM";
                const auto& vecTmp = zone.getListOfElements();
                nbMa = vecTmp.size();
                limanu->allocate( Temporary, nbMa );
                for( long pos = 0; pos < nbMa; ++pos )
                    (*limanu)[pos] = vecTmp[pos];
            }
            else if( zone.getLocalizationType() == PCFieldZone::ListOfDelayedElements )
            {
                code = -3;
                mode = "NUM";
                const auto& vecTmp = zone.getListOfElements();
                nbMa = vecTmp.size();
                limanu->allocate( Temporary, nbMa );
                for( long pos = 0; pos < nbMa; ++pos )
                    (*limanu)[pos] = vecTmp[pos];
            }
            fortranAddValues( code, grp, mode, nbMa, limanu,
                              values.getComponents(), values.getValues() );
            return true;
        };

        /**
         * @brief Get number of zone in PCFieldOnMesh
         */
        int size() const
        {
            _descriptor->updateValuePointer();
            return (*_descriptor)[2];
        };

        /**
         * @brief Mise a jour des pointeurs Jeveux
         * @return true si la mise a jour s'est bien deroulee, false sinon
         */
        bool updateValuePointers()
        {
            bool retour = _meshName->updateValuePointer();
            retour = ( retour && _descriptor->updateValuePointer() );
            retour = ( retour && _valuesList->updateValuePointer() );
            // Les deux elements suivants sont facultatifs
            _listOfMeshElements->buildFromJeveux();
            _nameOfLigrels->updateValuePointer();
            return retour;
        };
};

/** @typedef PCFieldOnMeshDoubleInstance Instance d'une carte de double */
typedef PCFieldOnMeshInstance< double > PCFieldOnMeshDoubleInstance;
/** @typedef PCFieldOnMeshLongInstance Instance d'une carte de long */
typedef PCFieldOnMeshInstance< long > PCFieldOnMeshLongInstance;
/** @typedef PCFieldOnMeshComplexInstance Instance d'une carte de complexe */
typedef PCFieldOnMeshInstance< DoubleComplex > PCFieldOnMeshComplexInstance;
/** @typedef PCFieldOnMeshChar8Instance Instance d'une carte de char*8 */
typedef PCFieldOnMeshInstance< JeveuxChar8 > PCFieldOnMeshChar8Instance;
/** @typedef PCFieldOnMeshChar16Instance Instance d'une carte de char*16 */
typedef PCFieldOnMeshInstance< JeveuxChar8 > PCFieldOnMeshChar16Instance;

/**
 * @typedef PCFieldOnBaseMeshPtrDouble
 * @brief   Definition d'une carte de double
 */
typedef boost::shared_ptr< PCFieldOnMeshDoubleInstance > PCFieldOnMeshDoublePtr;

/**
 * @typedef PCFieldOnMeshLongPtr
 * @brief   Definition d'une carte de double
 */
typedef boost::shared_ptr< PCFieldOnMeshLongInstance > PCFieldOnMeshLongPtr;

/**
 * @typedef PCFieldOnBaseMeshPtrComplex
 * @brief   Definition d'une carte de complexe
 */
typedef boost::shared_ptr< PCFieldOnMeshComplexInstance > PCFieldOnMeshComplexPtr;

/**
 * @typedef PCFieldOnBaseMeshPtrChar8 Definition d'une carte de char[8]
 * @brief Pointeur intelligent vers un PCFieldOnMeshInstance
 */
typedef boost::shared_ptr< PCFieldOnMeshChar8Instance > PCFieldOnMeshChar8Ptr;

/**
 * @typedef PCFieldOnBaseMeshPtrChar16 Definition d'une carte de char[16]
 * @brief Pointeur intelligent vers un PCFieldOnMeshInstance
 */
typedef boost::shared_ptr< PCFieldOnMeshChar16Instance > PCFieldOnMeshChar16Ptr;
#endif /* PCFIELDONMESH_H_ */<|MERGE_RESOLUTION|>--- conflicted
+++ resolved
@@ -204,9 +204,8 @@
             const std::string limano( " " );
             try
             {
-<<<<<<< HEAD
-                CALL_NOCARTC( getName().c_str(), &code, &tVerif1, grp.c_str(), mode.c_str(),
-                              &nma, limano.c_str(), &( *limanu )[0], _FEDesc->getName().c_str() );
+                CALLO_NOCARTC( getName(), &code, &tVerif1, grp, mode,
+                              &nma, limano, &( *limanu )[0], _FEDesc->getName() );
             }
             catch( ... )
             {
@@ -242,12 +241,8 @@
             const std::string limano( " " );
             try
             {
-                CALL_NOCARTC( getName().c_str(), &code, &tVerif1, grp.c_str(), mode.c_str(),
-                              &nma, limano.c_str(), &( *limanu )[0], _FEDesc->getName().c_str() );
-=======
                 CALLO_NOCARTC( getName(), &code, &tVerif1, grp, mode,
-                              &nma, limano, &( *limanu )[0], ligrel );
->>>>>>> 13fa075a
+                              &nma, limano, &( *limanu )[0], _FEDesc->getName() );
             }
             catch( ... )
             {
