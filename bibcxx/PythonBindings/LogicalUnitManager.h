#ifndef LOGICALUNITMANAGER_H_
#define LOGICALUNITMANAGER_H_

/**
 * @file LogicalUnitManager.h
 * @brief Fichier entete permettant de decrire un fichier sur unité logique
 * @author Nicolas Sellenet
 * @section LICENCE
 *   Copyright (C) 1991 - 2025  EDF R&D                www.code-aster.org
 *
 *   This file is part of Code_Aster.
 *
 *   Code_Aster is free software: you can redistribute it and/or modify
 *   it under the terms of the GNU General Public License as published by
 *   the Free Software Foundation, either version 3 of the License, or
 *   (at your option) any later version.
 *
 *   Code_Aster is distributed in the hope that it will be useful,
 *   but WITHOUT ANY WARRANTY; without even the implied warranty of
 *   MERCHANTABILITY or FITNESS FOR A PARTICULAR PURPOSE.  See the
 *   GNU General Public License for more details.
 *
 *   You should have received a copy of the GNU General Public License
 *   along with Code_Aster.  If not, see <http://www.gnu.org/licenses/>.
 */

// TODO: Refactor LogicalUnit.py in C++
#include "astercxx.h"

#include "logical_unit.h"

#include <filesystem>

enum FileType { Ascii, Binary, Free };
enum FileAccess { New, Append, Old };

/**
 * @class LogicalUnitFile
 * @brief This class is a mirror of class LogicalUnitFile in Python.
 * @author Nicolas Sellenet
 */
class LogicalUnitFile {
  private:
    /** @brief Nom du fichier */
    std::filesystem::path _fileName;
    /** @brief Booleen pour savoir si un fichier est utilisable */
    bool _isUsable;
    /** @brief Associated logical unit */
    int _logicalUnit;

  public:
    /**
     * @brief Constructeur
     * @param name Nom du fichier
     * @param type type du fichier
     * @param access Accés au fichier
     */
    LogicalUnitFile() : _fileName( "" ), _isUsable( false ) {};

    /**
     * @brief Constructeur
     * @param name Nom du fichier
     * @param type type du fichier
     * @param access Accés au fichier
     */
    LogicalUnitFile( const std::filesystem::path &filename, const FileType type,
                     const FileAccess access )
        : _fileName( filename ), _isUsable( true ) {
<<<<<<< HEAD
        #ifdef ASTER_PLATFORM_MSVC64
            // Convert wide string to narrow
            const std::string narrow = filename.string();
            _logicalUnit = openLogicalUnitFile(narrow.c_str(), type, access);
        #else
            _logicalUnit = openLogicalUnitFile(filename.c_str(), type, access);
        #endif
=======
        _logicalUnit = openLogicalUnitFile( filename.string().c_str(), type, access );
>>>>>>> f3d8c4d6
    };

    /**
     * @brief Destructeur
     */
    ~LogicalUnitFile() {
        if ( _isUsable )
            releaseLogicalUnitFile( _logicalUnit );
    };

    LogicalUnitFile( const LogicalUnitFile & ) = delete;

    LogicalUnitFile &operator=( LogicalUnitFile & ) = delete;

    void openFile( const std::filesystem::path &filename, const FileType type,
                   const FileAccess access ) {
        if ( _isUsable )
            releaseLogicalUnitFile( _logicalUnit );
        _fileName = filename;
        _isUsable = true;
<<<<<<< HEAD
        #ifdef ASTER_PLATFORM_MSVC64
            // Convert wide string to narrow
            const std::string narrow = filename.string();
            _logicalUnit = openLogicalUnitFile(narrow.c_str(), type, access);
        #else
            _logicalUnit = openLogicalUnitFile(filename.c_str(), type, access);
        #endif
=======
        _logicalUnit = openLogicalUnitFile( filename.string().c_str(), type, access );
>>>>>>> f3d8c4d6
    };

    /**
     * @brief Recuperer le numéro d'unité logique correspondant
     * @return Unité logique
     */
    bool isUsable( void ) const { return _isUsable; };

    /**
     * @brief Recuperer le numéro d'unité logique correspondant
     * @return Unité logique
     */
    ASTERINTEGER getLogicalUnit( void ) const {
        if ( !_isUsable )
            throw std::runtime_error( "File not initialized" );
        return _logicalUnit;
    };
};

#endif /* LOGICALUNITMANAGER_H_ */<|MERGE_RESOLUTION|>--- conflicted
+++ resolved
@@ -66,17 +66,7 @@
     LogicalUnitFile( const std::filesystem::path &filename, const FileType type,
                      const FileAccess access )
         : _fileName( filename ), _isUsable( true ) {
-<<<<<<< HEAD
-        #ifdef ASTER_PLATFORM_MSVC64
-            // Convert wide string to narrow
-            const std::string narrow = filename.string();
-            _logicalUnit = openLogicalUnitFile(narrow.c_str(), type, access);
-        #else
-            _logicalUnit = openLogicalUnitFile(filename.c_str(), type, access);
-        #endif
-=======
         _logicalUnit = openLogicalUnitFile( filename.string().c_str(), type, access );
->>>>>>> f3d8c4d6
     };
 
     /**
@@ -97,17 +87,7 @@
             releaseLogicalUnitFile( _logicalUnit );
         _fileName = filename;
         _isUsable = true;
-<<<<<<< HEAD
-        #ifdef ASTER_PLATFORM_MSVC64
-            // Convert wide string to narrow
-            const std::string narrow = filename.string();
-            _logicalUnit = openLogicalUnitFile(narrow.c_str(), type, access);
-        #else
-            _logicalUnit = openLogicalUnitFile(filename.c_str(), type, access);
-        #endif
-=======
         _logicalUnit = openLogicalUnitFile( filename.string().c_str(), type, access );
->>>>>>> f3d8c4d6
     };
 
     /**
